--- conflicted
+++ resolved
@@ -46,12 +46,7 @@
 if (AUTOPAS_ENABLE_CUDA)
     message(STATUS "Cuda enabled.")
     enable_language(CUDA)
-<<<<<<< HEAD
-else()
-=======
-    set(CUDA_SEPARABLE_COMPILATION ON)
 else ()
->>>>>>> 6d6a10d2
     message(STATUS "Cuda disabled.")
 endif ()
 
