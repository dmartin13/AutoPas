--- conflicted
+++ resolved
@@ -1,18 +1,9 @@
-<<<<<<< HEAD
-option(AUTOPAS_FORCE_COLORED_OUTPUT "Always produce ANSI-colored output (GNU/Clang only)." FALSE)
-if (${AUTOPAS_FORCE_COLORED_OUTPUT})
-    if ("${CMAKE_CXX_COMPILER_ID}" STREQUAL "GNU")
-        add_compile_options(-fdiagnostics-color=always)
-    elseif ("${CMAKE_CXX_COMPILER_ID}" STREQUAL "Clang")
-        add_compile_options(-fcolor-diagnostics)
-    endif ()
-=======
-option (FORCE_COLORED_OUTPUT "Always produce ANSI-colored compiler output (GNU/Clang only)." FALSE)
+option(FORCE_COLORED_OUTPUT "Always produce ANSI-colored compiler output (GNU/Clang only)." FALSE)
 if (${FORCE_COLORED_OUTPUT})
-    target_compile_options (autopas
-                            PUBLIC
-                            $<$<CXX_COMPILER_ID:GNU>:-fdiagnostics-color=always>
-                            $<$<CXX_COMPILER_ID:Clang>:-fcolor-diagnostics>
-                            )
->>>>>>> a4d5b310
+    target_compile_options(
+        autopas
+        PUBLIC
+            $<$<CXX_COMPILER_ID:GNU>:-fdiagnostics-color=always>
+            $<$<CXX_COMPILER_ID:Clang>:-fcolor-diagnostics>
+    )
 endif ()