/**
 * @file sph-main.cpp
 * @date 19.01.2018
 * @author seckler
 */

#include <array>
#include <cmath>
#include <iostream>
#include "autopas/AutoPas.h"
#include "autopas/sph/autopassph.h"

<<<<<<< HEAD
typedef autopas::AutoPas<autopas::sph::SPHParticle, autopas::FullParticleCell<autopas::sph::SPHParticle>>
    AutoPasContainer;

void SetupIC(AutoPasContainer &sphSystem, double *end_time, const std::array<double, 3> &bBoxMax) {
=======
typedef autopas::LinkedCells<autopas::sph::SPHParticle, autopas::FullParticleCell<autopas::sph::SPHParticle>> Container;
typedef autopas::C08Traversal<autopas::FullParticleCell<autopas::sph::SPHParticle>,
                              autopas::sph::SPHCalcHydroForceFunctor, autopas::DataLayoutOption::aos, false>
    HydroTraversal;
typedef autopas::C08Traversal<autopas::FullParticleCell<autopas::sph::SPHParticle>, autopas::sph::SPHCalcDensityFunctor,
                              autopas::DataLayoutOption::aos, false>
    DensityTraversal;

// typedef autopas::VerletLists<
//    autopas::sph::SPHParticle,
//    autopas::FullParticleCell<autopas::sph::SPHParticle>>
//    Container;

// typedef autopas::DirectSum<
//    autopas::sph::SPHParticle,
//    autopas::FullParticleCell<autopas::sph::SPHParticle>>
//    Container;

void SetupIC(Container &sphSystem, double *end_time, const std::array<double, 3> &bBoxMax) {
>>>>>>> cbc44b42
  // Place SPH particles
  std::cout << "setup... started" << std::endl;
  const double dx = 1.0 / 128.0;
  unsigned int i = 0;
  for (double x = 0; x < bBoxMax[0] * 0.5; x += dx) {  // NOLINT
    for (double y = 0; y < bBoxMax[1]; y += dx) {      // NOLINT
      for (double z = 0; z < bBoxMax[2]; z += dx) {    // NOLINT
        autopas::sph::SPHParticle ith({x, y, z}, {0, 0, 0}, i++, 0.75, 0.012, 0.);
        ith.setDensity(1.0);
        ith.setEnergy(2.5);
        sphSystem.addParticle(ith);
      }
    }
  }
  for (double x = bBoxMax[0] * 0.5; x < bBoxMax[0] * 1.; x += dx * 2.0) {  // NOLINT
    for (double y = 0; y < bBoxMax[1]; y += dx) {                          // NOLINT
      for (double z = 0; z < bBoxMax[2]; z += dx) {                        // NOLINT
        autopas::sph::SPHParticle ith({x, y, z}, {0, 0, 0}, i++, 0.75, 0.012, 0.);
        ith.setDensity(0.5);
        ith.setEnergy(2.5);
        sphSystem.addParticle(ith);
      }
    }
  }
  for (auto part = sphSystem.begin(autopas::IteratorBehavior::ownedOnly); part.isValid(); ++part) {
    part->setMass(part->getMass() * bBoxMax[0] * bBoxMax[1] * bBoxMax[2] / (double)(i));
  }
  std::cout << "# of particles is... " << i << std::endl;

  // Set the end time
  *end_time = .018;
  // end_time for original example: (expects 50 timesteps)
  // *end_time = .12;
  // Fin.
  std::cout << "setup... completed" << std::endl;
}

<<<<<<< HEAD
void Initialize(AutoPasContainer &sphSystem) {
=======
void Initialize(Container &sphSystem) {
>>>>>>> cbc44b42
  std::cout << "initialize... started" << std::endl;
  for (auto part = sphSystem.begin(autopas::IteratorBehavior::ownedOnly); part.isValid(); ++part) {
    part->calcPressure();
  }
  std::cout << "initialize... completed" << std::endl;
}

<<<<<<< HEAD
double getTimeStepGlobal(AutoPasContainer &sphSystem) {
=======
double getTimeStepGlobal(Container &sphSystem) {
>>>>>>> cbc44b42
  double dt = 1.0e+30;  // set VERY LARGE VALUE
  for (auto part = sphSystem.begin(autopas::IteratorBehavior::ownedOnly); part.isValid(); ++part) {
    part->calcDt();
    if (part->getDt() < 0.002) {
      std::cout << "small time step for particle " << part->getID() << " at [" << part->getR()[0] << ", "
                << part->getR()[1] << ", " << part->getR()[2] << "]" << std::endl;
    }
    dt = std::min(dt, part->getDt());
  }
  std::cout << "the time step dt is..." << dt << std::endl;
  return dt;
}

<<<<<<< HEAD
void leapfrogInitialKick(AutoPasContainer &sphSystem, const double dt) {
  for (auto part = sphSystem.begin(autopas::IteratorBehavior::ownedOnly); part.isValid(); ++part) {
=======
void leapfrogInitialKick(Container &sphSystem, const double dt) {
  for (auto part = sphSystem.begin(); part.isValid(); ++part) {
>>>>>>> cbc44b42
    part->setVel_half(
        autopas::ArrayMath::add(part->getV(), autopas::ArrayMath::mulScalar(part->getAcceleration(), 0.5 * dt)));
    part->setEng_half(part->getEnergy() + 0.5 * dt * part->getEngDot());
  }
}

<<<<<<< HEAD
void leapfrogFullDrift(AutoPasContainer &sphSystem, const double dt) {
=======
void leapfrogFullDrift(Container &sphSystem, const double dt) {
>>>>>>> cbc44b42
  // time becomes t + dt;
  for (auto part = sphSystem.begin(autopas::IteratorBehavior::ownedOnly); part.isValid(); ++part) {
    part->addR(autopas::ArrayMath::mulScalar(part->getVel_half(), dt));
  }
}

<<<<<<< HEAD
void leapfrogPredict(AutoPasContainer &sphSystem, const double dt) {
  for (auto part = sphSystem.begin(autopas::IteratorBehavior::ownedOnly); part.isValid(); ++part) {
=======
void leapfrogPredict(Container &sphSystem, const double dt) {
  for (auto part = sphSystem.begin(); part.isValid(); ++part) {
>>>>>>> cbc44b42
    part->addV(autopas::ArrayMath::mulScalar(part->getAcceleration(), dt));
    part->addEnergy(part->getEngDot() * dt);
  }
}

<<<<<<< HEAD
void leapfrogFinalKick(AutoPasContainer &sphSystem, const double dt) {
  for (auto part = sphSystem.begin(autopas::IteratorBehavior::ownedOnly); part.isValid(); ++part) {
=======
void leapfrogFinalKick(Container &sphSystem, const double dt) {
  for (auto part = sphSystem.begin(); part.isValid(); ++part) {
>>>>>>> cbc44b42
    part->setV(
        autopas::ArrayMath::add(part->getVel_half(), autopas::ArrayMath::mulScalar(part->getAcceleration(), 0.5 * dt)));
    part->setEnergy(part->getEng_half() + 0.5 * dt * part->getEngDot());
  }
}

<<<<<<< HEAD
void setPressure(AutoPasContainer &sphSystem) {
  for (auto part = sphSystem.begin(autopas::IteratorBehavior::ownedOnly); part.isValid(); ++part) {
=======
void setPressure(Container &sphSystem) {
  for (auto part = sphSystem.begin(); part.isValid(); ++part) {
>>>>>>> cbc44b42
    part->calcPressure();
  }
}

<<<<<<< HEAD
void addEnteringParticles(AutoPasContainer &sphSystem, std::vector<autopas::sph::SPHParticle> &invalidParticles) {
  std::array<double, 3> boxMin = sphSystem.getBoxMin();
  std::array<double, 3> boxMax = sphSystem.getBoxMax();

  for (auto &p : invalidParticles) {
    // first we have to correct the position of the particles, s.t. they lie inside of the box.
    auto pos = p.getR();
    for (auto dim = 0; dim < 3; dim++) {
      if (pos[dim] < boxMin[dim]) {
        // has to be smaller than boxMax
        pos[dim] = std::min(std::nextafter(boxMax[dim], -1), pos[dim] + (boxMax[dim] - boxMin[dim]));
      } else if (pos[dim] >= boxMax[dim]) {
        // should at least be boxMin
        pos[dim] = std::max(boxMin[dim], pos[dim] - (boxMax[dim] - boxMin[dim]));
=======
void periodicBoundaryUpdate(Container &sphSystem, std::array<double, 3> boxMin, std::array<double, 3> boxMax) {
  std::vector<autopas::sph::SPHParticle> invalidParticles;
  for (auto part = sphSystem.begin(); part.isValid(); ++part) {
    auto posVec = part->getR();
    bool modified = false;
    for (unsigned int dim = 0; dim < 3; dim++) {
      auto &pos = posVec[dim];
      while (pos < boxMin[dim]) {
        pos += boxMax[dim] - boxMin[dim];
        modified = true;
      }
      while (pos > boxMax[dim]) {
        pos -= boxMax[dim] - boxMin[dim];
        modified = true;
      }
      if (pos == boxMax[dim]) {
#if 0
        pos = boxMin[dim];
#else
        pos = nextafter(pos, 0.);
#endif
        modified = true;
>>>>>>> cbc44b42
      }
    }
    p.setR(pos);
    // add moved particles again
    sphSystem.addParticle(p);
  }
}

/**
 * Get the required region for the regionparticleiterator.
 * @param boxMin
 * @param boxMax
 * @param diff
 * @param reqMin
 * @param reqMax
 * @param cutoff
 * @param skin
 * @param shift
 */
<<<<<<< HEAD
void getRequiredHalo(double boxMin, double boxMax, int diff, double &reqMin, double &reqMax, double cutoff, double skin,
=======
void getRequiredHalo(double boxMin, double boxMax, int diff, double &reqMin, double &reqMax, double cutoff,
>>>>>>> cbc44b42
                     double &shift) {
  if (diff == 0) {
    reqMin = boxMin - skin;
    reqMax = boxMax + skin;
    shift = 0;
  } else if (diff == -1) {
    reqMin = boxMax - cutoff - skin;
    reqMax = boxMax + skin;
    shift = boxMin - boxMax;
  } else if (diff == 1) {
    reqMin = boxMin - skin;
    reqMax = boxMin + cutoff + skin;
    shift = boxMax - boxMin;
  }
}

/**
 * Updates the halo particles.
 * This is done by copying the boundary particles to the halo particles plus
 * adding appropriate shifts
 * @param sphSystem
 */
<<<<<<< HEAD
void updateHaloParticles(AutoPasContainer &sphSystem) {
=======
void updateHaloParticles(Container &sphSystem) {
>>>>>>> cbc44b42
  std::array<double, 3> boxMin = sphSystem.getBoxMin();
  std::array<double, 3> boxMax = sphSystem.getBoxMax();
  std::array<double, 3> requiredHaloMin{0., 0., 0.}, requiredHaloMax{0., 0., 0.};
  std::array<int, 3> diff{0, 0, 0};
  std::array<double, 3> shift{0., 0., 0.};
  double cutoff = sphSystem.getCutoff();
  double skin = sphSystem.getVerletSkin();
  for (diff[0] = -1; diff[0] < 2; diff[0]++) {
    for (diff[1] = -1; diff[1] < 2; diff[1]++) {
      for (diff[2] = -1; diff[2] < 2; diff[2]++) {
        if (not diff[0] and not diff[1] and not diff[2]) {
          // at least one dimension has to be non-zero
          std::cout << "skipping diff: " << diff[0] << ", " << diff[1] << ", " << diff[2] << std::endl;
          continue;
        }
        // figure out from where we get our halo particles
        for (int i = 0; i < 3; ++i) {
          getRequiredHalo(boxMin[i], boxMax[i], diff[i], requiredHaloMin[i], requiredHaloMax[i], cutoff, skin,
                          shift[i]);
        }
        for (auto iterator =
                 sphSystem.getRegionIterator(requiredHaloMin, requiredHaloMax, autopas::IteratorBehavior::ownedOnly);
             iterator.isValid(); ++iterator) {
          autopas::sph::SPHParticle p = *iterator;
          p.addR(shift);
          sphSystem.addHaloParticle(p);
        }
      }
    }
  }
}

/**
 * deletes the halo particles
 * @param sphSystem
 */
<<<<<<< HEAD
void deleteHaloParticles(AutoPasContainer &sphSystem) { sphSystem.deleteHaloParticles(); }

void densityPressureHydroForce(AutoPasContainer &sphSystem) {
=======
void deleteHaloParticles(Container &sphSystem) { sphSystem.deleteHaloParticles(); }

void densityPressureHydroForce(Container &sphSystem) {
>>>>>>> cbc44b42
  // declare the used functors
  autopas::sph::SPHCalcDensityFunctor densityFunctor;
  autopas::sph::SPHCalcHydroForceFunctor hydroForceFunctor;

  std::cout << "\nhaloupdate\n" << std::endl;

  // 1.first calculate density
  // 1.1 to calculate the density we need the halo particles
  updateHaloParticles(sphSystem);

  std::cout << "haloparticles... ";
  int haloparts = 0, innerparts = 0;
  for (auto part = sphSystem.begin(); part.isValid(); ++part) {
    if (not part->isOwned()) {
      haloparts++;
    } else {
      innerparts++;
    }
  }
  std::cout << haloparts << std::endl;
  std::cout << "particles... " << innerparts << std::endl;

  // 1.2 then calculate density
  for (auto part = sphSystem.begin(autopas::IteratorBehavior::ownedOnly); part.isValid(); ++part) {
    part->setDensity(0.);
    densityFunctor.AoSFunctor(*part, *part);
    part->setDensity(part->getDensity() / 2);
  }

  std::cout << "calculation of density... started" << std::endl;
<<<<<<< HEAD
  sphSystem.iteratePairwise(&densityFunctor);
=======
  sphSystem.iteratePairwise(&densityFunctor, &densityTraversal);
>>>>>>> cbc44b42
  std::cout << "calculation of density... completed" << std::endl;
  // 1.3 delete halo particles, as their values are no longer valid
  deleteHaloParticles(sphSystem);

  // 2. then update pressure
  std::cout << "calculation of pressure... started" << std::endl;
  setPressure(sphSystem);
  std::cout << "calculation of pressure... completed" << std::endl;

  // 0.3 then calculate hydro force
  // 0.3.1 to calculate the density we need the halo particles
  updateHaloParticles(sphSystem);

  std::cout << "haloparticles... ";
  haloparts = 0, innerparts = 0;
  for (auto part = sphSystem.begin(); part.isValid(); ++part) {
    if (not part->isOwned()) {
      haloparts++;
    } else {
      innerparts++;
    }
  }
  std::cout << haloparts << std::endl;
  std::cout << "particles... " << innerparts << std::endl;

  // 0.3.2 then calculate hydro force
  for (auto part = sphSystem.begin(autopas::IteratorBehavior::ownedOnly); part.isValid(); ++part) {
    // self interaction leeds to:
    // 1) vsigmax = 2*part->getSoundSpeed()
    // 2) no change in acceleration
    part->setVSigMax(2 * part->getSoundSpeed());
    part->setAcceleration(std::array<double, 3>{0., 0., 0.});
    part->setEngDot(0.);
  }

  std::cout << "calculation of hydroforces... started" << std::endl;
<<<<<<< HEAD
  sphSystem.iteratePairwise(&hydroForceFunctor);
=======
  sphSystem.iteratePairwise(&hydroForceFunctor, &hydroTraversal);
>>>>>>> cbc44b42
  std::cout << "calculation of hydroforces... completed" << std::endl;
  // 0.3.3 delete halo particles, as their values are no longer valid
  deleteHaloParticles(sphSystem);
}

<<<<<<< HEAD
void printConservativeVariables(AutoPasContainer &sphSystem) {
=======
void printConservativeVariables(Container &sphSystem) {
>>>>>>> cbc44b42
  std::array<double, 3> momSum = {0., 0., 0.};  // total momentum
  double energySum = 0.0;                       // total energy
  for (auto it = sphSystem.begin(autopas::IteratorBehavior::ownedOnly); it.isValid(); ++it) {
    momSum = autopas::ArrayMath::add(momSum, autopas::ArrayMath::mulScalar(it->getV(), it->getMass()));
    energySum += (it->getEnergy() + 0.5 * autopas::ArrayMath::dot(it->getV(), it->getV())) * it->getMass();
  }
  printf("%.16e\n", energySum);
  printf("%.16e\n", momSum[0]);
  printf("%.16e\n", momSum[1]);
  printf("%.16e\n", momSum[2]);
}

int main() {
  std::array<double, 3> boxMin({0., 0., 0.}), boxMax{};
  boxMax[0] = 1.;
  boxMax[1] = boxMax[2] = boxMax[0] / 8.0;
  double cutoff = 0.03;  // 0.012*2.5=0.03; where 2.5 = kernel support radius
  unsigned int rebuildFrequency = 6;
  double skinToCutoffRatio = 0.04;

  AutoPasContainer sphSystem;
  sphSystem.setBoxMin(boxMin);
  sphSystem.setBoxMax(boxMax);
  sphSystem.setCutoff(cutoff);
  sphSystem.setVerletSkin(skinToCutoffRatio * cutoff);
  sphSystem.setVerletRebuildFrequency(rebuildFrequency);
  std::vector<autopas::ContainerOption> allowedContainers{autopas::ContainerOption::linkedCells,
                                                          autopas::ContainerOption::verletLists,
                                                          autopas::ContainerOption::verletListsCells};
  sphSystem.setAllowedContainers(allowedContainers);
  sphSystem.init();

  double dt;
  double t_end;
  SetupIC(sphSystem, &t_end, boxMax);
  Initialize(sphSystem);

  // 0.1 ---- GET INITIAL FORCES OF SYSTEM ----
  densityPressureHydroForce(sphSystem);

  std::cout << "\n----------------------------" << std::endl;

  // 0.2 get time step
  dt = getTimeStepGlobal(sphSystem);
  //---- INITIAL FORCES ARE NOW CALCULATED ----

  printConservativeVariables(sphSystem);

  // 1 ---- START MAIN LOOP ----
  size_t step = 0;
  autopas::utils::Timer perlooptimer;
  for (double time = 0.; time < t_end; time += dt, ++step) {
    perlooptimer.start();
    std::cout << "\n-------------------------\ntime step " << step << "(t = " << time << ")..." << std::endl;
    // 1.1 Leap frog: Initial Kick & Full Drift
    leapfrogInitialKick(sphSystem, dt);
    leapfrogFullDrift(sphSystem, dt);

    // 1.2.1 positions have changed, so the container needs to be updated!
    auto invalidParticles = sphSystem.updateContainer();

    // 1.2.2 adjust positions based on boundary conditions (here: periodic)
    addEnteringParticles(sphSystem, invalidParticles);

    // 1.3 Leap frog: predict
    leapfrogPredict(sphSystem, dt);
    // 1.4 Calculate density, pressure and hydrodynamic forces
    densityPressureHydroForce(sphSystem);
    // 1.5 get time step
    dt = getTimeStepGlobal(sphSystem);
    // 1.6 Leap frog: final Kick
    leapfrogFinalKick(sphSystem, dt);

    printConservativeVariables(sphSystem);
    std::cout << "time in iteration " << step << ": " << perlooptimer.stop() << std::endl;
  }
}<|MERGE_RESOLUTION|>--- conflicted
+++ resolved
@@ -10,32 +10,10 @@
 #include "autopas/AutoPas.h"
 #include "autopas/sph/autopassph.h"
 
-<<<<<<< HEAD
 typedef autopas::AutoPas<autopas::sph::SPHParticle, autopas::FullParticleCell<autopas::sph::SPHParticle>>
     AutoPasContainer;
 
 void SetupIC(AutoPasContainer &sphSystem, double *end_time, const std::array<double, 3> &bBoxMax) {
-=======
-typedef autopas::LinkedCells<autopas::sph::SPHParticle, autopas::FullParticleCell<autopas::sph::SPHParticle>> Container;
-typedef autopas::C08Traversal<autopas::FullParticleCell<autopas::sph::SPHParticle>,
-                              autopas::sph::SPHCalcHydroForceFunctor, autopas::DataLayoutOption::aos, false>
-    HydroTraversal;
-typedef autopas::C08Traversal<autopas::FullParticleCell<autopas::sph::SPHParticle>, autopas::sph::SPHCalcDensityFunctor,
-                              autopas::DataLayoutOption::aos, false>
-    DensityTraversal;
-
-// typedef autopas::VerletLists<
-//    autopas::sph::SPHParticle,
-//    autopas::FullParticleCell<autopas::sph::SPHParticle>>
-//    Container;
-
-// typedef autopas::DirectSum<
-//    autopas::sph::SPHParticle,
-//    autopas::FullParticleCell<autopas::sph::SPHParticle>>
-//    Container;
-
-void SetupIC(Container &sphSystem, double *end_time, const std::array<double, 3> &bBoxMax) {
->>>>>>> cbc44b42
   // Place SPH particles
   std::cout << "setup... started" << std::endl;
   const double dx = 1.0 / 128.0;
@@ -73,11 +51,7 @@
   std::cout << "setup... completed" << std::endl;
 }
 
-<<<<<<< HEAD
 void Initialize(AutoPasContainer &sphSystem) {
-=======
-void Initialize(Container &sphSystem) {
->>>>>>> cbc44b42
   std::cout << "initialize... started" << std::endl;
   for (auto part = sphSystem.begin(autopas::IteratorBehavior::ownedOnly); part.isValid(); ++part) {
     part->calcPressure();
@@ -85,11 +59,7 @@
   std::cout << "initialize... completed" << std::endl;
 }
 
-<<<<<<< HEAD
 double getTimeStepGlobal(AutoPasContainer &sphSystem) {
-=======
-double getTimeStepGlobal(Container &sphSystem) {
->>>>>>> cbc44b42
   double dt = 1.0e+30;  // set VERY LARGE VALUE
   for (auto part = sphSystem.begin(autopas::IteratorBehavior::ownedOnly); part.isValid(); ++part) {
     part->calcDt();
@@ -103,67 +73,42 @@
   return dt;
 }
 
-<<<<<<< HEAD
 void leapfrogInitialKick(AutoPasContainer &sphSystem, const double dt) {
   for (auto part = sphSystem.begin(autopas::IteratorBehavior::ownedOnly); part.isValid(); ++part) {
-=======
-void leapfrogInitialKick(Container &sphSystem, const double dt) {
-  for (auto part = sphSystem.begin(); part.isValid(); ++part) {
->>>>>>> cbc44b42
     part->setVel_half(
         autopas::ArrayMath::add(part->getV(), autopas::ArrayMath::mulScalar(part->getAcceleration(), 0.5 * dt)));
     part->setEng_half(part->getEnergy() + 0.5 * dt * part->getEngDot());
   }
 }
 
-<<<<<<< HEAD
 void leapfrogFullDrift(AutoPasContainer &sphSystem, const double dt) {
-=======
-void leapfrogFullDrift(Container &sphSystem, const double dt) {
->>>>>>> cbc44b42
   // time becomes t + dt;
   for (auto part = sphSystem.begin(autopas::IteratorBehavior::ownedOnly); part.isValid(); ++part) {
     part->addR(autopas::ArrayMath::mulScalar(part->getVel_half(), dt));
   }
 }
 
-<<<<<<< HEAD
 void leapfrogPredict(AutoPasContainer &sphSystem, const double dt) {
   for (auto part = sphSystem.begin(autopas::IteratorBehavior::ownedOnly); part.isValid(); ++part) {
-=======
-void leapfrogPredict(Container &sphSystem, const double dt) {
-  for (auto part = sphSystem.begin(); part.isValid(); ++part) {
->>>>>>> cbc44b42
     part->addV(autopas::ArrayMath::mulScalar(part->getAcceleration(), dt));
     part->addEnergy(part->getEngDot() * dt);
   }
 }
 
-<<<<<<< HEAD
 void leapfrogFinalKick(AutoPasContainer &sphSystem, const double dt) {
   for (auto part = sphSystem.begin(autopas::IteratorBehavior::ownedOnly); part.isValid(); ++part) {
-=======
-void leapfrogFinalKick(Container &sphSystem, const double dt) {
-  for (auto part = sphSystem.begin(); part.isValid(); ++part) {
->>>>>>> cbc44b42
     part->setV(
         autopas::ArrayMath::add(part->getVel_half(), autopas::ArrayMath::mulScalar(part->getAcceleration(), 0.5 * dt)));
     part->setEnergy(part->getEng_half() + 0.5 * dt * part->getEngDot());
   }
 }
 
-<<<<<<< HEAD
 void setPressure(AutoPasContainer &sphSystem) {
   for (auto part = sphSystem.begin(autopas::IteratorBehavior::ownedOnly); part.isValid(); ++part) {
-=======
-void setPressure(Container &sphSystem) {
-  for (auto part = sphSystem.begin(); part.isValid(); ++part) {
->>>>>>> cbc44b42
     part->calcPressure();
   }
 }
 
-<<<<<<< HEAD
 void addEnteringParticles(AutoPasContainer &sphSystem, std::vector<autopas::sph::SPHParticle> &invalidParticles) {
   std::array<double, 3> boxMin = sphSystem.getBoxMin();
   std::array<double, 3> boxMax = sphSystem.getBoxMax();
@@ -178,30 +123,6 @@
       } else if (pos[dim] >= boxMax[dim]) {
         // should at least be boxMin
         pos[dim] = std::max(boxMin[dim], pos[dim] - (boxMax[dim] - boxMin[dim]));
-=======
-void periodicBoundaryUpdate(Container &sphSystem, std::array<double, 3> boxMin, std::array<double, 3> boxMax) {
-  std::vector<autopas::sph::SPHParticle> invalidParticles;
-  for (auto part = sphSystem.begin(); part.isValid(); ++part) {
-    auto posVec = part->getR();
-    bool modified = false;
-    for (unsigned int dim = 0; dim < 3; dim++) {
-      auto &pos = posVec[dim];
-      while (pos < boxMin[dim]) {
-        pos += boxMax[dim] - boxMin[dim];
-        modified = true;
-      }
-      while (pos > boxMax[dim]) {
-        pos -= boxMax[dim] - boxMin[dim];
-        modified = true;
-      }
-      if (pos == boxMax[dim]) {
-#if 0
-        pos = boxMin[dim];
-#else
-        pos = nextafter(pos, 0.);
-#endif
-        modified = true;
->>>>>>> cbc44b42
       }
     }
     p.setR(pos);
@@ -221,11 +142,7 @@
  * @param skin
  * @param shift
  */
-<<<<<<< HEAD
 void getRequiredHalo(double boxMin, double boxMax, int diff, double &reqMin, double &reqMax, double cutoff, double skin,
-=======
-void getRequiredHalo(double boxMin, double boxMax, int diff, double &reqMin, double &reqMax, double cutoff,
->>>>>>> cbc44b42
                      double &shift) {
   if (diff == 0) {
     reqMin = boxMin - skin;
@@ -248,11 +165,7 @@
  * adding appropriate shifts
  * @param sphSystem
  */
-<<<<<<< HEAD
 void updateHaloParticles(AutoPasContainer &sphSystem) {
-=======
-void updateHaloParticles(Container &sphSystem) {
->>>>>>> cbc44b42
   std::array<double, 3> boxMin = sphSystem.getBoxMin();
   std::array<double, 3> boxMax = sphSystem.getBoxMax();
   std::array<double, 3> requiredHaloMin{0., 0., 0.}, requiredHaloMax{0., 0., 0.};
@@ -289,15 +202,9 @@
  * deletes the halo particles
  * @param sphSystem
  */
-<<<<<<< HEAD
 void deleteHaloParticles(AutoPasContainer &sphSystem) { sphSystem.deleteHaloParticles(); }
 
 void densityPressureHydroForce(AutoPasContainer &sphSystem) {
-=======
-void deleteHaloParticles(Container &sphSystem) { sphSystem.deleteHaloParticles(); }
-
-void densityPressureHydroForce(Container &sphSystem) {
->>>>>>> cbc44b42
   // declare the used functors
   autopas::sph::SPHCalcDensityFunctor densityFunctor;
   autopas::sph::SPHCalcHydroForceFunctor hydroForceFunctor;
@@ -328,11 +235,7 @@
   }
 
   std::cout << "calculation of density... started" << std::endl;
-<<<<<<< HEAD
   sphSystem.iteratePairwise(&densityFunctor);
-=======
-  sphSystem.iteratePairwise(&densityFunctor, &densityTraversal);
->>>>>>> cbc44b42
   std::cout << "calculation of density... completed" << std::endl;
   // 1.3 delete halo particles, as their values are no longer valid
   deleteHaloParticles(sphSystem);
@@ -369,21 +272,13 @@
   }
 
   std::cout << "calculation of hydroforces... started" << std::endl;
-<<<<<<< HEAD
   sphSystem.iteratePairwise(&hydroForceFunctor);
-=======
-  sphSystem.iteratePairwise(&hydroForceFunctor, &hydroTraversal);
->>>>>>> cbc44b42
   std::cout << "calculation of hydroforces... completed" << std::endl;
   // 0.3.3 delete halo particles, as their values are no longer valid
   deleteHaloParticles(sphSystem);
 }
 
-<<<<<<< HEAD
 void printConservativeVariables(AutoPasContainer &sphSystem) {
-=======
-void printConservativeVariables(Container &sphSystem) {
->>>>>>> cbc44b42
   std::array<double, 3> momSum = {0., 0., 0.};  // total momentum
   double energySum = 0.0;                       // total energy
   for (auto it = sphSystem.begin(autopas::IteratorBehavior::ownedOnly); it.isValid(); ++it) {
@@ -410,9 +305,9 @@
   sphSystem.setCutoff(cutoff);
   sphSystem.setVerletSkin(skinToCutoffRatio * cutoff);
   sphSystem.setVerletRebuildFrequency(rebuildFrequency);
-  std::vector<autopas::ContainerOption> allowedContainers{autopas::ContainerOption::linkedCells,
-                                                          autopas::ContainerOption::verletLists,
-                                                          autopas::ContainerOption::verletListsCells};
+  std::set<autopas::ContainerOption> allowedContainers{autopas::ContainerOption::linkedCells,
+                                                       autopas::ContainerOption::verletLists,
+                                                       autopas::ContainerOption::verletListsCells};
   sphSystem.setAllowedContainers(allowedContainers);
   sphSystem.init();
 
