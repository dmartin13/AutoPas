--- conflicted
+++ resolved
@@ -305,10 +305,7 @@
 
   // In case you want to use another tuning strategy, you can do that using:
   // sphSystem.setTuningStrategyOption(autopas::TuningStrategyOption::activeHarmony);
-<<<<<<< HEAD
-=======
-
->>>>>>> 0bce6bc2
+
   // Debug output of AutoPas can be enabled using:
   // autopas::Logger::get()->set_level(autopas::Logger::LogLevel::debug);
 
