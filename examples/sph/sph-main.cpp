/**
 * @file sph-main.cpp
 * @date 19.01.2018
 * @author seckler
 */

#include <array>
#include <cmath>
#include <iostream>
#include "autopas/AutoPas.h"
#include "autopas/sph/autopassph.h"

typedef autopas::AutoPas<autopas::sph::SPHParticle, autopas::FullParticleCell<autopas::sph::SPHParticle>>
    AutoPasContainer;

void SetupIC(AutoPasContainer &sphSystem, double *end_time, const std::array<double, 3> &bBoxMax) {
  // Place SPH particles
  std::cout << "setup... started" << std::endl;
  const double dx = 1.0 / 128.0;
  unsigned int i = 0;
  for (double x = 0; x < bBoxMax[0] * 0.5; x += dx) {  // NOLINT
    for (double y = 0; y < bBoxMax[1]; y += dx) {      // NOLINT
      for (double z = 0; z < bBoxMax[2]; z += dx) {    // NOLINT
        autopas::sph::SPHParticle ith({x, y, z}, {0, 0, 0}, i++, 0.75, 0.012, 0.);
        ith.setDensity(1.0);
        ith.setEnergy(2.5);
        sphSystem.addParticle(ith);
      }
    }
  }
  for (double x = bBoxMax[0] * 0.5; x < bBoxMax[0] * 1.; x += dx * 2.0) {  // NOLINT
    for (double y = 0; y < bBoxMax[1]; y += dx) {                          // NOLINT
      for (double z = 0; z < bBoxMax[2]; z += dx) {                        // NOLINT
        autopas::sph::SPHParticle ith({x, y, z}, {0, 0, 0}, i++, 0.75, 0.012, 0.);
        ith.setDensity(0.5);
        ith.setEnergy(2.5);
        sphSystem.addParticle(ith);
      }
    }
  }
  for (auto part = sphSystem.begin(autopas::IteratorBehavior::ownedOnly); part.isValid(); ++part) {
    part->setMass(part->getMass() * bBoxMax[0] * bBoxMax[1] * bBoxMax[2] / (double)(i));
  }
  std::cout << "# of particles is... " << i << std::endl;

  // Set the end time
  *end_time = .018;
  // end_time for original example: (expects 50 timesteps)
  // *end_time = .12;
  // Fin.
  std::cout << "setup... completed" << std::endl;
}

void Initialize(AutoPasContainer &sphSystem) {
  std::cout << "initialize... started" << std::endl;
  for (auto part = sphSystem.begin(autopas::IteratorBehavior::ownedOnly); part.isValid(); ++part) {
    part->calcPressure();
  }
  std::cout << "initialize... completed" << std::endl;
}

double getTimeStepGlobal(AutoPasContainer &sphSystem) {
  double dt = 1.0e+30;  // set VERY LARGE VALUE
  for (auto part = sphSystem.begin(autopas::IteratorBehavior::ownedOnly); part.isValid(); ++part) {
    part->calcDt();
    if (part->getDt() < 0.002) {
      std::cout << "small time step for particle " << part->getID() << " at [" << part->getR()[0] << ", "
                << part->getR()[1] << ", " << part->getR()[2] << "]" << std::endl;
    }
    dt = std::min(dt, part->getDt());
  }
  std::cout << "the time step dt is..." << dt << std::endl;
  return dt;
}

void leapfrogInitialKick(AutoPasContainer &sphSystem, const double dt) {
  for (auto part = sphSystem.begin(autopas::IteratorBehavior::ownedOnly); part.isValid(); ++part) {
    part->setVel_half(
        autopas::ArrayMath::add(part->getV(), autopas::ArrayMath::mulScalar(part->getAcceleration(), 0.5 * dt)));
    part->setEng_half(part->getEnergy() + 0.5 * dt * part->getEngDot());
  }
}

void leapfrogFullDrift(AutoPasContainer &sphSystem, const double dt) {
  // time becomes t + dt;
  for (auto part = sphSystem.begin(autopas::IteratorBehavior::ownedOnly); part.isValid(); ++part) {
    part->addR(autopas::ArrayMath::mulScalar(part->getVel_half(), dt));
  }
}

void leapfrogPredict(AutoPasContainer &sphSystem, const double dt) {
  for (auto part = sphSystem.begin(autopas::IteratorBehavior::ownedOnly); part.isValid(); ++part) {
    part->addV(autopas::ArrayMath::mulScalar(part->getAcceleration(), dt));
    part->addEnergy(part->getEngDot() * dt);
  }
}

void leapfrogFinalKick(AutoPasContainer &sphSystem, const double dt) {
  for (auto part = sphSystem.begin(autopas::IteratorBehavior::ownedOnly); part.isValid(); ++part) {
    part->setV(
        autopas::ArrayMath::add(part->getVel_half(), autopas::ArrayMath::mulScalar(part->getAcceleration(), 0.5 * dt)));
    part->setEnergy(part->getEng_half() + 0.5 * dt * part->getEngDot());
  }
}

void setPressure(AutoPasContainer &sphSystem) {
  for (auto part = sphSystem.begin(autopas::IteratorBehavior::ownedOnly); part.isValid(); ++part) {
    part->calcPressure();
  }
}

void addEnteringParticles(AutoPasContainer &sphSystem, std::vector<autopas::sph::SPHParticle> &invalidParticles) {
  std::array<double, 3> boxMin = sphSystem.getBoxMin();
  std::array<double, 3> boxMax = sphSystem.getBoxMax();

  for (auto &p : invalidParticles) {
    // first we have to correct the position of the particles, s.t. they lie inside of the box.
    auto pos = p.getR();
    for (auto dim = 0; dim < 3; dim++) {
      if (pos[dim] < boxMin[dim]) {
        // has to be smaller than boxMax
        pos[dim] = std::min(std::nextafter(boxMax[dim], -1), pos[dim] + (boxMax[dim] - boxMin[dim]));
      } else if (pos[dim] >= boxMax[dim]) {
        // should at least be boxMin
        pos[dim] = std::max(boxMin[dim], pos[dim] - (boxMax[dim] - boxMin[dim]));
      }
    }
    p.setR(pos);
    // add moved particles again
    sphSystem.addParticle(p);
  }
}

/**
 * Get the required region for the regionparticleiterator.
 * @param boxMin
 * @param boxMax
 * @param diff
 * @param reqMin
 * @param reqMax
 * @param cutoff
 * @param skin
 * @param shift
 */
void getRequiredHalo(double boxMin, double boxMax, int diff, double &reqMin, double &reqMax, double cutoff, double skin,
                     double &shift) {
  if (diff == 0) {
    reqMin = boxMin - skin;
    reqMax = boxMax + skin;
    shift = 0;
  } else if (diff == -1) {
    reqMin = boxMax - cutoff - skin;
    reqMax = boxMax + skin;
    shift = boxMin - boxMax;
  } else if (diff == 1) {
    reqMin = boxMin - skin;
    reqMax = boxMin + cutoff + skin;
    shift = boxMax - boxMin;
  }
}

/**
 * Updates the halo particles.
 * This is done by copying the boundary particles to the halo particles plus
 * adding appropriate shifts
 * @param sphSystem
 */
void updateHaloParticles(AutoPasContainer &sphSystem) {
  std::array<double, 3> boxMin = sphSystem.getBoxMin();
  std::array<double, 3> boxMax = sphSystem.getBoxMax();
  std::array<double, 3> requiredHaloMin{0., 0., 0.}, requiredHaloMax{0., 0., 0.};
  std::array<int, 3> diff{0, 0, 0};
  std::array<double, 3> shift{0., 0., 0.};
  double cutoff = sphSystem.getCutoff();
  double skin = sphSystem.getVerletSkin();
  for (diff[0] = -1; diff[0] < 2; diff[0]++) {
    for (diff[1] = -1; diff[1] < 2; diff[1]++) {
      for (diff[2] = -1; diff[2] < 2; diff[2]++) {
        if (not diff[0] and not diff[1] and not diff[2]) {
          // at least one dimension has to be non-zero
          std::cout << "skipping diff: " << diff[0] << ", " << diff[1] << ", " << diff[2] << std::endl;
          continue;
        }
        // figure out from where we get our halo particles
        for (int i = 0; i < 3; ++i) {
          getRequiredHalo(boxMin[i], boxMax[i], diff[i], requiredHaloMin[i], requiredHaloMax[i], cutoff, skin,
                          shift[i]);
        }
        for (auto iterator =
                 sphSystem.getRegionIterator(requiredHaloMin, requiredHaloMax, autopas::IteratorBehavior::ownedOnly);
             iterator.isValid(); ++iterator) {
          autopas::sph::SPHParticle p = *iterator;
          p.addR(shift);
          sphSystem.addOrUpdateHaloParticle(p);
        }
      }
    }
  }
}

void densityPressureHydroForce(AutoPasContainer &sphSystem) {
  // declare the used functors
  autopas::sph::SPHCalcDensityFunctor densityFunctor;
  autopas::sph::SPHCalcHydroForceFunctor hydroForceFunctor;

  std::cout << "\nhaloupdate\n" << std::endl;

  // 1.first calculate density
  // 1.1 to calculate the density we need the halo particles
  updateHaloParticles(sphSystem);

  std::cout << "haloparticles... ";
  int haloparts = 0, innerparts = 0;
  for (auto part = sphSystem.begin(); part.isValid(); ++part) {
    if (not part->isOwned()) {
      haloparts++;
    } else {
      innerparts++;
    }
  }
  std::cout << haloparts << std::endl;
  std::cout << "particles... " << innerparts << std::endl;

  // 1.2 then calculate density
  for (auto part = sphSystem.begin(autopas::IteratorBehavior::ownedOnly); part.isValid(); ++part) {
    part->setDensity(0.);
    densityFunctor.AoSFunctor(*part, *part);
    part->setDensity(part->getDensity() / 2);
  }

  std::cout << "calculation of density... started" << std::endl;
<<<<<<< HEAD
  sphSystem.iteratePairwise(&densityTraversal);
=======
  sphSystem.iteratePairwise(&densityFunctor);
>>>>>>> 08743470
  std::cout << "calculation of density... completed" << std::endl;
  // 1.3 delete halo particles, as their values are no longer valid

  // 2. then update pressure
  std::cout << "calculation of pressure... started" << std::endl;
  setPressure(sphSystem);
  std::cout << "calculation of pressure... completed" << std::endl;

  // 0.3 then calculate hydro force
  // 0.3.1 to calculate the density we need the halo particles
  updateHaloParticles(sphSystem);

  std::cout << "haloparticles... ";
  haloparts = 0, innerparts = 0;
  for (auto part = sphSystem.begin(); part.isValid(); ++part) {
    if (not part->isOwned()) {
      haloparts++;
    } else {
      innerparts++;
    }
  }
  std::cout << haloparts << std::endl;
  std::cout << "particles... " << innerparts << std::endl;

  // 0.3.2 then calculate hydro force
  for (auto part = sphSystem.begin(autopas::IteratorBehavior::ownedOnly); part.isValid(); ++part) {
    // self interaction leeds to:
    // 1) vsigmax = 2*part->getSoundSpeed()
    // 2) no change in acceleration
    part->setVSigMax(2 * part->getSoundSpeed());
    part->setAcceleration(std::array<double, 3>{0., 0., 0.});
    part->setEngDot(0.);
  }

  std::cout << "calculation of hydroforces... started" << std::endl;
<<<<<<< HEAD
  sphSystem.iteratePairwise(&hydroTraversal);
=======
  sphSystem.iteratePairwise(&hydroForceFunctor);
>>>>>>> 08743470
  std::cout << "calculation of hydroforces... completed" << std::endl;
}

void printConservativeVariables(AutoPasContainer &sphSystem) {
  std::array<double, 3> momSum = {0., 0., 0.};  // total momentum
  double energySum = 0.0;                       // total energy
  for (auto it = sphSystem.begin(autopas::IteratorBehavior::ownedOnly); it.isValid(); ++it) {
    momSum = autopas::ArrayMath::add(momSum, autopas::ArrayMath::mulScalar(it->getV(), it->getMass()));
    energySum += (it->getEnergy() + 0.5 * autopas::ArrayMath::dot(it->getV(), it->getV())) * it->getMass();
  }
  printf("%.16e\n", energySum);
  printf("%.16e\n", momSum[0]);
  printf("%.16e\n", momSum[1]);
  printf("%.16e\n", momSum[2]);
}

int main() {
  std::array<double, 3> boxMin({0., 0., 0.}), boxMax{};
  boxMax[0] = 1.;
  boxMax[1] = boxMax[2] = boxMax[0] / 8.0;
  double cutoff = 0.03;               // 0.012*2.5=0.03; where 2.5 = kernel support radius
  unsigned int rebuildFrequency = 6;  // has to be multiple of two, as there are two functor calls per iteration.
  double skinToCutoffRatio = 0.1;

  AutoPasContainer sphSystem;
  sphSystem.setNumSamples(
      6);  // has to be multiple of 2, should also be multiple of rebuildFrequency (but this is not necessary).
  sphSystem.setBoxMin(boxMin);
  sphSystem.setBoxMax(boxMax);
  sphSystem.setCutoff(cutoff);
  sphSystem.setVerletSkin(skinToCutoffRatio * cutoff);
  sphSystem.setVerletRebuildFrequency(rebuildFrequency);

  std::set<autopas::ContainerOption> allowedContainers{autopas::ContainerOption::linkedCells,
                                                       autopas::ContainerOption::verletLists,
                                                       autopas::ContainerOption::verletListsCells};
  sphSystem.setAllowedContainers(allowedContainers);

  auto dataLayouts = autopas::allDataLayoutOptions;
  if (dataLayouts.find(autopas::DataLayoutOption::cuda) != dataLayouts.end()) {
    dataLayouts.erase(dataLayouts.find(autopas::DataLayoutOption::cuda));
  }
  sphSystem.setAllowedDataLayouts(dataLayouts);

  sphSystem.init();

  double dt;
  double t_end;
  SetupIC(sphSystem, &t_end, boxMax);
  Initialize(sphSystem);

  // 0.1 ---- GET INITIAL FORCES OF SYSTEM ----
  densityPressureHydroForce(sphSystem);

  std::cout << "\n----------------------------" << std::endl;

  // 0.2 get time step
  dt = getTimeStepGlobal(sphSystem);
  //---- INITIAL FORCES ARE NOW CALCULATED ----

  printConservativeVariables(sphSystem);

  // 1 ---- START MAIN LOOP ----
  size_t step = 0;
  autopas::utils::Timer perlooptimer;
  for (double time = 0.; time < t_end; time += dt, ++step) {
    perlooptimer.start();
    std::cout << "\n-------------------------\ntime step " << step << "(t = " << time << ")..." << std::endl;
    // 1.1 Leap frog: Initial Kick & Full Drift
    leapfrogInitialKick(sphSystem, dt);
    leapfrogFullDrift(sphSystem, dt);

    // 1.2.1 positions have changed, so the container needs to be updated!
    auto invalidParticles = sphSystem.updateContainer();

    // 1.2.2 adjust positions based on boundary conditions (here: periodic)
    addEnteringParticles(sphSystem, invalidParticles);

    // 1.3 Leap frog: predict
    leapfrogPredict(sphSystem, dt);
    // 1.4 Calculate density, pressure and hydrodynamic forces
    densityPressureHydroForce(sphSystem);
    // 1.5 get time step
    dt = getTimeStepGlobal(sphSystem);
    // 1.6 Leap frog: final Kick
    leapfrogFinalKick(sphSystem, dt);

    printConservativeVariables(sphSystem);
    std::cout << "time in iteration " << step << ": " << perlooptimer.stop() << std::endl;
  }
}<|MERGE_RESOLUTION|>--- conflicted
+++ resolved
@@ -229,11 +229,7 @@
   }
 
   std::cout << "calculation of density... started" << std::endl;
-<<<<<<< HEAD
-  sphSystem.iteratePairwise(&densityTraversal);
-=======
   sphSystem.iteratePairwise(&densityFunctor);
->>>>>>> 08743470
   std::cout << "calculation of density... completed" << std::endl;
   // 1.3 delete halo particles, as their values are no longer valid
 
@@ -269,11 +265,8 @@
   }
 
   std::cout << "calculation of hydroforces... started" << std::endl;
-<<<<<<< HEAD
-  sphSystem.iteratePairwise(&hydroTraversal);
-=======
+
   sphSystem.iteratePairwise(&hydroForceFunctor);
->>>>>>> 08743470
   std::cout << "calculation of hydroforces... completed" << std::endl;
 }
 
