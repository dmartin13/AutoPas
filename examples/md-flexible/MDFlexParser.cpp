/**
 * @file MDFlexParser.cpp
 * @date 23.02.2018
 * @author F. Gratl
 */

#include "MDFlexParser.h"

bool MDFlexParser::parseInput(int argc, char **argv) {
  bool displayHelp = false;
  int option, option_index;
  static struct option long_options[] = {{"box-length", required_argument, nullptr, 'b'},
                                         {"container", required_argument, nullptr, 'c'},
                                         {"container-selector-strategy", required_argument, nullptr, 'k'},
                                         {"cutoff", required_argument, nullptr, 'C'},
                                         {"distribution-mean", required_argument, nullptr, 'm'},
                                         {"distribution-stddeviation", required_argument, nullptr, 'z'},
                                         {"data-layout", required_argument, nullptr, 'd'},
                                         {"functor", required_argument, nullptr, 'f'},
                                         {"help", no_argument, nullptr, 'h'},
                                         {"iterations", required_argument, nullptr, 'i'},
                                         {"no-flops", no_argument, nullptr, 'F'},
                                         {"particles-generator", required_argument, nullptr, 'g'},
                                         {"particles-per-dimension", required_argument, nullptr, 'n'},
                                         {"particles-total", required_argument, nullptr, 'N'},
                                         {"particle-spacing", required_argument, nullptr, 's'},
                                         {"traversal", required_argument, nullptr, 't'},
                                         {"traversal-selector-strategy", required_argument, nullptr, 'T'},
                                         {"tuning-interval", required_argument, nullptr, 'I'},
                                         {"tuning-samples", required_argument, nullptr, 'S'},
                                         {"log-level", required_argument, nullptr, 'l'},
                                         {"verlet-rebuild-frequency", required_argument, nullptr, 'v'},
                                         {"verlet-skin-radius", required_argument, nullptr, 'r'},
                                         {"vtk", required_argument, nullptr, 'w'},
                                         {nullptr, 0, nullptr, 0}};  // needed to signal the end of the array
  string strArg;
  while ((option = getopt_long(argc, argv, "", long_options, &option_index)) != -1) {
    if (optarg != nullptr) strArg = optarg;
    transform(strArg.begin(), strArg.end(), strArg.begin(), ::tolower);
    switch (option) {
      case 'b': {
        try {
          boxLength = stod(strArg);
        } catch (const exception &) {
          cerr << "Error parsing box length: " << optarg << endl;
          displayHelp = true;
        }
        break;
      }
      case 'c': {
        // delete default argument
        containerOptions.clear();
        if (strArg.find("direct") != string::npos or strArg.find("ds") != string::npos) {
          containerOptions.push_back(autopas::directSum);
        }
        if (strArg.find("linked") != string::npos or strArg.find("lc") != string::npos) {
          containerOptions.push_back(autopas::linkedCells);
        }
        if (strArg.find("verlet") != string::npos or strArg.find("vl") != string::npos) {
          containerOptions.push_back(autopas::verletLists);
        }
        if (strArg.find("vcells") != string::npos) {
          containerOptions.push_back(autopas::verletListsCells);
        }
        if (strArg.find("vcluster") != string::npos) {
          containerOptions.push_back(autopas::verletClusterLists);
        }
        if (containerOptions.empty()) {
          cerr << "Unknown container option: " << strArg << endl;
<<<<<<< HEAD
          cerr << "Please use 'DirectSum', 'LinkedCells', 'VerletLists', 'vcells' or 'vcluster'!" << endl;
=======
          cerr << "Please use 'DirectSum', 'LinkedCells' or 'VerletLists'!" << endl;
>>>>>>> db1c0225
          displayHelp = true;
        }
        break;
      }
      case 'C': {
        try {
          cutoff = stod(strArg);
        } catch (const exception &) {
          cerr << "Error parsing cutoff Radius: " << optarg << endl;
          displayHelp = true;
        }
        break;
      }
      case 'd': {
        if (strArg.find("aos") != string::npos) {
          dataLayoutOption = autopas::aos;
        } else if (strArg.find("soa") != string::npos) {
          dataLayoutOption = autopas::soa;
        } else {
          cerr << "Unknown data layout : " << strArg << endl;
          cerr << "Please use 'AoS' or 'SoA'!" << endl;
          displayHelp = true;
        }
        break;
      }
      case 'f': {
        if (strArg.find("lj") != string::npos || strArg.find("lennard-jones") != string::npos) {
          functorOption = lj12_6;
        } else {
          cerr << "Unknown functor : " << strArg << endl;
          cerr << "Please use 'Lennard-Jones', you have no options here :P" << endl;
          displayHelp = true;
        }
        break;
      }
      case 'F': {
        measureFlops = false;
        break;
      }
      case 'g': {
        if (strArg.find("grid") != string::npos) {
          generatorOption = GeneratorOption::grid;
        } else if (strArg.find("uni") != string::npos) {
          generatorOption = GeneratorOption::uniform;
        } else if (strArg.find("gaus") != string::npos) {
          generatorOption = GeneratorOption::gaussian;
        } else {
          cerr << "Unknown generator : " << strArg << endl;
          cerr << "Please use 'Grid' or 'Gaussian'" << endl;
          displayHelp = true;
        }
        break;
      }
      case 'h': {
        displayHelp = true;
        break;
      }
      case 'i': {
        try {
          iterations = stoul(strArg);
          if (iterations < 1) {
            cerr << "IterationNumber of iterations has to be a positive integer!" << endl;
            displayHelp = true;
          }
        } catch (const exception &) {
          cerr << "Error parsing number of iterations: " << optarg << endl;
          displayHelp = true;
        }
        break;
      }
      case 'I': {
        try {
          tuningInterval = (unsigned int)stoul(strArg);
          if (tuningInterval < 1) {
            cerr << "Tuning interval has to be a positive integer!" << endl;
            displayHelp = true;
          }
        } catch (const exception &) {
          cerr << "Error parsing tuning interval: " << optarg << endl;
          displayHelp = true;
        }
        break;
      }
      case 'k': {
        if (strArg.find("abs") != string::npos) {
          containerSelectorStrategy = autopas::SelectorStrategy::fastestAbs;
        } else if (strArg.find("mea") != string::npos) {
          containerSelectorStrategy = autopas::SelectorStrategy::fastestMean;
        } else if (strArg.find("med") != string::npos) {
          containerSelectorStrategy = autopas::SelectorStrategy::fastestMedian;
        } else {
          cerr << "Unknown Container Selector Strategy: " << strArg << endl;
          cerr << "Please use 'fastestAbs', 'fastestMean' or 'fastestMedian'!" << endl;
          displayHelp = true;
        }
        break;
      }
      case 'l': {
        switch (strArg[0]) {
          case 't': {
            logLevel = spdlog::level::trace;
            break;
          }
          case 'd': {
            logLevel = spdlog::level::debug;
            break;
          }
          case 'i': {
            logLevel = spdlog::level::info;
            break;
          }
          case 'w': {
            logLevel = spdlog::level::warn;
            break;
          }
          case 'e': {
            logLevel = spdlog::level::err;
            break;
          }
          case 'c': {
            logLevel = spdlog::level::critical;
            break;
          }
          case 'o': {
            logLevel = spdlog::level::off;
            break;
          }
          default: {
            cerr << "Unknown Log Level : " << strArg << endl;
            cerr << "Please use 'trace', 'debug', 'info', 'warning', 'error', 'critical' or 'off'." << endl;
            displayHelp = true;
          }
        }
        break;
      }
      case 'm': {
        try {
          distributionMean = stod(strArg);
        } catch (const exception &) {
          cerr << "Error parsing distribution mean: " << optarg << endl;
          displayHelp = true;
        }
        break;
      }
      case 'n': {
        try {
          particlesPerDim = stoul(strArg);
        } catch (const exception &) {
          cerr << "Error parsing number of particles per dimension: " << optarg << endl;
          displayHelp = true;
        }
        break;
      }
      case 'N': {
        try {
          particlesTotal = stoul(strArg);
        } catch (const exception &) {
          cerr << "Error parsing total number of particles: " << optarg << endl;
          displayHelp = true;
        }
        break;
      }
      case 's': {
        try {
          particleSpacing = stod(strArg);
        } catch (const exception &) {
          cerr << "Error parsing separation of particles: " << optarg << endl;
          displayHelp = true;
        }
        break;
      }
      case 'S': {
        try {
          tuningSamples = (unsigned int)stoul(strArg);
          if (tuningSamples < 1) {
            cerr << "Tuning samples has to be a positive integer!" << endl;
            displayHelp = true;
          }
        } catch (const exception &) {
          cerr << "Error parsing number of tuning samples: " << optarg << endl;
          displayHelp = true;
        }
        break;
      }
      case 't': {
        traversalOptions.clear();
        if (strArg.find("c08") != string::npos) {
          traversalOptions.push_back(autopas::TraversalOptions::c08);
        }
        if (strArg.find("c01") != string::npos) {
          traversalOptions.push_back(autopas::TraversalOptions::c01);
        }
        if (strArg.find("c18") != string::npos) {
          traversalOptions.push_back(autopas::TraversalOptions::c18);
        }
        if (strArg.find("sli") != string::npos) {
          traversalOptions.push_back(autopas::TraversalOptions::sliced);
        }
        if (strArg.find("dir") != string::npos) {
          traversalOptions.push_back(autopas::TraversalOptions::directSumTraversal);
        }
        if (traversalOptions.empty()) {
          cerr << "Unknown Traversal : " << strArg << endl;
          cerr << "Please use 'c08', 'c01', 'c18' or 'sliced'!" << endl;
          displayHelp = true;
        }
        break;
      }
      case 'T': {
        if (strArg.find("abs") != string::npos) {
          traversalSelectorStrategy = autopas::SelectorStrategy::fastestAbs;
        } else if (strArg.find("mea") != string::npos) {
          traversalSelectorStrategy = autopas::SelectorStrategy::fastestMean;
        } else if (strArg.find("med") != string::npos) {
          traversalSelectorStrategy = autopas::SelectorStrategy::fastestMedian;
        } else {
          cerr << "Unknown Traversal Selector Strategy: " << strArg << endl;
          cerr << "Please use 'fastestAbs', 'fastestMean' or 'fastestMedian'!" << endl;
          displayHelp = true;
        }
        break;
      }
      case 'v': {
        try {
          verletRebuildFrequency = (unsigned int)stoul(strArg);
        } catch (const exception &) {
          cerr << "Error parsing verlet-rebuild-frequency: " << optarg << endl;
          displayHelp = true;
        }
        break;
      }
      case 'w': {
        writeVTK = strArg;
        break;
      }
      case 'r': {
        try {
          verletSkinRadius = stod(strArg);
        } catch (const exception &) {
          cerr << "Error parsing verlet-skin-radius: " << optarg << endl;
          displayHelp = true;
        }
        break;
      }
      case 'z': {
        try {
          distributionStdDev = stod(strArg);
        } catch (const exception &) {
          cerr << "Error parsing distribution standard deviation: " << optarg << endl;
          displayHelp = true;
        }
        break;
      }
      default: {
        // error message handled by getopt
        displayHelp = true;
      }
    }
  }
  if (displayHelp) {
    cout << "Usage: " << argv[0] << endl;
    for (auto o : long_options) {
      if (o.name == nullptr) continue;
      cout << "    --" << setw(valueOffset + 2) << left << o.name;
      if (o.has_arg) cout << "option";
      cout << endl;
    }
    return false;
  }
  return true;
}

std::string selectorStrategyToString(autopas::SelectorStrategy selectorStrategy) {
  std::string retString;
  switch (selectorStrategy) {
    case autopas::SelectorStrategy::fastestAbs: {
      retString = "Fastest Absolute Value";
      break;
    }
    case autopas::SelectorStrategy::fastestMean: {
      retString = "Fastest Mean Value";
      break;
    }
    case autopas::SelectorStrategy::fastestMedian: {
      retString = "Fastest Median Value";
      break;
    }
  }
  return retString;
}

void MDFlexParser::printConfig() {
  constexpr size_t valueOffset = 32;
  cout << setw(valueOffset) << left << "Container"
       << ":  ";
  for (auto &op : containerOptions) {
    switch (op) {
      case autopas::ContainerOptions::directSum: {
        cout << "DirectSum, ";
        break;
      }
      case autopas::ContainerOptions::linkedCells: {
        cout << "LinkedCells, ";
        break;
      }
      case autopas::ContainerOptions::verletLists: {
        cout << "VerletLists, ";
        break;
      }
      case autopas::ContainerOptions::verletListsCells: {
        cout << "VerletListsCells, ";
        break;
      }
      case autopas::ContainerOptions::verletClusterLists: {
        cout << "VerletClusterLists, ";
        break;
      }
    }
  }
  // deletes last comma
  cout << "\b\b  " << endl;

  // if verlet lists are in the container options print verlet config data
  if (find(containerOptions.begin(), containerOptions.end(), autopas::ContainerOptions::verletLists) !=
      containerOptions.end()) {
    cout << setw(valueOffset) << left << "Verlet rebuild frequency"
         << ":  " << verletRebuildFrequency << endl;

    cout << setw(valueOffset) << left << "Verlet skin radius"
         << ":  " << verletSkinRadius << endl;
  }

  if (containerOptions.size() > 1) {
    cout << setw(valueOffset) << left << "Container Selector Strategy"
         << ":  " << selectorStrategyToString(containerSelectorStrategy) << endl;
  }

  cout << setw(valueOffset) << left << "Data Layout"
       << ":  ";
  switch (dataLayoutOption) {
    case autopas::DataLayoutOption::aos: {
      cout << "Array-of-Structures" << endl;
      break;
    }
    case autopas::DataLayoutOption::soa: {
      cout << "Structure-of-Arrays" << endl;
      break;
    }
  }

  cout << setw(valueOffset) << left << "Functor"
       << ":  ";
  switch (functorOption) {
    case FunctorOption::lj12_6: {
      cout << "Lennard-Jones (12-6)" << endl;
      break;
    }
  }

  cout << setw(valueOffset) << left << "Cutoff radius"
       << ":  " << cutoff << endl;

  cout << setw(valueOffset) << left << "Particle Generator"
       << ":  ";
  switch (generatorOption) {
    case GeneratorOption::grid: {
      cout << "Grid generator" << endl;
      cout << setw(valueOffset) << left << "Particle spacing"
           << ":  " << particleSpacing << endl;

      cout << "Particles" << endl;
      cout << setw(valueOffset) << left << "  per dimension"
           << ":  " << particlesPerDim << endl;
      cout << setw(valueOffset) << left << "  total"
           << ":  " << (particlesPerDim * particlesPerDim * particlesPerDim) << endl;
      break;
    }
    case GeneratorOption::gaussian: {
      cout << "Gaussian generator" << endl;
      cout << setw(valueOffset) << left << "Box length"
           << ":  " << boxLength << endl;
      cout << setw(valueOffset) << left << "Distribution mean"
           << ":  " << distributionMean << endl;
      cout << setw(valueOffset) << left << "Distribution standard deviation"
           << ":  " << distributionStdDev << endl;

      cout << "Particles" << endl;
      cout << setw(valueOffset) << left << "  total"
           << ":  " << particlesTotal << endl;
      break;
    }
    case GeneratorOption::uniform: {
      cout << "Uniform generator" << endl;
      cout << setw(valueOffset) << left << "Box length"
           << ":  " << boxLength << endl;
      cout << "Particles" << endl;
      cout << setw(valueOffset) << left << "  total"
           << ":  " << particlesTotal << endl;
      break;
    }
  }

  cout << setw(valueOffset) << left << "Allowed traversals"
       << ":  ";
  for (auto &t : traversalOptions) {
    switch (t) {
      case autopas::TraversalOptions::c08: {
        cout << "c08, ";
        break;
      }
      case autopas::TraversalOptions::sliced: {
        cout << "sliced, ";
        break;
      }
      case autopas::TraversalOptions::c18: {
        cout << "c18, ";
        break;
      }
      case autopas::TraversalOptions::c01: {
        cout << "c01, ";
        break;
      }
      case autopas::TraversalOptions::directSumTraversal: {
        cout << "direct sum, ";
        break;
      }
      default:
        break;
    }
  }
  // deletes last comma
  cout << "\b\b  " << endl;

  if (traversalOptions.size() > 1) {
    cout << setw(valueOffset) << left << "Traversal Selector Strategy"
         << ":  " << selectorStrategyToString(traversalSelectorStrategy) << endl;
  }

  cout << setw(valueOffset) << left << "Iterations"
       << ":  " << iterations << endl;
  cout << setw(valueOffset) << left << "Tuning Interval"
       << ":  " << tuningInterval << endl;
  cout << setw(valueOffset) << left << "Tuning Samples"
       << ":  " << tuningSamples << endl;
}

std::vector<autopas::ContainerOptions> MDFlexParser::getContainerOptions() const { return containerOptions; }

double MDFlexParser::getCutoff() const { return cutoff; }

autopas::DataLayoutOption MDFlexParser::getDataLayoutOption() const { return dataLayoutOption; }

MDFlexParser::FunctorOption MDFlexParser::getFunctorOption() const { return functorOption; }

size_t MDFlexParser::getIterations() const { return iterations; }

size_t MDFlexParser::getParticlesPerDim() const { return particlesPerDim; }

double MDFlexParser::getParticleSpacing() const { return particleSpacing; }

size_t MDFlexParser::getParticlesTotal() const { return particlesTotal; }

const vector<autopas::TraversalOptions> &MDFlexParser::getTraversalOptions() const { return traversalOptions; }

unsigned int MDFlexParser::getVerletRebuildFrequency() const { return verletRebuildFrequency; }

double MDFlexParser::getVerletSkinRadius() const { return verletSkinRadius; }

MDFlexParser::GeneratorOption MDFlexParser::getGeneratorOption() const { return generatorOption; }

double MDFlexParser::getDistributionMean() const { return distributionMean; }

double MDFlexParser::getDistributionStdDev() const { return distributionStdDev; }

string MDFlexParser::getWriteVTK() const { return writeVTK; }

double MDFlexParser::getBoxLength() {
  if (boxLength == -1) boxLength = ceil(2 * distributionMean);
  return boxLength;
}

bool MDFlexParser::getMeasureFlops() const { return measureFlops; }

unsigned int MDFlexParser::getTuningInterval() const { return tuningInterval; }

unsigned int MDFlexParser::getTuningSamples() const { return tuningSamples; }

autopas::Logger::LogLevel MDFlexParser::getLogLevel() const { return logLevel; }

autopas::SelectorStrategy MDFlexParser::getTraversalSelectorStrategy() const { return traversalSelectorStrategy; }

autopas::SelectorStrategy MDFlexParser::getContainerSelectorStrategy() const { return containerSelectorStrategy; }
// spdlog::level::level_enum MDFlexParser::getLogLevel() const { return logLevel; }<|MERGE_RESOLUTION|>--- conflicted
+++ resolved
@@ -67,11 +67,7 @@
         }
         if (containerOptions.empty()) {
           cerr << "Unknown container option: " << strArg << endl;
-<<<<<<< HEAD
           cerr << "Please use 'DirectSum', 'LinkedCells', 'VerletLists', 'vcells' or 'vcluster'!" << endl;
-=======
-          cerr << "Please use 'DirectSum', 'LinkedCells' or 'VerletLists'!" << endl;
->>>>>>> db1c0225
           displayHelp = true;
         }
         break;
