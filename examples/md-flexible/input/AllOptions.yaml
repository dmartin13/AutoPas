<<<<<<< HEAD
container                        :  [DirectSum, LinkedCells, LinkedCellsReferences, VarVerletListsAsBuild, VerletClusterLists, VerletLists, VerletListsCells, PairwiseVerletLists]
verlet-rebuild-frequency         :  20
verlet-skin-radius-per-timestep  :  0.01
verlet-cluster-size              :  4
selector-strategy                :  Fastest-Absolute-Value
data-layout                      :  [AoS, SoA]
traversal                        :  [ds_sequential, lc_sliced, lc_sliced_balanced, lc_sliced_c02, lc_c01, lc_c01_combined_SoA, lc_c04, lc_c04_HCP, lc_c04_combined_SoA, lc_c08, lc_c18, vcl_cluster_iteration, vcl_c06, vcl_c01_balanced, vcl_sliced, vcl_sliced_balanced, vcl_sliced_c02, vl_list_iteration, vlc_c01, vlc_c18, vlc_sliced, vlc_sliced_balanced, vlc_sliced_c02, vvl_as_built, vlp_c01, vlp_c18, vlp_sliced, vlp_sliced_balanced, vlp_sliced_c02]
tuning-strategy                  :  full-Search
mpi-strategy                     :  no-mpi
tuning-interval                  :  5000
tuning-samples                   :  3
tuning-max-evidence              :  10
functor                          :  Lennard-Jones (12-6)
newton3                          :  [disabled, enabled]
cutoff                           :  1
box-min                          :  [-1.75, -1.75, -1.75]
box-max                          :  [7.25, 7.25, 7.25]
cell-size                        :  [1]
deltaT                           :  0.001
iterations                       :  10
periodic-boundaries              :  true
Sites:
  0:
    site-id                      :  0
    site-epsilon                 :  1.
    site-sigma                   :  1.
    site-mass                    :  0.5
# Uncomment below to run a multi-site simulation.
#Molecules:
#  0:
#    molecule-type: 0
#    molecule-to-site-id: [ 0, 0, 0 ]
#    molecule-to-site-pos: [ [ 0.74349607, 1.20300191, 0. ], [ 0.3249197, -1.37638192, 0. ], [-1.37638192, -0.3249197, 0. ] ]
#    molecule-moment-of-inertia: [ 5.23606798, 0.76393202, 6. ]
=======
container                            :  [DirectSum, LinkedCells, LinkedCellsReferences, VarVerletListsAsBuild, VerletClusterLists, VerletLists, VerletListsCells, PairwiseVerletLists]
verlet-rebuild-frequency             :  20
verlet-skin-radius-per-timestep      :  0.01
verlet-cluster-size                  :  4
selector-strategy                    :  Fastest-Absolute-Value
data-layout                          :  [AoS, SoA]
traversal                            :  [ds_sequential, lc_sliced, lc_sliced_balanced, lc_sliced_c02, lc_c01, lc_c01_combined_SoA, lc_c04, lc_c04_HCP, lc_c04_combined_SoA, lc_c08, lc_c18, vcl_cluster_iteration, vcl_c06, vcl_c01_balanced, vcl_sliced, vcl_sliced_balanced, vcl_sliced_c02, vl_list_iteration, vlc_c01, vlc_c18, vlc_sliced, vlc_sliced_balanced, vlc_sliced_c02, vvl_as_built, vlp_c01, vlp_c18, vlp_sliced, vlp_sliced_balanced, vlp_sliced_c02]
tuning-strategy                      :  full-Search
mpi-strategy                         :  no-mpi
tuning-interval                      :  5000
tuning-samples                       :  3
tuning-max-evidence                  :  10
functor                              :  Lennard-Jones (12-6) avx
newton3                              :  [disabled, enabled]
cutoff                               :  1
box-min                              :  [-1.75, -1.75, -1.75]
box-max                              :  [7.25, 7.25, 7.25]
cell-size                            :  [1]
deltaT                               :  0.000001
iterations                           :  10
boundary-type                        :  [periodic, periodic, periodic]
subdivide-dimension                  :  [true, true, true]
load-balancing-interval              :  100
tuning-phases                        :  0
load-estimator                       :  [none, squared-particles-per-cell, neighbor-list-length]
relative-optimum-range               :  1.2
max-tuning-phases-without-test       :  5
relative-blacklist-range             :  0
evidence-for-prediction              :  3
extrapolation-method                 :  linear-regression
mpi-tuning-max-difference-for-bucket :  0.2
mpi-tuning-weight-for-max-density    :  0.1
tuning-acquisition-function          :  upper-confidence-bound
fastParticlesThrow                   :  false
globalForce                          :  [0, 0, 0]
load-balancer                        :  InvertedPressure
>>>>>>> e47c9257
Objects:                         
  CubeGrid:
    0:
      particles-per-dimension        :  [10, 10, 10]
      particle-spacing               :  1.1225
      bottomLeftCorner               :  [0, 0, 0]
      velocity                       :  [0, 0, 0]
      particle-type                  :  0
      particle-epsilon               :  1
      particle-sigma                 :  1
      particle-mass                  :  1
  CubeGauss:
    0:
      distribution-mean              :  [2, 2, 2]
      distribution-stddeviation      :  [2, 2, 2]
      numberOfParticles              :  100
      box-length                     :  [8, 8, 8]
      bottomLeftCorner               :  [15, 15, 15]
      velocity                       :  [0, 0, 0]
      particle-type                  :  1
      particle-epsilon               :  1
      particle-sigma                 :  1
      particle-mass                  :  1
  CubeUniform:
    0:
      numberOfParticles              :  100
      box-length                     :  [10, 10, 10]
      bottomLeftCorner               :  [15, 0, 0]
      velocity                       :  [0, 0, 0]
      particle-type                  :  2
      particle-epsilon               :  1
      particle-sigma                 :  1
      particle-mass                  :  1
  CubeClosestPacked:
    0:
      box-length                     :  [4, 4, 4]
      bottomLeftCorner               :  [0, 0, 15]
      particle-spacing               :  1.1225
      velocity                       :  [0, 0, 0]
      particle-type                  :  3
      particle-epsilon               :  1
      particle-sigma                 :  1
      particle-mass                  :  1
  Sphere:
    0:
      center                         :  [4, 16, 4]
      radius                         :  3
      particle-spacing               :  1.1225
      velocity                       :  [0, 0, 0]
      particle-type                  :  4
      particle-epsilon               :  1
      particle-sigma                 :  1
      particle-mass                  :  1
thermostat:
  initialTemperature                 :  1
  targetTemperature                  :  4
  deltaTemperature                   :  0.1
  thermostatInterval                 :  10
  addBrownianMotion                  :  true
log-level                            :  info
no-flops                             :  false
no-end-config                        :  false
no-progress-bar                      :  false
vtk-filename                         :  AllOptionsSim
vtk-write-frequency                  :  1
#checkpoint                          : AllOptionsSim_10.vtk
#log-file                            : log.txt<|MERGE_RESOLUTION|>--- conflicted
+++ resolved
@@ -1,39 +1,3 @@
-<<<<<<< HEAD
-container                        :  [DirectSum, LinkedCells, LinkedCellsReferences, VarVerletListsAsBuild, VerletClusterLists, VerletLists, VerletListsCells, PairwiseVerletLists]
-verlet-rebuild-frequency         :  20
-verlet-skin-radius-per-timestep  :  0.01
-verlet-cluster-size              :  4
-selector-strategy                :  Fastest-Absolute-Value
-data-layout                      :  [AoS, SoA]
-traversal                        :  [ds_sequential, lc_sliced, lc_sliced_balanced, lc_sliced_c02, lc_c01, lc_c01_combined_SoA, lc_c04, lc_c04_HCP, lc_c04_combined_SoA, lc_c08, lc_c18, vcl_cluster_iteration, vcl_c06, vcl_c01_balanced, vcl_sliced, vcl_sliced_balanced, vcl_sliced_c02, vl_list_iteration, vlc_c01, vlc_c18, vlc_sliced, vlc_sliced_balanced, vlc_sliced_c02, vvl_as_built, vlp_c01, vlp_c18, vlp_sliced, vlp_sliced_balanced, vlp_sliced_c02]
-tuning-strategy                  :  full-Search
-mpi-strategy                     :  no-mpi
-tuning-interval                  :  5000
-tuning-samples                   :  3
-tuning-max-evidence              :  10
-functor                          :  Lennard-Jones (12-6)
-newton3                          :  [disabled, enabled]
-cutoff                           :  1
-box-min                          :  [-1.75, -1.75, -1.75]
-box-max                          :  [7.25, 7.25, 7.25]
-cell-size                        :  [1]
-deltaT                           :  0.001
-iterations                       :  10
-periodic-boundaries              :  true
-Sites:
-  0:
-    site-id                      :  0
-    site-epsilon                 :  1.
-    site-sigma                   :  1.
-    site-mass                    :  0.5
-# Uncomment below to run a multi-site simulation.
-#Molecules:
-#  0:
-#    molecule-type: 0
-#    molecule-to-site-id: [ 0, 0, 0 ]
-#    molecule-to-site-pos: [ [ 0.74349607, 1.20300191, 0. ], [ 0.3249197, -1.37638192, 0. ], [-1.37638192, -0.3249197, 0. ] ]
-#    molecule-moment-of-inertia: [ 5.23606798, 0.76393202, 6. ]
-=======
 container                            :  [DirectSum, LinkedCells, LinkedCellsReferences, VarVerletListsAsBuild, VerletClusterLists, VerletLists, VerletListsCells, PairwiseVerletLists]
 verlet-rebuild-frequency             :  20
 verlet-skin-radius-per-timestep      :  0.01
@@ -70,7 +34,19 @@
 fastParticlesThrow                   :  false
 globalForce                          :  [0, 0, 0]
 load-balancer                        :  InvertedPressure
->>>>>>> e47c9257
+Sites:
+  0:
+    site-id                      :  0
+    site-epsilon                 :  1.
+    site-sigma                   :  1.
+    site-mass                    :  0.5
+# Uncomment below to run a multi-site simulation.
+#Molecules:
+#  0:
+#    molecule-type: 0
+#    molecule-to-site-id: [ 0, 0, 0 ]
+#    molecule-to-site-pos: [ [ 0.74349607, 1.20300191, 0. ], [ 0.3249197, -1.37638192, 0. ], [-1.37638192, -0.3249197, 0. ] ]
+#    molecule-moment-of-inertia: [ 5.23606798, 0.76393202, 6. ]
 Objects:                         
   CubeGrid:
     0:
