--- conflicted
+++ resolved
@@ -1,22 +1,18 @@
 # This yaml file is for single-site molecular simulation
-functor                          :  Lennard-Jones (12-6) AVX
+functor                          :  Lennard-Jones (12-6)
 cutoff                           :  2.5
 # these are the box size values for a equilibration with 160x160x160 and spacing 1.5
 box-min                          :  [-0.75, -0.75, -0.75]
 box-max                          :  [239.25, 239.25, 239.25]
 deltaT                           :  0.00182367
 iterations                       :  30000
-<<<<<<< HEAD
-periodic-boundaries              :  true
+boundary-type                    :  [periodic, periodic, periodic]
 Sites:
   0:
     site-id                      : 0
     site-epsilon                 : 1.
     site-sigma                   : 1.
     site-mass                    : 1.
-=======
-boundary-type                    :  [periodic, periodic, periodic]
->>>>>>> e47c9257
 thermostat:
   initialTemperature             :  0.7
   targetTemperature              :  0.7
