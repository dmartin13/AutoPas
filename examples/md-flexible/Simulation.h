--- conflicted
+++ resolved
@@ -18,13 +18,8 @@
 template <class Particle, class ParticleCell>
 class Simulation {
  private:
-<<<<<<< HEAD
   autopas::AutoPas<Particle, ParticleCell> _autopas;
-  MDFlexParser _parser;
-=======
-  AutoPas<Particle, ParticleCell> _autopas;
   MDFlexParser *_parser;
->>>>>>> 025719ae
   std::ofstream _logFile;
   std::shared_ptr<ParticleClassLibrary> _PCL;
 
@@ -159,32 +154,7 @@
     PC_Mass.emplace(i, mass);
   }
   // initialisierung of PCL
-<<<<<<< HEAD
   _PCL = std::make_shared<ParticleClassLibrary>(PC_Epsilon, PC_Sigma, PC_Mass);
-  auto logFileName(_parser.getLogFileName());
-  auto particlesTotal(_parser.getParticlesTotal());
-  auto particlesPerDim(_parser.getParticlesPerDim());
-  auto verletRebuildFrequency(_parser.getVerletRebuildFrequency());
-  auto logLevel(_parser.getLogLevel());
-  auto &cellSizeFactors(_parser.getCellSizeFactors());
-  auto tuningStrategy(_parser.getTuningStrategyOption());
-  auto boxLength(_parser.getBoxLength());
-  auto containerChoice(_parser.getContainerOptions());
-  auto selectorStrategy(_parser.getSelectorStrategy());
-  auto cutoff(_parser.getCutoff());
-  auto dataLayoutOptions(_parser.getDataLayoutOptions());
-  auto distributionMean(_parser.getDistributionMean());
-  auto distributionStdDev(_parser.getDistributionStdDev());
-  // auto functorChoice(_parser.getFunctorOption());
-  auto generatorChoice(_parser.getGeneratorOption());
-  auto newton3Options(_parser.getNewton3Options());
-  auto particleSpacing(_parser.getParticleSpacing());
-  auto traversalOptions(_parser.getTraversalOptions());
-  auto tuningInterval(_parser.getTuningInterval());
-  auto tuningSamples(_parser.getTuningSamples());
-  auto verletSkinRadius(_parser.getVerletSkinRadius());
-=======
-  _PCL = make_shared<ParticleClassLibrary>(PC_Epsilon, PC_Sigma, PC_Mass);
   auto logFileName(_parser->getLogFileName());
   auto particlesTotal(_parser->getParticlesTotal());
   auto particlesPerDim(_parser->getParticlesPerDim());
@@ -207,7 +177,6 @@
   auto tuningInterval(_parser->getTuningInterval());
   auto tuningSamples(_parser->getTuningSamples());
   auto verletSkinRadius(_parser->getVerletSkinRadius());
->>>>>>> 025719ae
 
   // select either std::out or a logfile for autopas log output.
   // This does not affect md-flex output.
@@ -398,14 +367,9 @@
   auto mfups = _autopas.getNumberOfParticles() * numIterations / durationSimulateSec;
   cout << "MFUPs/sec    : " << mfups << endl;
 
-<<<<<<< HEAD
-  if (_parser.getMeasureFlops()) {
+  if (_parser->getMeasureFlops()) {
     autopas::FlopCounterFunctor<PrintableMolecule, autopas::FullParticleCell<PrintableMolecule>> flopCounterFunctor(
         _autopas.getCutoff());
-=======
-  if (_parser->getMeasureFlops()) {
-    FlopCounterFunctor<PrintableMolecule, FullParticleCell<PrintableMolecule>> flopCounterFunctor(_autopas.getCutoff());
->>>>>>> 025719ae
     _autopas.iteratePairwise(&flopCounterFunctor);
 
     auto flops = flopCounterFunctor.getFlops(flopsPerKernelCall) * numIterations;
@@ -413,14 +377,9 @@
     if (_autopas.getContainerType() == autopas::ContainerOption::verletLists)
       flops +=
           flopCounterFunctor.getDistanceCalculations() *
-<<<<<<< HEAD
           autopas::FlopCounterFunctor<PrintableMolecule,
                                       autopas::FullParticleCell<PrintableMolecule>>::numFlopsPerDistanceCalculation *
-          floor(numIterations / _parser.getVerletRebuildFrequency());
-=======
-          FlopCounterFunctor<PrintableMolecule, FullParticleCell<PrintableMolecule>>::numFlopsPerDistanceCalculation *
           floor(numIterations / _parser->getVerletRebuildFrequency());
->>>>>>> 025719ae
 
     cout << "GFLOPs       : " << flops * 1e-9 << endl;
     cout << "GFLOPs/sec   : " << flops * 1e-9 / durationSimulateSec << endl;
