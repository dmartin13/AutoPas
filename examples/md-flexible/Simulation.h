//
// Created by nicola on 12.05.19.
/**
 * @file Simulation.h
 * @author N. Fottner
 * @date 7/3/19
 */
#pragma once
#include <autopas/utils/MemoryProfiler.h>
#include <chrono>
#include <fstream>
#include <iostream>
#include "../../tests/testAutopas/testingHelpers/GaussianGenerator.h"
#include "../../tests/testAutopas/testingHelpers/GridGenerator.h"
#include "../../tests/testAutopas/testingHelpers/RandomGenerator.h"
#include "Generator.h"
#include "PrintableMolecule.h"  // includes autopas.h
#include "TimeDiscretization.h"
#include "YamlParser.h"
#include "autopas/AutoPas.h"
#include "autopas/pairwiseFunctors/LJFunctorAVX.h"

template <class Particle, class ParticleCell>
class Simulation {
 private:
  autopas::AutoPas<Particle, ParticleCell> _autopas;
<<<<<<< HEAD
  std::shared_ptr<YamlParser> _parser;
=======
  std::shared_ptr<MDFlexParser> _parser;
>>>>>>> 016d3cb9
  std::ofstream _logFile;
  std::unique_ptr<ParticlePropertiesLibrary> _PPL;

  struct timers {
    long durationPositionUpdate = 0, durationForceUpdate = 0, durationVelocityUpdate = 0, durationSimulate = 0;
    std::chrono::system_clock::time_point startTotal, stopTotal;
  } _timers;

 public:
  explicit Simulation() { _timers.startTotal = std::chrono::high_resolution_clock::now();_PPL=std::make_unique<ParticlePropertiesLibrary>();};

  ~Simulation() {
    if (not _parser->getLogFileName().empty()) {
      _logFile.close();
    }
  }

  /**
   * Writes a VTK file for the current state of the AutoPas object
   * @tparam AutoPasTemplate Template for the templetized autopas type.
   * @param filename
   * @param numParticles
   * @param autopas
   */
  void writeVTKFile(int iteration, size_t numParticles, autopas::AutoPas<Particle, ParticleCell> &autopas) {
    std::string filename = "VtkOutput";
    std::stringstream strstr;
    strstr << filename << "_" << std::setfill('0') << std::setw(4) << iteration << ".vtu";
    std::ofstream vtkFile;
    vtkFile.open(strstr.str());

    vtkFile << "# vtk DataFile Version 2.0" << std::endl;
    vtkFile << "Timestep" << std::endl;
    vtkFile << "ASCII" << std::endl;
    vtkFile << "DATASET STRUCTURED_GRID" << std::endl;
    vtkFile << "DIMENSIONS 1 1 1" << std::endl;
    vtkFile << "POINTS " << numParticles << " double" << std::endl;

    for (auto iter = autopas.begin(); iter.isValid(); ++iter) {
      auto pos = iter->getR();
      vtkFile << pos[0] << " " << pos[1] << " " << pos[2] << std::endl;
    }

    vtkFile.close();
  }
   /**Initialized the ParticlePropertiesLibrary for usage in functor
    * during Simualtion::initialize call
    * with the parsed values in the yamlParser
    * */
  void initializeParticlePropertiesLibrary();

  /** @brief This function
   * -initializes the autopas Object with all member speizified in the YamlParser
   * -initializes the simulation domain with the Object Generators
   */
<<<<<<< HEAD
  void initialize(YamlParser parser);
=======
  void initialize(std::shared_ptr<MDFlexParser> parser);
>>>>>>> 016d3cb9

  /**Does the ForceCalculation with the LJFunctor
   * */
  void calculateForces();

  /**
   * This function processes the main simulation loop
   * -Calls the TimeDiscretization class and Force Calculations(CalcF) to proceed the discretization
   * -Creates an VTK Output for each TimeStep
   * -collects the duration of every Calculation(Position,Force,Velocity)
   */
  void simulate();

  /**Getter for Autopas Oject
   * @return Autopas Object
   */
  autopas::AutoPas<Particle, ParticleCell> *getAutopas() const;
  /**Return current number of Particles in AutoPas Object
   * */
  size_t getNumParticles() { return _autopas.getNumberOfParticles(); }
  /**Prints Statistics(duration of calculation, etc ..) of the Simulation
   * */

  void printStatistics();
    /**Setter for parser Object
     * @param parser
     * */
    void setParser(const YamlParser &parser);
    /**Getter for ParticlePropertiesLibrary of Simulation
     * @return unique_prt(ParticlePropertiesLibrary)
     * */
    const std::unique_ptr<ParticlePropertiesLibrary> &getPpl() const;
};

template <class Particle, class ParticleCell>
autopas::AutoPas<Particle, ParticleCell> *Simulation<Particle, ParticleCell>::getAutopas() const {
  return _autopas.get();
}

template <typename Particle,typename ParticleCell>
void Simulation<Particle,ParticleCell>::initializeParticlePropertiesLibrary(){
    std::map<unsigned long, double> epsilonMap = _parser->getEpsilonMap();
    std::map<unsigned long, double> sigmaMap = _parser->getSigmaMap();
    std::map<unsigned long, double> massMap = _parser->getMassMap();
    if(epsilonMap.empty()){
        //initializing PPL with default values epsilon=sigma=mass=1.0
        double epsi=1.0;double sig=1.0;
        _PPL=std::make_unique<ParticlePropertiesLibrary>(epsi,sig, 1.0);
    }else if(epsilonMap.size()==1){
        _PPL=std::make_unique<ParticlePropertiesLibrary>(epsilonMap.at(0), sigmaMap.at(0), massMap.at(0));
    }else {
        //all 3 maps are well initialized in parser(parser catches error and throws exception if something is going wrong)
        for (auto eps : epsilonMap) {
            _PPL->addType(eps.first, eps.second, sigmaMap.at(eps.first), massMap.at(eps.first));
        }
    }
}

template <class Particle, class ParticleCell>
<<<<<<< HEAD
void Simulation<Particle, ParticleCell>::initialize(YamlParser parser) {
  _parser = std::make_shared<YamlParser>(parser);
  initializeParticlePropertiesLibrary();
=======
void Simulation<Particle, ParticleCell>::initialize(std::shared_ptr<MDFlexParser> parser) {
  _parser = parser;
  double epsilon = _parser->getEpsilon();
  double sigma = _parser->getSigma();
  double mass = _parser->getMass();
  // initialisierung of PCL
  // this implementation doesnt support multiple particle Types, will be coming with PR md-parser
  _PCL = std::make_unique<ParticlePropertiesLibrary>(epsilon, sigma, mass);
>>>>>>> 016d3cb9
  auto logFileName(_parser->getLogFileName());
  auto verletRebuildFrequency(_parser->getVerletRebuildFrequency());
  auto logLevel(_parser->getLogLevel());
  auto &cellSizeFactors(_parser->getCellSizeFactors());
  auto tuningStrategy(_parser->getTuningStrategyOption());
  auto containerChoice(_parser->getContainerOptions());
  auto selectorStrategy(_parser->getSelectorStrategy());
  auto cutoff(_parser->getCutoff());
  auto dataLayoutOptions(_parser->getDataLayoutOptions());
  auto newton3Options(_parser->getNewton3Options());
  auto traversalOptions(_parser->getTraversalOptions());
  auto tuningInterval(_parser->getTuningInterval());
  auto tuningSamples(_parser->getTuningSamples());
  auto verletSkinRadius(_parser->getVerletSkinRadius());
    auto CubeGrid(_parser->getCubeGrid());
    auto CubeGauss(_parser->getCubeGauss());
    auto CubeUniform(_parser->getCubeUniform());
    auto Sphere(_parser->getSphere());
  // select either std::out or a logfile for autopas log output.
  // This does not affect md-flex output.
  std::streambuf *streamBuf;
  if (logFileName.empty()) {
    streamBuf = std::cout.rdbuf();
  } else {
    _logFile.open(logFileName);
    streamBuf = _logFile.rdbuf();
  }
  std::ostream outputStream(streamBuf);

  _autopas.setCutoff(cutoff);
  _autopas.setVerletSkin(verletSkinRadius);
  _autopas.setVerletRebuildFrequency(verletRebuildFrequency);
  _autopas.setTuningInterval(tuningInterval);
  _autopas.setNumSamples(tuningSamples);
  _autopas.setSelectorStrategy(selectorStrategy);
  _autopas.setAllowedContainers(containerChoice);
  _autopas.setAllowedTraversals(traversalOptions);
  _autopas.setAllowedDataLayouts(dataLayoutOptions);
  _autopas.setAllowedNewton3Options(newton3Options);
  _autopas.setTuningStrategyOption(tuningStrategy);
  _autopas.setAllowedCellSizeFactors(cellSizeFactors);
  autopas::Logger::get()->set_level(logLevel);
  _autopas.setBoxMax(_parser->getBoxMax());
  _autopas.setBoxMin(_parser->getBoxMin());
  _autopas.init();
   size_t idcounter=0;
  for (auto C : CubeGrid) {
    Generator::CubeGrid<Particle, ParticleCell>(_autopas,C.getTypeId(),idcounter, C.getBoxMin(), C.getParticlesPerDim(), C.getParticleSpacing(),
                                                C.getVelocity());
    idcounter=+C.getParticlesTotal();
  }
  for (auto C : CubeGauss) {
    Generator::CubeGauss<Particle, ParticleCell>(_autopas,C.getTypeId(),idcounter, C.getBoxMin(), C.getBoxMax(), C.getParticlesTotal(),
                                                 C.getDistributionMean(), C.getDistributionStdDev(), C.getVelocity());
      idcounter=+C.getParticlesTotal();
  }
  for (auto C : CubeUniform) {
    Generator::CubeRandom<Particle, ParticleCell>(_autopas,C.getTypeId(),idcounter, C.getBoxMin(), C.getBoxMax(), C.getParticlesTotal(),
                                                  C.getVelocity());
      idcounter=+C.getParticlesTotal();
  }
  for (auto S : Sphere) {
    Generator::Sphere<Particle, ParticleCell>(_autopas, S.getCenter(), S.getRadius(), S.getParticleSpacing(), idcounter,S.getTypeId(),
                                              S.getVelocity());
      idcounter=+S.getParticlesTotal();
  }
}

template <class Particle, class ParticleCell>
void Simulation<Particle, ParticleCell>::calculateForces() {
  std::chrono::high_resolution_clock::time_point startCalc, stopCalc;
  startCalc = std::chrono::high_resolution_clock::now();
  //actually only acceps MoleculeLJ anymore
  auto functor = autopas::LJFunctor<Particle, ParticleCell>(_autopas.getCutoff(), *_PPL, 0.0);
  _autopas.iteratePairwise(&functor);
  stopCalc = std::chrono::high_resolution_clock::now();
  auto durationCalcF = std::chrono::duration_cast<std::chrono::microseconds>(stopCalc - startCalc).count();
  _timers.durationForceUpdate += durationCalcF;
}

template <class Particle, class ParticleCell>
void Simulation<Particle, ParticleCell>::simulate() {
  std::chrono::high_resolution_clock::time_point startSim, stopSim;
  startSim = std::chrono::high_resolution_clock::now();
  double deltaT = _parser->getDeltaT();
  double simTimeNow = 0;
  double simTimeEnd = _parser->getDeltaT() * _parser->getIterations();
  TimeDiscretization<decltype(_autopas)> timeDiscretization(deltaT, *_PPL);

  // main simulation loop
  while (simTimeNow < simTimeEnd) {
    _timers.durationPositionUpdate += timeDiscretization.VSCalculateX(_autopas);

    if (autopas::Logger::get()->level() <= autopas::Logger::LogLevel::debug) {
      std::cout << "Iteration " << simTimeNow / deltaT << std::endl;
      std::cout << "Current Memory usage: " << autopas::memoryProfiler::currentMemoryUsage() << " kB" << std::endl;
    }
    this->calculateForces();
    _timers.durationVelocityUpdate += timeDiscretization.VSCalculateV(_autopas);
    simTimeNow += deltaT;
    this->writeVTKFile(simTimeNow / deltaT, _autopas.getNumberOfParticles(), _autopas);
  }

  stopSim = std::chrono::high_resolution_clock::now();
  _timers.durationSimulate = std::chrono::duration_cast<std::chrono::microseconds>(stopSim - startSim).count();
}

template <class Particle, class ParticleCell>
void Simulation<Particle, ParticleCell>::printStatistics() {
  using namespace std;
  size_t flopsPerKernelCall;

  // FlopsPerKernelCall ließt vom Functor
  switch (_parser->getFunctorOption()) {
    case YamlParser::FunctorOption ::lj12_6: {
      flopsPerKernelCall = autopas::LJFunctor<PrintableMolecule,
                                              autopas::FullParticleCell<PrintableMolecule>>::getNumFlopsPerKernelCall();
      break;
    }
    case YamlParser::FunctorOption ::lj12_6_AVX: {
      flopsPerKernelCall =
          autopas::LJFunctorAVX<PrintableMolecule, autopas::FullParticleCell<PrintableMolecule>>::getNumFlopsPerKernelCall();
      break;
    }
    default:
      throw std::runtime_error("Not allowed Functor choice");
  }

  _timers.stopTotal = std::chrono::high_resolution_clock::now();
  auto durationTotal =
      std::chrono::duration_cast<std::chrono::microseconds>(_timers.stopTotal - _timers.startTotal).count();
  auto durationTotalSec = durationTotal * 1e-6;
  auto durationSimulateSec = _timers.durationSimulate * 1e-6;

  // time statistics
  cout << "Simulation duration without initilization: " << _timers.durationSimulate << " \u03bcs" << endl;
  // Statistics
  cout << fixed << setprecision(2);
  cout << endl << "Measurements:" << endl;
  cout << "Time total   : " << durationTotal << " \u03bcs (" << durationTotalSec << "s)" << endl;
  cout << "Duration of Physics Calculations: " << endl;
  cout << "Force:   " << _timers.durationForceUpdate << " \u03bcs (" << _timers.durationForceUpdate * 1e-6 << "s)"
       << endl;
  cout << "Postion: " << _timers.durationPositionUpdate << " \u03bcs (" << _timers.durationPositionUpdate * 1e-6 << "s)"
       << endl;
  cout << "Velocity " << _timers.durationVelocityUpdate << " \u03bcs (" << _timers.durationVelocityUpdate * 1e-6 << "s)"
       << endl;

  auto numIterations = _parser->getIterations();

  if (numIterations > 0) {
    cout << "One iteration: " << _timers.durationSimulate / numIterations << " \u03bcs ("
         << durationSimulateSec / numIterations << "s)" << endl;
  }
  auto mfups = _autopas.getNumberOfParticles() * numIterations / durationSimulateSec;
  cout << "MFUPs/sec    : " << mfups << endl;

  if (_parser->getMeasureFlops()) {
    autopas::FlopCounterFunctor<PrintableMolecule, autopas::FullParticleCell<PrintableMolecule>> flopCounterFunctor(
        _autopas.getCutoff());
    _autopas.iteratePairwise(&flopCounterFunctor);

    auto flops = flopCounterFunctor.getFlops(flopsPerKernelCall) * numIterations;
    // approximation for flops of verlet list generation
    if (_autopas.getContainerType() == autopas::ContainerOption::verletLists)
      flops +=
          flopCounterFunctor.getDistanceCalculations() *
          autopas::FlopCounterFunctor<PrintableMolecule,
                                      autopas::FullParticleCell<PrintableMolecule>>::numFlopsPerDistanceCalculation *
          floor(numIterations / _parser->getVerletRebuildFrequency());

    cout << "GFLOPs       : " << flops * 1e-9 << endl;
    cout << "GFLOPs/sec   : " << flops * 1e-9 / durationSimulateSec << endl;
    cout << "Hit rate     : " << flopCounterFunctor.getHitRate() << endl;
  }
}

template<class Particle, class ParticleCell>
void Simulation<Particle, ParticleCell>::setParser(const YamlParser &parser) {
    _parser= std::make_shared<YamlParser>(parser);
}

template<class Particle, class ParticleCell>
const std::unique_ptr<ParticlePropertiesLibrary> &Simulation<Particle, ParticleCell>::getPpl() const {
    return _PPL;
}<|MERGE_RESOLUTION|>--- conflicted
+++ resolved
@@ -24,11 +24,7 @@
 class Simulation {
  private:
   autopas::AutoPas<Particle, ParticleCell> _autopas;
-<<<<<<< HEAD
   std::shared_ptr<YamlParser> _parser;
-=======
-  std::shared_ptr<MDFlexParser> _parser;
->>>>>>> 016d3cb9
   std::ofstream _logFile;
   std::unique_ptr<ParticlePropertiesLibrary> _PPL;
 
@@ -38,7 +34,10 @@
   } _timers;
 
  public:
-  explicit Simulation() { _timers.startTotal = std::chrono::high_resolution_clock::now();_PPL=std::make_unique<ParticlePropertiesLibrary>();};
+  explicit Simulation() {
+    _timers.startTotal = std::chrono::high_resolution_clock::now();
+    _PPL = std::make_unique<ParticlePropertiesLibrary>();
+  };
 
   ~Simulation() {
     if (not _parser->getLogFileName().empty()) {
@@ -74,21 +73,17 @@
 
     vtkFile.close();
   }
-   /**Initialized the ParticlePropertiesLibrary for usage in functor
-    * during Simualtion::initialize call
-    * with the parsed values in the yamlParser
-    * */
+  /**Initialized the ParticlePropertiesLibrary for usage in functor
+   * during Simualtion::initialize call
+   * with the parsed values in the yamlParser
+   * */
   void initializeParticlePropertiesLibrary();
 
   /** @brief This function
    * -initializes the autopas Object with all member speizified in the YamlParser
    * -initializes the simulation domain with the Object Generators
    */
-<<<<<<< HEAD
-  void initialize(YamlParser parser);
-=======
-  void initialize(std::shared_ptr<MDFlexParser> parser);
->>>>>>> 016d3cb9
+  void initialize(std::shared_ptr<YamlParser> parser);
 
   /**Does the ForceCalculation with the LJFunctor
    * */
@@ -96,8 +91,8 @@
 
   /**
    * This function processes the main simulation loop
-   * -Calls the TimeDiscretization class and Force Calculations(CalcF) to proceed the discretization
-   * -Creates an VTK Output for each TimeStep
+   * -calls the time discretization class(calculate fores, etc ...)
+   * -do the output each timestep
    * -collects the duration of every Calculation(Position,Force,Velocity)
    */
   void simulate();
@@ -113,14 +108,14 @@
    * */
 
   void printStatistics();
-    /**Setter for parser Object
-     * @param parser
-     * */
-    void setParser(const YamlParser &parser);
-    /**Getter for ParticlePropertiesLibrary of Simulation
-     * @return unique_prt(ParticlePropertiesLibrary)
-     * */
-    const std::unique_ptr<ParticlePropertiesLibrary> &getPpl() const;
+  /**Setter for parser Object
+   * @param parser
+   * */
+  void setParser(const YamlParser &parser);
+  /**Getter for ParticlePropertiesLibrary of Simulation
+   * @return unique_prt(ParticlePropertiesLibrary)
+   * */
+  const std::unique_ptr<ParticlePropertiesLibrary> &getPpl() const;
 };
 
 template <class Particle, class ParticleCell>
@@ -128,40 +123,31 @@
   return _autopas.get();
 }
 
-template <typename Particle,typename ParticleCell>
-void Simulation<Particle,ParticleCell>::initializeParticlePropertiesLibrary(){
-    std::map<unsigned long, double> epsilonMap = _parser->getEpsilonMap();
-    std::map<unsigned long, double> sigmaMap = _parser->getSigmaMap();
-    std::map<unsigned long, double> massMap = _parser->getMassMap();
-    if(epsilonMap.empty()){
-        //initializing PPL with default values epsilon=sigma=mass=1.0
-        double epsi=1.0;double sig=1.0;
-        _PPL=std::make_unique<ParticlePropertiesLibrary>(epsi,sig, 1.0);
-    }else if(epsilonMap.size()==1){
-        _PPL=std::make_unique<ParticlePropertiesLibrary>(epsilonMap.at(0), sigmaMap.at(0), massMap.at(0));
-    }else {
-        //all 3 maps are well initialized in parser(parser catches error and throws exception if something is going wrong)
-        for (auto eps : epsilonMap) {
-            _PPL->addType(eps.first, eps.second, sigmaMap.at(eps.first), massMap.at(eps.first));
-        }
-    }
-}
-
-template <class Particle, class ParticleCell>
-<<<<<<< HEAD
-void Simulation<Particle, ParticleCell>::initialize(YamlParser parser) {
-  _parser = std::make_shared<YamlParser>(parser);
+template <typename Particle, typename ParticleCell>
+void Simulation<Particle, ParticleCell>::initializeParticlePropertiesLibrary() {
+  std::map<unsigned long, double> epsilonMap = _parser->getEpsilonMap();
+  std::map<unsigned long, double> sigmaMap = _parser->getSigmaMap();
+  std::map<unsigned long, double> massMap = _parser->getMassMap();
+  if (epsilonMap.empty()) {
+    // initializing PPL with default values epsilon=sigma=mass=1.0
+    double epsi = 1.0;
+    double sig = 1.0;
+    _PPL = std::make_unique<ParticlePropertiesLibrary>(epsi, sig, 1.0);
+  } else if (epsilonMap.size() == 1) {
+    _PPL = std::make_unique<ParticlePropertiesLibrary>(epsilonMap.at(0), sigmaMap.at(0), massMap.at(0));
+  } else {
+    // all 3 maps are well initialized in parser(parser catches error and throws exception if something is going wrong)
+    for (auto eps : epsilonMap) {
+      _PPL->addType(eps.first, eps.second, sigmaMap.at(eps.first), massMap.at(eps.first));
+    }
+  }
+}
+
+template <class Particle, class ParticleCell>
+void Simulation<Particle, ParticleCell>::initialize(std::shared_ptr<YamlParser> parser) {
+  //  _parser = std::make_shared<YamlParser>(parser);
+  _parser = parser;
   initializeParticlePropertiesLibrary();
-=======
-void Simulation<Particle, ParticleCell>::initialize(std::shared_ptr<MDFlexParser> parser) {
-  _parser = parser;
-  double epsilon = _parser->getEpsilon();
-  double sigma = _parser->getSigma();
-  double mass = _parser->getMass();
-  // initialisierung of PCL
-  // this implementation doesnt support multiple particle Types, will be coming with PR md-parser
-  _PCL = std::make_unique<ParticlePropertiesLibrary>(epsilon, sigma, mass);
->>>>>>> 016d3cb9
   auto logFileName(_parser->getLogFileName());
   auto verletRebuildFrequency(_parser->getVerletRebuildFrequency());
   auto logLevel(_parser->getLogLevel());
@@ -176,10 +162,10 @@
   auto tuningInterval(_parser->getTuningInterval());
   auto tuningSamples(_parser->getTuningSamples());
   auto verletSkinRadius(_parser->getVerletSkinRadius());
-    auto CubeGrid(_parser->getCubeGrid());
-    auto CubeGauss(_parser->getCubeGauss());
-    auto CubeUniform(_parser->getCubeUniform());
-    auto Sphere(_parser->getSphere());
+  auto CubeGrid(_parser->getCubeGrid());
+  auto CubeGauss(_parser->getCubeGauss());
+  auto CubeUniform(_parser->getCubeUniform());
+  auto Sphere(_parser->getSphere());
   // select either std::out or a logfile for autopas log output.
   // This does not affect md-flex output.
   std::streambuf *streamBuf;
@@ -190,7 +176,6 @@
     streamBuf = _logFile.rdbuf();
   }
   std::ostream outputStream(streamBuf);
-
   _autopas.setCutoff(cutoff);
   _autopas.setVerletSkin(verletSkinRadius);
   _autopas.setVerletRebuildFrequency(verletRebuildFrequency);
@@ -207,26 +192,27 @@
   _autopas.setBoxMax(_parser->getBoxMax());
   _autopas.setBoxMin(_parser->getBoxMin());
   _autopas.init();
-   size_t idcounter=0;
+  size_t idcounter = 0;
   for (auto C : CubeGrid) {
-    Generator::CubeGrid<Particle, ParticleCell>(_autopas,C.getTypeId(),idcounter, C.getBoxMin(), C.getParticlesPerDim(), C.getParticleSpacing(),
-                                                C.getVelocity());
-    idcounter=+C.getParticlesTotal();
+    Generator::CubeGrid<Particle, ParticleCell>(_autopas, C.getTypeId(), idcounter, C.getBoxMin(),
+                                                C.getParticlesPerDim(), C.getParticleSpacing(), C.getVelocity());
+    idcounter = +C.getParticlesTotal();
   }
   for (auto C : CubeGauss) {
-    Generator::CubeGauss<Particle, ParticleCell>(_autopas,C.getTypeId(),idcounter, C.getBoxMin(), C.getBoxMax(), C.getParticlesTotal(),
-                                                 C.getDistributionMean(), C.getDistributionStdDev(), C.getVelocity());
-      idcounter=+C.getParticlesTotal();
+    Generator::CubeGauss<Particle, ParticleCell>(_autopas, C.getTypeId(), idcounter, C.getBoxMin(), C.getBoxMax(),
+                                                 C.getParticlesTotal(), C.getDistributionMean(),
+                                                 C.getDistributionStdDev(), C.getVelocity());
+    idcounter = +C.getParticlesTotal();
   }
   for (auto C : CubeUniform) {
-    Generator::CubeRandom<Particle, ParticleCell>(_autopas,C.getTypeId(),idcounter, C.getBoxMin(), C.getBoxMax(), C.getParticlesTotal(),
-                                                  C.getVelocity());
-      idcounter=+C.getParticlesTotal();
+    Generator::CubeRandom<Particle, ParticleCell>(_autopas, C.getTypeId(), idcounter, C.getBoxMin(), C.getBoxMax(),
+                                                  C.getParticlesTotal(), C.getVelocity());
+    idcounter = +C.getParticlesTotal();
   }
   for (auto S : Sphere) {
-    Generator::Sphere<Particle, ParticleCell>(_autopas, S.getCenter(), S.getRadius(), S.getParticleSpacing(), idcounter,S.getTypeId(),
-                                              S.getVelocity());
-      idcounter=+S.getParticlesTotal();
+    Generator::Sphere<Particle, ParticleCell>(_autopas, S.getCenter(), S.getRadius(), S.getParticleSpacing(), idcounter,
+                                              S.getTypeId(), S.getVelocity());
+    idcounter = +S.getParticlesTotal();
   }
 }
 
@@ -234,7 +220,7 @@
 void Simulation<Particle, ParticleCell>::calculateForces() {
   std::chrono::high_resolution_clock::time_point startCalc, stopCalc;
   startCalc = std::chrono::high_resolution_clock::now();
-  //actually only acceps MoleculeLJ anymore
+  // actually only acceps MoleculeLJ anymore
   auto functor = autopas::LJFunctor<Particle, ParticleCell>(_autopas.getCutoff(), *_PPL, 0.0);
   _autopas.iteratePairwise(&functor);
   stopCalc = std::chrono::high_resolution_clock::now();
@@ -283,7 +269,8 @@
     }
     case YamlParser::FunctorOption ::lj12_6_AVX: {
       flopsPerKernelCall =
-          autopas::LJFunctorAVX<PrintableMolecule, autopas::FullParticleCell<PrintableMolecule>>::getNumFlopsPerKernelCall();
+          autopas::LJFunctorAVX<PrintableMolecule,
+                                autopas::FullParticleCell<PrintableMolecule>>::getNumFlopsPerKernelCall();
       break;
     }
     default:
@@ -339,12 +326,12 @@
   }
 }
 
-template<class Particle, class ParticleCell>
+template <class Particle, class ParticleCell>
 void Simulation<Particle, ParticleCell>::setParser(const YamlParser &parser) {
-    _parser= std::make_shared<YamlParser>(parser);
-}
-
-template<class Particle, class ParticleCell>
+  _parser = std::make_shared<YamlParser>(parser);
+}
+
+template <class Particle, class ParticleCell>
 const std::unique_ptr<ParticlePropertiesLibrary> &Simulation<Particle, ParticleCell>::getPpl() const {
-    return _PPL;
+  return _PPL;
 }