/**
 * @file CLIParser.cpp
 * @author F. Gratl
 * @date 18.10.2019
 */

#include "CLIParser.h"

#include <sys/stat.h>

#include "autopas/utils/StringUtils.h"

bool CLIParser::parseInput(int argc, char **argv, MDFlexConfig &config) {
  using namespace std;
  bool displayHelp = false;
  int option, option_index;
  static struct option long_options[] = {{"help", no_argument, nullptr, 'h'},
                                         {MDFlexConfig::newton3OptionsStr, required_argument, nullptr, '3'},
                                         {MDFlexConfig::checkpointfileStr, required_argument, nullptr, '4'},
                                         {MDFlexConfig::acquisitionFunctionOptionStr, required_argument, nullptr, 'A'},
                                         {MDFlexConfig::cellSizeFactorsStr, required_argument, nullptr, 'a'},
                                         {MDFlexConfig::boxLengthStr, required_argument, nullptr, 'b'},
                                         {MDFlexConfig::containerOptionsStr, required_argument, nullptr, 'c'},
                                         {MDFlexConfig::cutoffStr, required_argument, nullptr, 'C'},
                                         {MDFlexConfig::dataLayoutOptionsStr, required_argument, nullptr, 'd'},
                                         {MDFlexConfig::deltaTStr, required_argument, nullptr, 'D'},
                                         {MDFlexConfig::dontCreateEndConfigStr, no_argument, nullptr, 'e'},
                                         {MDFlexConfig::tuningMaxEvidenceStr, required_argument, nullptr, 'E'},
                                         {MDFlexConfig::functorOptionStr, required_argument, nullptr, 'f'},
                                         {MDFlexConfig::dontMeasureFlopsStr, no_argument, nullptr, 'F'},
                                         {MDFlexConfig::generatorOptionStr, required_argument, nullptr, 'g'},
                                         {MDFlexConfig::iterationsStr, required_argument, nullptr, 'i'},
                                         {MDFlexConfig::tuningIntervalStr, required_argument, nullptr, 'I'},
                                         {MDFlexConfig::logLevelStr, required_argument, nullptr, 'l'},
                                         {MDFlexConfig::logFileNameStr, required_argument, nullptr, 'L'},
                                         {MDFlexConfig::distributionMeanStr, required_argument, nullptr, 'm'},
                                         {MDFlexConfig::maxTuningPhasesWithoutTestStr, required_argument, nullptr, 'M'},
                                         {MDFlexConfig::particlesPerDimStr, required_argument, nullptr, 'n'},
                                         {MDFlexConfig::particlesTotalStr, required_argument, nullptr, 'N'},
                                         {MDFlexConfig::relativeOptimumRangeStr, required_argument, nullptr, 'o'},
                                         {MDFlexConfig::periodicStr, required_argument, nullptr, 'p'},
<<<<<<< HEAD
                                         {MDFlexConfig::selectorStrategyStr, required_argument, nullptr, 'y'},
                                         {MDFlexConfig::thermostatStr, required_argument, nullptr, 'u'},
                                         {MDFlexConfig::traversalOptionsStr, required_argument, nullptr, 't'},
                                         {MDFlexConfig::loadEstimatorOptionsStr, required_argument, nullptr, 'H'},
                                         {MDFlexConfig::tuningIntervalStr, required_argument, nullptr, 'I'},
                                         {MDFlexConfig::tuningMaxEvidenceStr, required_argument, nullptr, 'E'},
=======
                                         {MDFlexConfig::verletClusterSizeStr, required_argument, nullptr, 'q'},
                                         {MDFlexConfig::verletSkinRadiusStr, required_argument, nullptr, 'r'},
                                         {MDFlexConfig::particlesSpacingStr, required_argument, nullptr, 's'},
>>>>>>> 130c27b5
                                         {MDFlexConfig::tuningSamplesStr, required_argument, nullptr, 'S'},
                                         {MDFlexConfig::traversalOptionsStr, required_argument, nullptr, 't'},
                                         {MDFlexConfig::tuningStrategyOptionsStr, required_argument, nullptr, 'T'},
                                         {MDFlexConfig::thermostatStr, required_argument, nullptr, 'u'},
                                         {MDFlexConfig::verletRebuildFrequencyStr, required_argument, nullptr, 'v'},
                                         {MDFlexConfig::vtkFileNameStr, required_argument, nullptr, 'w'},
                                         {MDFlexConfig::vtkWriteFrequencyStr, required_argument, nullptr, 'W'},
                                         {MDFlexConfig::selectorStrategyStr, required_argument, nullptr, 'y'},
                                         {MDFlexConfig::yamlFilenameStr, required_argument, nullptr, 'Y'},
                                         {MDFlexConfig::distributionStdDevStr, required_argument, nullptr, 'z'},
                                         {nullptr, no_argument, nullptr, 0}};  // needed to signal the end of the array
  // reset getopt to scan from the start of argv
  optind = 1;
  string strArg;
  while ((option = getopt_long(argc, argv, "", long_options, &option_index)) != -1) {
    if (optarg != nullptr) strArg = optarg;
    transform(strArg.begin(), strArg.end(), strArg.begin(), ::tolower);
    switch (option) {
      case '3': {
        config.newton3Options = autopas::Newton3Option::parseOptions(strArg);
        if (config.newton3Options.empty()) {
          cerr << "Unknown Newton3 option: " << strArg << endl;
          displayHelp = true;
        }
        break;
      }
      case '4': {
        // already parsed in CLIParser::inputFilesPresent
        break;
      }
      case 'A': {
        auto parsedOptions = autopas::AcquisitionFunctionOption::parseOptions(strArg);
        if (parsedOptions.size() != 1) {
          cerr << "Pass exactly one tuning acquisition function." << endl
               << "Passed: " << strArg << endl
               << "Parsed: " << autopas::utils::ArrayUtils::to_string(parsedOptions) << endl;
          displayHelp = true;
        }
        config.acquisitionFunctionOption = *parsedOptions.begin();
        break;
      }
      case 'a': {
        config.cellSizeFactors = autopas::utils::StringUtils::parseNumberSet(strArg);
        if (config.cellSizeFactors->isEmpty()) {
          cerr << "Error parsing cell size factors: " << optarg << endl;
          displayHelp = true;
        }
        break;
      }
      case 'b': {
        try {
          config.boxLength = stod(strArg);
          if (config.boxLength < 0) {
            cerr << "Box length has to be a positive (floating point) number!" << endl;
            displayHelp = true;
          }
        } catch (const exception &) {
          cerr << "Error parsing number of the box length: " << optarg << endl;
          displayHelp = true;
        }
        break;
      }
      case 'c': {
        config.containerOptions = autopas::ContainerOption::parseOptions(strArg);
        if (config.containerOptions.empty()) {
          cerr << "Unknown container option: " << strArg << endl;
          displayHelp = true;
        }
        break;
      }
      case 'C': {
        try {
          config.cutoff = stod(strArg);
        } catch (const exception &) {
          cerr << "Error parsing cutoff Radius: " << optarg << endl;
          displayHelp = true;
        }
        break;
      }
      case 'D': {
        try {
          config.deltaT = stod(strArg);
        } catch (const exception &) {
          cerr << "Error parsing epsilon value: " << optarg << endl;
          displayHelp = true;
        }
        break;
      }
      case 'd': {
        config.dataLayoutOptions = autopas::DataLayoutOption::parseOptions(strArg);
        if (config.dataLayoutOptions.empty()) {
          cerr << "Unknown data layouts: " << strArg << endl;
          displayHelp = true;
        }
        break;
      }
      case 'e': {
        config.dontCreateEndConfig = false;
        break;
      }
      case 'E': {
        try {
          config.tuningMaxEvidence = (unsigned int)stoul(strArg);
          if (config.tuningMaxEvidence < 1) {
            cerr << "Tuning max evidence has to be a positive integer!" << endl;
            displayHelp = true;
          }
        } catch (const exception &) {
          cerr << "Error parsing number of tuning max evidence: " << optarg << endl;
          displayHelp = true;
        }
        break;
      }
      case 'f': {
        if (strArg.find("avx") != string::npos) {
          config.functorOption = MDFlexConfig::FunctorOption::lj12_6_AVX;
        } else if (strArg.find("glob") != string::npos) {
          config.functorOption = MDFlexConfig::FunctorOption::lj12_6_Globals;
        } else if (strArg.find("lj") != string::npos || strArg.find("lennard-jones") != string::npos) {
          config.functorOption = MDFlexConfig::FunctorOption::lj12_6;
        } else {
          cerr << "Unknown functor: " << strArg << endl;
          cerr << "Please use 'Lennard-Jones', 'Lennard-Jones-With-Globals' or 'Lennard-Jones-AVX'" << endl;
          displayHelp = true;
        }
        break;
      }
      case 'F': {
        config.dontMeasureFlops = false;
        break;
      }
      case 'g': {
        if (strArg.find("grid") != string::npos) {
          config.generatorOption = MDFlexConfig::GeneratorOption::grid;
        } else if (strArg.find("uni") != string::npos) {
          config.generatorOption = MDFlexConfig::GeneratorOption::uniform;
        } else if (strArg.find("gaus") != string::npos) {
          config.generatorOption = MDFlexConfig::GeneratorOption::gaussian;
        } else if (strArg.find("sp") != string::npos) {
          config.generatorOption = MDFlexConfig::GeneratorOption::sphere;
        } else {
          cerr << "Unknown generator: " << strArg << endl;
          cerr << "Please use 'Grid' or 'Gaussian'" << endl;
          displayHelp = true;
        }
        break;
      }
      case 'h': {
        displayHelp = true;
        break;
      }
      case 'i': {
        try {
          config.iterations = stoul(strArg);
          if (config.iterations < 1) {
            cerr << "IterationNumber of iterations has to be a positive integer!" << endl;
            displayHelp = true;
          }
        } catch (const exception &) {
          cerr << "Error parsing number of iterations: " << optarg << endl;
          displayHelp = true;
        }
        break;
      }
      case 'I': {
        try {
          config.tuningInterval = (unsigned int)stoul(strArg);
          if (config.tuningInterval < 1) {
            cerr << "Tuning interval has to be a positive integer!" << endl;
            displayHelp = true;
          }
        } catch (const exception &) {
          cerr << "Error parsing tuning interval: " << optarg << endl;
          displayHelp = true;
        }
        break;
      }
      case 'l': {
        switch (strArg[0]) {
          case 't': {
            config.logLevel = autopas::Logger::LogLevel::trace;
            break;
          }
          case 'd': {
            config.logLevel = autopas::Logger::LogLevel::debug;
            break;
          }
          case 'i': {
            config.logLevel = autopas::Logger::LogLevel::info;
            break;
          }
          case 'w': {
            config.logLevel = autopas::Logger::LogLevel::warn;
            break;
          }
          case 'e': {
            config.logLevel = autopas::Logger::LogLevel::err;
            break;
          }
          case 'c': {
            config.logLevel = autopas::Logger::LogLevel::critical;
            break;
          }
          case 'o': {
            config.logLevel = autopas::Logger::LogLevel::off;
            break;
          }
          default: {
            cerr << "Unknown Log Level: " << strArg << endl;
            cerr << "Please use 'trace', 'debug', 'info', 'warning', 'error', 'critical' or 'off'." << endl;
            displayHelp = true;
          }
        }
        break;
      }
      case 'L': {
        config.logFileName = strArg;
        break;
      }
      case 'm': {
        try {
          auto mean = stod(strArg);
          config.distributionMean = {mean, mean, mean};
        } catch (const exception &) {
          cerr << "Error parsing distribution mean: " << strArg << endl;
          displayHelp = true;
        }
        break;
      }
      case 'M': {
        try {
          config.maxTuningPhasesWithoutTest = (unsigned int)stoul(strArg);
          if (config.maxTuningPhasesWithoutTest < 1) {
            cerr << "Max tuning phases without test has to be positive!" << endl;
            displayHelp = true;
          }
        } catch (const exception &) {
          cerr << "Error parsing max tuning phases without test: " << optarg << endl;
          displayHelp = true;
        }
        break;
      }
      case 'n': {
        try {
          config.particlesPerDim = stoul(strArg);
        } catch (const exception &) {
          cerr << "Error parsing number of particles per dimension: " << strArg << endl;
          displayHelp = true;
        }
        break;
      }
      case 'N': {
        try {
          config.particlesTotal = stoul(strArg);
        } catch (const exception &) {
          cerr << "Error parsing total number of particles: " << strArg << endl;
          displayHelp = true;
        }
        break;
      }
      case 'o': {
        try {
          config.relativeOptimumRange = (double)stoul(strArg);
          if (config.relativeOptimumRange < 1) {
            cerr << "Relative optimum range has to be greater or equal one!" << endl;
            displayHelp = true;
          }
        } catch (const exception &) {
          cerr << "Error parsing relative optimum range: " << optarg << endl;
          displayHelp = true;
        }
        break;
      }
      case 'P': {
        try {
          config.particlesTotal = stoul(strArg);
        } catch (const exception &) {
          cerr << "Error parsing total number of particles: " << strArg << endl;
          displayHelp = true;
        }
        break;
      }
      case 'p': {
        try {
          config.periodic = autopas::utils::StringUtils::parseBoolOption(strArg);
        } catch (const exception &) {
          cerr << "Error parsing whether there should be periodic boundary conditions: " << strArg << endl;
          displayHelp = true;
        }
        break;
      }
      case 'q': {
        try {
          config.verletClusterSize = (unsigned int)stoul(strArg);
        } catch (const exception &) {
          cerr << "Error parsing verlet cluster size: " << optarg << endl;
          displayHelp = true;
        }
        break;
      }
      case 'r': {
        try {
          config.verletSkinRadius = stod(strArg);
        } catch (const exception &) {
          cerr << "Error parsing verlet-skin-radius: " << optarg << endl;
          displayHelp = true;
        }
        break;
      }
      case 'S': {
        try {
          config.tuningSamples = (unsigned int)stoul(strArg);
          if (config.tuningSamples < 1) {
            cerr << "Tuning samples has to be a positive integer!" << endl;
            displayHelp = true;
          }
        } catch (const exception &) {
          cerr << "Error parsing number of tuning samples: " << optarg << endl;
          displayHelp = true;
        }
        break;
      }
      case 's': {
        try {
          config.particleSpacing = stod(strArg);
        } catch (const exception &) {
          cerr << "Error parsing separation of particles: " << strArg << endl;
          displayHelp = true;
        }
        break;
      }
      case 't': {
        config.traversalOptions = autopas::TraversalOption::parseOptions(strArg);
        if (config.traversalOptions.empty()) {
          cerr << "Unknown Traversal: " << strArg << endl;
          displayHelp = true;
        }
        break;
      }
      case 'H': {
        config.loadEstimatorOptions = autopas::LoadEstimatorOption::parseOptions(strArg);
        if (config.loadEstimatorOptions.empty()) {
          cerr << "Unknown load estimator: " << strArg << endl;
          displayHelp = true;
        }
        break;
      }
      case 'T': {
        auto parsedOptions = autopas::TuningStrategyOption::parseOptions(strArg);
        if (parsedOptions.size() != 1) {
          cerr << "Pass exactly one tuning strategy option." << endl
               << "Passed: " << strArg << endl
               << "Parsed: " << autopas::utils::ArrayUtils::to_string(parsedOptions) << endl;
          displayHelp = true;
        }
        config.tuningStrategyOption = *parsedOptions.begin();
        break;
      }
      case 'u': {
        config.useThermostat = autopas::utils::StringUtils::parseBoolOption(strArg);
        break;
      }
      case 'v': {
        try {
          config.verletRebuildFrequency = (unsigned int)stoul(strArg);
        } catch (const exception &) {
          cerr << "Error parsing verlet-rebuild-frequency: " << optarg << endl;
          displayHelp = true;
        }
        break;
      }
      case 'w': {
        config.vtkFileName = strArg;
        break;
      }
      case 'W': {
        try {
          config.vtkWriteFrequency = (size_t)stoul(strArg);
        } catch (const exception &) {
          cerr << "Error parsing vtk write frequency: " << optarg << endl;
          displayHelp = true;
        }
        break;
      }
      case 'y': {
        auto parsedOptions = autopas::SelectorStrategyOption::parseOptions(strArg);
        if (parsedOptions.size() != 1) {
          cerr << "Pass exactly one selector strategy option." << endl
               << "Passed: " << strArg << endl
               << "Parsed: " << autopas::utils::ArrayUtils::to_string(parsedOptions) << endl;
          displayHelp = true;
        }
        config.selectorStrategy = *parsedOptions.begin();
        break;
      }
      case 'Y': {
        // already parsed in CLIParser::inputFilesPresent
        break;
      }
      case 'z': {
        try {
          auto stdDev = stod(strArg);
          config.distributionStdDev = {stdDev, stdDev, stdDev};
        } catch (const exception &) {
          cerr << "Error parsing distribution standard deviation: " << optarg << endl;
          displayHelp = true;
        }
        break;
      }
      default: {
        // error message handled by getopt
        displayHelp = true;
      }
    }
  }

  // only create objects if nothing was set by a yaml file and there was no checkpoint
  if (config.checkpointfile.empty() and config.cubeGaussObjects.empty() and config.cubeGridObjects.empty() and
      config.cubeUniformObjects.empty() and config.sphereObjects.empty()) {
    // common settings for any object type:
    unsigned int typeID = 0;
    double epsilon = 1.;
    double sigma = 1.;
    double mass = 1.;
    std::array<double, 3> bottomLeftCorner = {0, 0, 0};
    std::array<double, 3> velocity = {0, 0, 0};

    switch (config.generatorOption) {
      case MDFlexConfig::GeneratorOption::grid: {
        CubeGrid grid(velocity, typeID, epsilon, sigma, mass,
                      {config.particlesPerDim, config.particlesPerDim, config.particlesPerDim}, config.particleSpacing,
                      bottomLeftCorner);
        config.cubeGridObjects.push_back(grid);
        break;
      }
      case MDFlexConfig::GeneratorOption::gaussian: {
        CubeGauss cubeGauss(velocity, typeID, epsilon, sigma, mass, config.particlesTotal,
                            {config.boxLength, config.boxLength, config.boxLength}, config.distributionMean,
                            config.distributionStdDev, bottomLeftCorner);
        config.cubeGaussObjects.push_back(cubeGauss);
        break;
      }
      case MDFlexConfig::GeneratorOption::uniform: {
        CubeUniform cubeUniform(velocity, typeID, epsilon, sigma, mass, config.particlesTotal,
                                {config.boxLength, config.boxLength, config.boxLength}, bottomLeftCorner);
        config.cubeUniformObjects.push_back(cubeUniform);
        break;
      }
      case MDFlexConfig::GeneratorOption::sphere: {
        auto centerOfBox = config.particlesPerDim / 2.;
        Sphere sphere(velocity, typeID, epsilon, sigma, mass, {centerOfBox, centerOfBox, centerOfBox}, centerOfBox,
                      config.particleSpacing);
        config.sphereObjects.push_back(sphere);
        break;
      }
    }
  }

  if (displayHelp) {
    cout << "Usage: " << argv[0] << endl;
    for (auto o : long_options) {
      if (o.name == nullptr) {
        continue;
      }
      cout << "    --" << setw(MDFlexConfig::valueOffset + 2) << left << o.name;
      if (o.has_arg) {
        cout << "option";
      }
      cout << endl;
    }
    return false;
  }
  return true;
}

// anonymous namespace to hide helper function
namespace {

/**
 * Checks if a file with the given path exists.
 * @param filename
 * @return True iff the file exists.
 */
bool checkFileExists(const std::string &filename) {
  struct stat buffer;
  return (stat(filename.c_str(), &buffer) == 0);
}

}  // namespace

void CLIParser::inputFilesPresent(int argc, char **argv, MDFlexConfig &config) {
  int option, optionIndex;
  // suppress error messages since we only want to look if the yaml option is there
  auto opterrBefore = opterr;
  opterr = 0;
  static struct option longOptions[] = {{MDFlexConfig::checkpointfileStr, required_argument, nullptr, 'C'},
                                        {MDFlexConfig::yamlFilenameStr, required_argument, nullptr, 'Y'},
                                        {nullptr, 0, nullptr, 0}};  // needed to signal the end of the array
  std::string strArg;
  optind = 1;

  // search all cli parameters for input file options
  while ((option = getopt_long(argc, argv, "", longOptions, &optionIndex)) != -1) {
    switch (option) {
      case 'C':
        config.checkpointfile = optarg;
        if (not checkFileExists(optarg)) {
          throw std::runtime_error("CLIParser::inputFilesPresent: Checkpoint-File " + config.checkpointfile +
                                   " not found!");
        }
        break;
      case 'Y':
        config.yamlFilename = optarg;
        if (not checkFileExists(optarg)) {
          throw std::runtime_error("CLIParser::inputFilesPresent: Yaml-File " + config.yamlFilename + " not found!");
        }
        break;
    }
  }

  opterr = opterrBefore;
}<|MERGE_RESOLUTION|>--- conflicted
+++ resolved
@@ -39,18 +39,10 @@
                                          {MDFlexConfig::particlesTotalStr, required_argument, nullptr, 'N'},
                                          {MDFlexConfig::relativeOptimumRangeStr, required_argument, nullptr, 'o'},
                                          {MDFlexConfig::periodicStr, required_argument, nullptr, 'p'},
-<<<<<<< HEAD
-                                         {MDFlexConfig::selectorStrategyStr, required_argument, nullptr, 'y'},
-                                         {MDFlexConfig::thermostatStr, required_argument, nullptr, 'u'},
-                                         {MDFlexConfig::traversalOptionsStr, required_argument, nullptr, 't'},
                                          {MDFlexConfig::loadEstimatorOptionsStr, required_argument, nullptr, 'H'},
-                                         {MDFlexConfig::tuningIntervalStr, required_argument, nullptr, 'I'},
-                                         {MDFlexConfig::tuningMaxEvidenceStr, required_argument, nullptr, 'E'},
-=======
                                          {MDFlexConfig::verletClusterSizeStr, required_argument, nullptr, 'q'},
                                          {MDFlexConfig::verletSkinRadiusStr, required_argument, nullptr, 'r'},
                                          {MDFlexConfig::particlesSpacingStr, required_argument, nullptr, 's'},
->>>>>>> 130c27b5
                                          {MDFlexConfig::tuningSamplesStr, required_argument, nullptr, 'S'},
                                          {MDFlexConfig::traversalOptionsStr, required_argument, nullptr, 't'},
                                          {MDFlexConfig::tuningStrategyOptionsStr, required_argument, nullptr, 'T'},
