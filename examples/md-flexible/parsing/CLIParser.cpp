/**
 * @file CLIParser.cpp
 * @author F. Gratl
 * @date 18.10.2019
 */

#include "CLIParser.h"

#include <sys/stat.h>

#include "autopas/utils/StringUtils.h"

bool CLIParser::parseInput(int argc, char **argv, MDFlexConfig &config) {
  using namespace std;
  bool displayHelp = false;
  int option, option_index;
  static struct option long_options[] = {{"help", no_argument, nullptr, 'h'},
                                         {MDFlexConfig::newton3OptionsStr, required_argument, nullptr, '3'},
                                         {MDFlexConfig::checkpointfileStr, required_argument, nullptr, '4'},
                                         {MDFlexConfig::acquisitionFunctionOptionStr, required_argument, nullptr, 'A'},
                                         {MDFlexConfig::cellSizeFactorsStr, required_argument, nullptr, 'a'},
                                         {MDFlexConfig::boxLengthStr, required_argument, nullptr, 'b'},
                                         {MDFlexConfig::containerOptionsStr, required_argument, nullptr, 'c'},
                                         {MDFlexConfig::cutoffStr, required_argument, nullptr, 'C'},
                                         {MDFlexConfig::dataLayoutOptionsStr, required_argument, nullptr, 'd'},
                                         {MDFlexConfig::deltaTStr, required_argument, nullptr, 'D'},
                                         {MDFlexConfig::dontCreateEndConfigStr, no_argument, nullptr, 'e'},
                                         {MDFlexConfig::tuningMaxEvidenceStr, required_argument, nullptr, 'E'},
                                         {MDFlexConfig::functorOptionStr, required_argument, nullptr, 'f'},
                                         {MDFlexConfig::dontMeasureFlopsStr, no_argument, nullptr, 'F'},
                                         {MDFlexConfig::generatorOptionStr, required_argument, nullptr, 'g'},
                                         {MDFlexConfig::iterationsStr, required_argument, nullptr, 'i'},
                                         {MDFlexConfig::tuningIntervalStr, required_argument, nullptr, 'I'},
                                         {MDFlexConfig::logLevelStr, required_argument, nullptr, 'l'},
                                         {MDFlexConfig::logFileNameStr, required_argument, nullptr, 'L'},
                                         {MDFlexConfig::distributionMeanStr, required_argument, nullptr, 'm'},
                                         {MDFlexConfig::maxTuningPhasesWithoutTestStr, required_argument, nullptr, 'M'},
                                         {MDFlexConfig::particlesPerDimStr, required_argument, nullptr, 'n'},
                                         {MDFlexConfig::particlesTotalStr, required_argument, nullptr, 'N'},
                                         {MDFlexConfig::relativeOptimumRangeStr, required_argument, nullptr, 'o'},
                                         {MDFlexConfig::periodicStr, required_argument, nullptr, 'p'},
                                         {MDFlexConfig::tuningPhasesStr, required_argument, nullptr, 'P'},
                                         {MDFlexConfig::verletClusterSizeStr, required_argument, nullptr, 'q'},
                                         {MDFlexConfig::verletSkinRadiusStr, required_argument, nullptr, 'r'},
                                         {MDFlexConfig::particlesSpacingStr, required_argument, nullptr, 's'},
                                         {MDFlexConfig::tuningSamplesStr, required_argument, nullptr, 'S'},
                                         {MDFlexConfig::traversalOptionsStr, required_argument, nullptr, 't'},
                                         {MDFlexConfig::tuningStrategyOptionsStr, required_argument, nullptr, 'T'},
                                         {MDFlexConfig::thermostatStr, required_argument, nullptr, 'u'},
                                         {MDFlexConfig::verletRebuildFrequencyStr, required_argument, nullptr, 'v'},
                                         {MDFlexConfig::vtkFileNameStr, required_argument, nullptr, 'w'},
                                         {MDFlexConfig::vtkWriteFrequencyStr, required_argument, nullptr, 'W'},
                                         {MDFlexConfig::selectorStrategyStr, required_argument, nullptr, 'y'},
                                         {MDFlexConfig::yamlFilenameStr, required_argument, nullptr, 'Y'},
                                         {MDFlexConfig::distributionStdDevStr, required_argument, nullptr, 'z'},
                                         {nullptr, no_argument, nullptr, 0}};  // needed to signal the end of the array
  // reset getopt to scan from the start of argv
  optind = 1;
  string strArg;
  while ((option = getopt_long(argc, argv, "", long_options, &option_index)) != -1) {
    if (optarg != nullptr) strArg = optarg;
    transform(strArg.begin(), strArg.end(), strArg.begin(), ::tolower);
    switch (option) {
      case '3': {
        config.newton3Options = autopas::Newton3Option::parseOptions(strArg);
        if (config.newton3Options.empty()) {
          cerr << "Unknown Newton3 option: " << strArg << endl;
          displayHelp = true;
        }
        break;
      }
      case '4': {
        // already parsed in CLIParser::inputFilesPresent
        break;
      }
      case 'A': {
        auto parsedOptions = autopas::AcquisitionFunctionOption::parseOptions(strArg);
        if (parsedOptions.size() != 1) {
          cerr << "Pass exactly one tuning acquisition function." << endl
               << "Passed: " << strArg << endl
               << "Parsed: " << autopas::utils::ArrayUtils::to_string(parsedOptions) << endl;
          displayHelp = true;
        }
        config.acquisitionFunctionOption = *parsedOptions.begin();
        break;
      }
      case 'a': {
        config.cellSizeFactors = autopas::utils::StringUtils::parseNumberSet(strArg);
        if (config.cellSizeFactors->isEmpty()) {
          cerr << "Error parsing cell size factors: " << optarg << endl;
          displayHelp = true;
        }
        break;
      }
      case 'b': {
        try {
          config.boxLength = stod(strArg);
          if (config.boxLength < 0) {
            cerr << "Box length has to be a positive (floating point) number!" << endl;
            displayHelp = true;
          }
        } catch (const exception &) {
          cerr << "Error parsing number of the box length: " << optarg << endl;
          displayHelp = true;
        }
        break;
      }
      case 'c': {
        config.containerOptions = autopas::ContainerOption::parseOptions(strArg);
        if (config.containerOptions.empty()) {
          cerr << "Unknown container option: " << strArg << endl;
          displayHelp = true;
        }
        break;
      }
      case 'C': {
        try {
          config.cutoff = stod(strArg);
        } catch (const exception &) {
          cerr << "Error parsing cutoff Radius: " << optarg << endl;
          displayHelp = true;
        }
        break;
      }
      case 'D': {
        try {
          config.deltaT = stod(strArg);
        } catch (const exception &) {
          cerr << "Error parsing epsilon value: " << optarg << endl;
          displayHelp = true;
        }
        break;
      }
      case 'd': {
        config.dataLayoutOptions = autopas::DataLayoutOption::parseOptions(strArg);
        if (config.dataLayoutOptions.empty()) {
          cerr << "Unknown data layouts: " << strArg << endl;
          displayHelp = true;
        }
        break;
      }
      case 'e': {
        config.dontCreateEndConfig = false;
        break;
      }
      case 'E': {
        try {
          config.tuningMaxEvidence = (unsigned int)stoul(strArg);
          if (config.tuningMaxEvidence < 1) {
            cerr << "Tuning max evidence has to be a positive integer!" << endl;
            displayHelp = true;
          }
        } catch (const exception &) {
          cerr << "Error parsing number of tuning max evidence: " << optarg << endl;
          displayHelp = true;
        }
        break;
      }
      case 'f': {
        if (strArg.find("avx") != string::npos) {
          config.functorOption = MDFlexConfig::FunctorOption::lj12_6_AVX;
        } else if (strArg.find("glob") != string::npos) {
          config.functorOption = MDFlexConfig::FunctorOption::lj12_6_Globals;
        } else if (strArg.find("lj") != string::npos || strArg.find("lennard-jones") != string::npos) {
          config.functorOption = MDFlexConfig::FunctorOption::lj12_6;
        } else {
          cerr << "Unknown functor: " << strArg << endl;
          cerr << "Please use 'Lennard-Jones', 'Lennard-Jones-With-Globals' or 'Lennard-Jones-AVX'" << endl;
          displayHelp = true;
        }
        break;
      }
      case 'F': {
        config.dontMeasureFlops = false;
        break;
      }
      case 'g': {
        if (strArg.find("grid") != string::npos) {
          config.generatorOption = MDFlexConfig::GeneratorOption::grid;
        } else if (strArg.find("uni") != string::npos) {
          config.generatorOption = MDFlexConfig::GeneratorOption::uniform;
        } else if (strArg.find("gaus") != string::npos) {
          config.generatorOption = MDFlexConfig::GeneratorOption::gaussian;
        } else if (strArg.find("sp") != string::npos) {
          config.generatorOption = MDFlexConfig::GeneratorOption::sphere;
        } else {
          cerr << "Unknown generator: " << strArg << endl;
          cerr << "Please use 'Grid' or 'Gaussian'" << endl;
          displayHelp = true;
        }
        break;
      }
      case 'h': {
        displayHelp = true;
        break;
      }
      case 'i': {
        try {
          config.iterations = stoul(strArg);
          if (config.iterations < 1) {
            cerr << "IterationNumber of iterations has to be a positive integer!" << endl;
            displayHelp = true;
          }
        } catch (const exception &) {
          cerr << "Error parsing number of iterations: " << optarg << endl;
          displayHelp = true;
        }
        break;
      }
      case 'I': {
        try {
          config.tuningInterval = (unsigned int)stoul(strArg);
          if (config.tuningInterval < 1) {
            cerr << "Tuning interval has to be a positive integer!" << endl;
            displayHelp = true;
          }
        } catch (const exception &) {
          cerr << "Error parsing tuning interval: " << optarg << endl;
          displayHelp = true;
        }
        break;
      }
      case 'l': {
        switch (strArg[0]) {
          case 't': {
            config.logLevel = autopas::Logger::LogLevel::trace;
            break;
          }
          case 'd': {
            config.logLevel = autopas::Logger::LogLevel::debug;
            break;
          }
          case 'i': {
            config.logLevel = autopas::Logger::LogLevel::info;
            break;
          }
          case 'w': {
            config.logLevel = autopas::Logger::LogLevel::warn;
            break;
          }
          case 'e': {
            config.logLevel = autopas::Logger::LogLevel::err;
            break;
          }
          case 'c': {
            config.logLevel = autopas::Logger::LogLevel::critical;
            break;
          }
          case 'o': {
            config.logLevel = autopas::Logger::LogLevel::off;
            break;
          }
          default: {
            cerr << "Unknown Log Level: " << strArg << endl;
            cerr << "Please use 'trace', 'debug', 'info', 'warning', 'error', 'critical' or 'off'." << endl;
            displayHelp = true;
          }
        }
        break;
      }
      case 'L': {
        config.logFileName = strArg;
        break;
      }
      case 'm': {
        try {
          auto mean = stod(strArg);
          config.distributionMean = {mean, mean, mean};
        } catch (const exception &) {
          cerr << "Error parsing distribution mean: " << strArg << endl;
          displayHelp = true;
        }
        break;
      }
      case 'M': {
        try {
          config.maxTuningPhasesWithoutTest = (unsigned int)stoul(strArg);
          if (config.maxTuningPhasesWithoutTest < 1) {
            cerr << "Max tuning phases without test has to be positive!" << endl;
            displayHelp = true;
          }
        } catch (const exception &) {
          cerr << "Error parsing max tuning phases without test: " << optarg << endl;
          displayHelp = true;
        }
        break;
      }
      case 'n': {
        try {
          config.particlesPerDim = stoul(strArg);
        } catch (const exception &) {
          cerr << "Error parsing number of particles per dimension: " << strArg << endl;
          displayHelp = true;
        }
        break;
      }
      case 'N': {
        try {
          config.particlesTotal = stoul(strArg);
        } catch (const exception &) {
          cerr << "Error parsing total number of particles: " << strArg << endl;
          displayHelp = true;
        }
        break;
      }
<<<<<<< HEAD
=======
      case 'o': {
        try {
          config.relativeOptimumRange = (double)stoul(strArg);
          if (config.relativeOptimumRange < 1) {
            cerr << "Relative optimum range has to be greater or equal one!" << endl;
            displayHelp = true;
          }
        } catch (const exception &) {
          cerr << "Error parsing relative optimum range: " << optarg << endl;
          displayHelp = true;
        }
        break;
      }
      case 'P': {
        try {
          config.tuningPhases = stoul(strArg);
        } catch (const exception &) {
          cerr << "Error parsing number of tuning phases: " << strArg << endl;
          displayHelp = true;
        }
        break;
      }
>>>>>>> c8fae89d
      case 'p': {
        try {
          config.periodic = autopas::utils::StringUtils::parseBoolOption(strArg);
        } catch (const exception &) {
          cerr << "Error parsing whether there should be periodic boundary conditions: " << strArg << endl;
          displayHelp = true;
        }
        break;
      }
      case 'q': {
        try {
          config.verletClusterSize = (unsigned int)stoul(strArg);
        } catch (const exception &) {
          cerr << "Error parsing verlet cluster size: " << optarg << endl;
          displayHelp = true;
        }
        break;
      }
      case 'r': {
        try {
          config.verletSkinRadius = stod(strArg);
        } catch (const exception &) {
          cerr << "Error parsing verlet-skin-radius: " << optarg << endl;
          displayHelp = true;
        }
        break;
      }
      case 'S': {
        try {
          config.tuningSamples = (unsigned int)stoul(strArg);
          if (config.tuningSamples < 1) {
            cerr << "Tuning samples has to be a positive integer!" << endl;
            displayHelp = true;
          }
        } catch (const exception &) {
          cerr << "Error parsing number of tuning samples: " << optarg << endl;
          displayHelp = true;
        }
        break;
      }
      case 's': {
        try {
          config.particleSpacing = stod(strArg);
        } catch (const exception &) {
          cerr << "Error parsing separation of particles: " << strArg << endl;
          displayHelp = true;
        }
        break;
      }
      case 't': {
        config.traversalOptions = autopas::TraversalOption::parseOptions(strArg);
        if (config.traversalOptions.empty()) {
          cerr << "Unknown Traversal: " << strArg << endl;
          displayHelp = true;
        }
        break;
      }
      case 'T': {
        auto parsedOptions = autopas::TuningStrategyOption::parseOptions(strArg);
        if (parsedOptions.size() != 1) {
          cerr << "Pass exactly one tuning strategy option." << endl
               << "Passed: " << strArg << endl
               << "Parsed: " << autopas::utils::ArrayUtils::to_string(parsedOptions) << endl;
          displayHelp = true;
        }
        config.tuningStrategyOption = *parsedOptions.begin();
        break;
      }
      case 'u': {
        config.useThermostat = autopas::utils::StringUtils::parseBoolOption(strArg);
        break;
      }
      case 'v': {
        try {
          config.verletRebuildFrequency = (unsigned int)stoul(strArg);
        } catch (const exception &) {
          cerr << "Error parsing verlet-rebuild-frequency: " << optarg << endl;
          displayHelp = true;
        }
        break;
      }
      case 'w': {
        config.vtkFileName = strArg;
        break;
      }
      case 'W': {
        try {
          config.vtkWriteFrequency = (size_t)stoul(strArg);
        } catch (const exception &) {
          cerr << "Error parsing vtk write frequency: " << optarg << endl;
          displayHelp = true;
        }
        break;
      }
      case 'y': {
        auto parsedOptions = autopas::SelectorStrategyOption::parseOptions(strArg);
        if (parsedOptions.size() != 1) {
          cerr << "Pass exactly one selector strategy option." << endl
               << "Passed: " << strArg << endl
               << "Parsed: " << autopas::utils::ArrayUtils::to_string(parsedOptions) << endl;
          displayHelp = true;
        }
        config.selectorStrategy = *parsedOptions.begin();
        break;
      }
      case 'Y': {
        // already parsed in CLIParser::inputFilesPresent
        break;
      }
      case 'z': {
        try {
          auto stdDev = stod(strArg);
          config.distributionStdDev = {stdDev, stdDev, stdDev};
        } catch (const exception &) {
          cerr << "Error parsing distribution standard deviation: " << optarg << endl;
          displayHelp = true;
        }
        break;
      }
      default: {
        // error message handled by getopt
        displayHelp = true;
      }
    }
  }

  // only create objects if nothing was set by a yaml file and there was no checkpoint
  if (config.checkpointfile.empty() and config.cubeGaussObjects.empty() and config.cubeGridObjects.empty() and
      config.cubeUniformObjects.empty() and config.sphereObjects.empty()) {
    // common settings for any object type:
    unsigned int typeID = 0;
    double epsilon = 1.;
    double sigma = 1.;
    double mass = 1.;
    std::array<double, 3> bottomLeftCorner = {0, 0, 0};
    std::array<double, 3> velocity = {0, 0, 0};

    switch (config.generatorOption) {
      case MDFlexConfig::GeneratorOption::grid: {
        CubeGrid grid(velocity, typeID, epsilon, sigma, mass,
                      {config.particlesPerDim, config.particlesPerDim, config.particlesPerDim}, config.particleSpacing,
                      bottomLeftCorner);
        config.cubeGridObjects.push_back(grid);
        break;
      }
      case MDFlexConfig::GeneratorOption::gaussian: {
        CubeGauss cubeGauss(velocity, typeID, epsilon, sigma, mass, config.particlesTotal,
                            {config.boxLength, config.boxLength, config.boxLength}, config.distributionMean,
                            config.distributionStdDev, bottomLeftCorner);
        config.cubeGaussObjects.push_back(cubeGauss);
        break;
      }
      case MDFlexConfig::GeneratorOption::uniform: {
        CubeUniform cubeUniform(velocity, typeID, epsilon, sigma, mass, config.particlesTotal,
                                {config.boxLength, config.boxLength, config.boxLength}, bottomLeftCorner);
        config.cubeUniformObjects.push_back(cubeUniform);
        break;
      }
      case MDFlexConfig::GeneratorOption::sphere: {
        auto centerOfBox = config.particlesPerDim / 2.;
        Sphere sphere(velocity, typeID, epsilon, sigma, mass, {centerOfBox, centerOfBox, centerOfBox}, centerOfBox,
                      config.particleSpacing);
        config.sphereObjects.push_back(sphere);
        break;
      }
    }
  }

  if (displayHelp) {
    // filter out null values and copy rest in more sane data structure
    std::vector<std::pair<std::string, bool>> options;
    for (auto &o : long_options) {
      if (o.name != nullptr) {
        options.emplace_back(std::make_pair(o.name, o.has_arg));
      }
    }

    // by default sort sorts by first member of pair
    std::sort(std::begin(options), std::end(options));

    // print everything
    cout << "Usage: " << argv[0] << endl;
    for (auto &o : options) {
      cout << "    --" << setw(MDFlexConfig::valueOffset + 2) << left << o.first;
      if (o.second) {
        cout << "option";
      }
      cout << endl;
    }
    return false;
  }
  return true;
}

// anonymous namespace to hide helper function
namespace {

/**
 * Checks if a file with the given path exists.
 * @param filename
 * @return True iff the file exists.
 */
bool checkFileExists(const std::string &filename) {
  struct stat buffer;
  return (stat(filename.c_str(), &buffer) == 0);
}

}  // namespace

void CLIParser::inputFilesPresent(int argc, char **argv, MDFlexConfig &config) {
  int option = 0, optionIndex = 0;
  // suppress error messages since we only want to look if the yaml option is there
  auto opterrBefore = opterr;
  opterr = 0;
  static struct option longOptions[] = {{MDFlexConfig::checkpointfileStr, required_argument, nullptr, 'C'},
                                        {MDFlexConfig::yamlFilenameStr, required_argument, nullptr, 'Y'},
                                        {nullptr, 0, nullptr, 0}};  // needed to signal the end of the array
  std::string strArg;
  optind = 1;

  // search all cli parameters for input file options
  while ((option = getopt_long(argc, argv, "", longOptions, &optionIndex)) != -1) {
    switch (option) {
      case 'C':
        config.checkpointfile = optarg;
        if (not checkFileExists(optarg)) {
          throw std::runtime_error("CLIParser::inputFilesPresent: Checkpoint-File " + config.checkpointfile +
                                   " not found!");
        }
        break;
      case 'Y':
        config.yamlFilename = optarg;
        if (not checkFileExists(optarg)) {
          throw std::runtime_error("CLIParser::inputFilesPresent: Yaml-File " + config.yamlFilename + " not found!");
        }
        break;
      default: {
        // do nothing
      }
    }
  }

  opterr = opterrBefore;
}<|MERGE_RESOLUTION|>--- conflicted
+++ resolved
@@ -303,8 +303,6 @@
         }
         break;
       }
-<<<<<<< HEAD
-=======
       case 'o': {
         try {
           config.relativeOptimumRange = (double)stoul(strArg);
@@ -327,7 +325,6 @@
         }
         break;
       }
->>>>>>> c8fae89d
       case 'p': {
         try {
           config.periodic = autopas::utils::StringUtils::parseBoolOption(strArg);
