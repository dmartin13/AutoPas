/**
 * @file GeneratorsTest.cpp
 * @author N. Fottner
 * @date 3/8/19
 */

#include "GeneratorsTest.h"

#include "autopasTools/generators/GridGenerator.h"
#include "autopasTools/generators/RandomGenerator.h"
#include "src/configuration/YamlParser.h"
#include "testingHelpers/commonTypedefs.h"

TEST_F(GeneratorsTest, GridFillwithBoxMin) {
<<<<<<< HEAD
  auto autoPas = autopas::AutoPas<ParticleType>(std::cout);
  std::array<double, 3> boxmin = {5., 5., 5.};
  std::array<double, 3> boxmax = {10., 10., 10.};
=======
  auto autoPas = autopas::AutoPas<Molecule>(std::cout);
  const std::array<double, 3> boxmin = {5., 5., 5.};
  const std::array<double, 3> boxmax = {10., 10., 10.};
>>>>>>> 3c4aea1b
  autoPas.setBoxMax(boxmax);
  autoPas.setBoxMin(boxmin);
  ParticleType dummy;

  autoPas.init();
  autopasTools::generators::GridGenerator::fillWithParticles(autoPas, {5, 5, 5}, dummy, {1, 1, 1}, boxmin);
#ifdef AUTOPAS_OPENMP
#pragma omp parallel
#endif
  for (auto iter = autoPas.begin(); iter.isValid(); ++iter) {
    EXPECT_TRUE(autopas::utils::inBox(iter->getR(), boxmin, boxmax));
  }
}

/**
 * This test expects multipleObjectsWithMultipleTypesTest.yaml to be placed in md-flexible/tests/yamlTestFiles
 */
TEST_F(GeneratorsTest, MultipleObjectGeneration) {
  std::vector<std::string> arguments = {"md-flexible", "--yaml-filename",
                                        std::string(YAMLDIRECTORY) + "multipleObjectsWithMultipleTypesTest.yaml"};

  char *argv[3] = {arguments[0].data(), arguments[1].data(), arguments[2].data()};

  MDFlexConfig configuration(3, argv);

  EXPECT_THAT(configuration.cubeGridObjects, ::testing::SizeIs(1));
  EXPECT_THAT(configuration.cubeGaussObjects, ::testing::SizeIs(1));
  EXPECT_THAT(configuration.cubeUniformObjects, ::testing::SizeIs(1));
  EXPECT_THAT(configuration.sphereObjects, ::testing::SizeIs(1));
  EXPECT_THAT(configuration.cubeClosestPackedObjects, ::testing::SizeIs(1));

  // counters to checks if all particles types are well initialized for different Objects:
  int gridCounter = 0;
  int gaussCounter = 0;
  int uniformCounter = 0;
  int sphereCounter = 0;
  int closestCounter = 0;

  const std::array<double, 3> velocity = {0., 0., 0.};
  for (auto &particle : configuration.getParticles()) {
    EXPECT_EQ(velocity, particle.getV());  // velocity set to {0.,0.,0.} in parsingFile
    switch (particle.getTypeId()) {
      case 0: {
        gridCounter++;
        break;
      }
      case 1: {
        gaussCounter++;
        break;
      }
      case 2: {
        uniformCounter++;
        break;
      }
      case 3: {
        sphereCounter++;
        break;
      }
      case 4: {
        closestCounter++;
        break;
      }
      default: {
        throw std::runtime_error("something went wrong with the Types");
      }
    }
  }

  EXPECT_EQ(gridCounter, configuration.cubeGridObjects.at(0).getParticlesTotal());
  EXPECT_EQ(gaussCounter, configuration.cubeGaussObjects.at(0).getParticlesTotal());
  EXPECT_EQ(uniformCounter, configuration.cubeUniformObjects.at(0).getParticlesTotal());
  EXPECT_EQ(sphereCounter, configuration.sphereObjects.at(0).getParticlesTotal());
  EXPECT_EQ(closestCounter, configuration.cubeClosestPackedObjects.at(0).getParticlesTotal());
  // check if during initialization, not 2 Particles were initialized with same id
  std::set<size_t> ids;
  for (auto &particle : configuration.getParticles()) {
    const auto particleId = particle.getID();
    ASSERT_EQ(ids.count(particleId), 0) << "Two particles have the same ID " << particleId;
    ids.insert(particleId);
  }
  EXPECT_EQ(ids.size(), configuration.getParticles().size());
}<|MERGE_RESOLUTION|>--- conflicted
+++ resolved
@@ -12,15 +12,9 @@
 #include "testingHelpers/commonTypedefs.h"
 
 TEST_F(GeneratorsTest, GridFillwithBoxMin) {
-<<<<<<< HEAD
   auto autoPas = autopas::AutoPas<ParticleType>(std::cout);
-  std::array<double, 3> boxmin = {5., 5., 5.};
-  std::array<double, 3> boxmax = {10., 10., 10.};
-=======
-  auto autoPas = autopas::AutoPas<Molecule>(std::cout);
   const std::array<double, 3> boxmin = {5., 5., 5.};
   const std::array<double, 3> boxmax = {10., 10., 10.};
->>>>>>> 3c4aea1b
   autoPas.setBoxMax(boxmax);
   autoPas.setBoxMin(boxmin);
   ParticleType dummy;
