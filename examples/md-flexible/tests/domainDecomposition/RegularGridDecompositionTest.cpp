/**
 * @file RegularGridDecompositionTest.cpp
 * @author J. Körner
 * @date 27/05/21
 */
#include "RegularGridDecompositionTest.h"

#include <gmock/gmock-matchers.h>

#include "autopas/utils/ArrayMath.h"
#include "autopas/utils/WrapMPI.h"
#include "src/TypeDefinitions.h"
#include "src/configuration/MDFlexConfig.h"
#include "src/domainDecomposition/DomainTools.h"
#include "src/domainDecomposition/RegularGridDecomposition.h"

extern template class autopas::AutoPas<ParticleType>;

namespace {
template<class ParticleClass>
void initializeAutoPasContainer(typename RegularGridDecomposition<ParticleClass>::SharedAutoPasContainer &autoPasContainer,
                                MDFlexConfig &configuration) {
  autoPasContainer->setAllowedCellSizeFactors(*configuration.cellSizeFactors.value);
  autoPasContainer->setAllowedContainers(configuration.containerOptions.value);
  autoPasContainer->setAllowedDataLayouts(configuration.dataLayoutOptions.value);
  autoPasContainer->setAllowedNewton3Options(configuration.newton3Options.value);
  autoPasContainer->setAllowedTraversals(configuration.traversalOptions.value);
  autoPasContainer->setAllowedLoadEstimators(configuration.loadEstimatorOptions.value);
  autoPasContainer->setBoxMin(configuration.boxMin.value);
  autoPasContainer->setBoxMax(configuration.boxMax.value);
  autoPasContainer->setCutoff(configuration.cutoff.value);
  autoPasContainer->setRelativeOptimumRange(configuration.relativeOptimumRange.value);
  autoPasContainer->setMaxTuningPhasesWithoutTest(configuration.maxTuningPhasesWithoutTest.value);
  autoPasContainer->setRelativeBlacklistRange(configuration.relativeBlacklistRange.value);
  autoPasContainer->setEvidenceFirstPrediction(configuration.evidenceFirstPrediction.value);
  autoPasContainer->setExtrapolationMethodOption(configuration.extrapolationMethodOption.value);
  autoPasContainer->setNumSamples(configuration.tuningSamples.value);
  autoPasContainer->setMaxEvidence(configuration.tuningMaxEvidence.value);
  autoPasContainer->setSelectorStrategy(configuration.selectorStrategy.value);
  autoPasContainer->setTuningInterval(configuration.tuningInterval.value);
  autoPasContainer->setTuningStrategyOption(configuration.tuningStrategyOption.value);
  autoPasContainer->setMPIStrategy(configuration.mpiStrategyOption.value);
  autoPasContainer->setVerletClusterSize(configuration.verletClusterSize.value);
  autoPasContainer->setVerletRebuildFrequency(configuration.verletRebuildFrequency.value);
  autoPasContainer->setVerletSkin(configuration.verletSkinRadius.value);
  autoPasContainer->setAcquisitionFunction(configuration.acquisitionFunctionOption.value);
  autoPasContainer->init();
}
}  // namespace

TEST_F(RegularGridDecompositionTest, testGetLocalDomain) {
  std::array<double, 3> globalBoxMin = {1.0, 1.0, 1.0};
  std::array<double, 3> globalBoxMax = {10.0, 10.0, 10.0};
  std::array<bool, 3> subdivideDimension = {true, true, true};

  RegularGridDecomposition<autopas::MoleculeLJ> domainDecomposition(
      globalBoxMin, globalBoxMax, subdivideDimension, 0, 0,
      {options::BoundaryTypeOption::periodic, options::BoundaryTypeOption::periodic,
       options::BoundaryTypeOption::periodic});

  std::array<double, 3> globalBoxExtend = autopas::utils::ArrayMath::sub(globalBoxMax, globalBoxMin);

  int numberOfProcesses;
  autopas::AutoPas_MPI_Comm_size(AUTOPAS_MPI_COMM_WORLD, &numberOfProcesses);

  std::array<int, 3> decomposition;
  DomainTools::generateDecomposition(numberOfProcesses, subdivideDimension, decomposition);

  std::array<double, 3> expectedLocalBoxExtend = autopas::utils::ArrayMath::div(
      globalBoxExtend, {(double)decomposition[0], (double)decomposition[1], (double)decomposition[2]});

  std::array<double, 3> resultingLocalBoxExtend =
      autopas::utils::ArrayMath::sub(domainDecomposition.getLocalBoxMax(), domainDecomposition.getLocalBoxMin());

  EXPECT_NEAR(expectedLocalBoxExtend[0], resultingLocalBoxExtend[0], 1e-10);
  EXPECT_NEAR(expectedLocalBoxExtend[1], resultingLocalBoxExtend[1], 1e-10);
  EXPECT_NEAR(expectedLocalBoxExtend[2], resultingLocalBoxExtend[2], 1e-10);
}

/**
 * This test is designed to check if halo particles are properly being created.
 * It uses a very specific set of particles create a controlled test case.
 * For more information see the comments in the test.
 */
TEST_F(RegularGridDecompositionTest, testExchangeHaloParticles) {
  GTEST_SKIP() << "THIS TEST IS CURRENTLY BROKEN AND WILL BE FIXED IN https://github.com/AutoPas/AutoPas/pull/628/";

  int numberOfRanks{};
  int myRank{};
  autopas::AutoPas_MPI_Comm_rank(AUTOPAS_MPI_COMM_WORLD, &myRank);
  autopas::AutoPas_MPI_Comm_size(AUTOPAS_MPI_COMM_WORLD, &numberOfRanks);

  std::cout << "My Rank: " << myRank << std::endl;

<<<<<<< HEAD
    MDFlexConfig configuration(3, argv);

    std::array<double, 3> localBoxMin = configuration.boxMin.value;
    std::array<double, 3> localBoxMax = configuration.boxMax.value;

    RegularGridDecomposition<autopas::MoleculeLJ> domainDecomposition(
        configuration.boxMin.value, configuration.boxMax.value, configuration.subdivideDimension.value,
        configuration.cutoff.value, configuration.verletSkinRadius.value, configuration.boundaryOption.value);

    auto autoPasContainer = std::make_shared<autopas::AutoPas<ParticleType>>(std::cout);

    initializeAutoPasContainer<autopas::MoleculeLJ>(autoPasContainer, configuration);
=======
  MDFlexConfig configuration(0, nullptr);
  configuration.boxMin.value = {0., 0., 0.};
  configuration.cutoff.value = 3.;
  configuration.verletSkinRadius.value = 0.;
  // make sure evey rank gets exactly 3x3x3 cells
  const double boxLength = 3. * configuration.cutoff.value * numberOfRanks;
  configuration.boxMax.value = {boxLength, boxLength, boxLength};
  configuration.boundaryOption.value = {options::BoundaryTypeOption::periodic, options::BoundaryTypeOption::periodic,
                                        options::BoundaryTypeOption::periodic};
>>>>>>> 8486b0f1

  RegularGridDecomposition domainDecomposition(
      configuration.boxMin.value, configuration.boxMax.value, configuration.subdivideDimension.value,
      configuration.cutoff.value, configuration.verletSkinRadius.value, configuration.boundaryOption.value);
  const auto &localBoxMin = domainDecomposition.getLocalBoxMin();

  auto autoPasContainer = std::make_shared<autopas::AutoPas<ParticleType>>(std::cout);

  initializeAutoPasContainer(autoPasContainer, configuration);

  // Setup 27 particles of which 26 will be relevant during halo update. Imagine a rubik's cube where each cell
  // contains a single particle. This layout contains 8 particles with 3 adjacent cell which is outside the cube,
  // 12 particles with two adjacent cells which are outside the cube and 6 particles with a single adjacent cell
  // outside the cube. The 'first cell' is the leftmost in all dimensions.
  const auto particlePositions = [&]() {
    std::vector<std::array<double, 3>> positions{};
    positions.reserve(27);
    const auto midOfFirstCell = autopas::utils::ArrayMath::addScalar(localBoxMin, configuration.cutoff.value / 2.);
    for (double z = 0; z < 3; ++z) {
      for (double y = 0; y < 3; ++y) {
        for (double x = 0; x < 3; ++x) {
          const auto relativePosition =
              autopas::utils::ArrayMath::mulScalar(std::array<double, 3>{x, y, z}, configuration.cutoff.value);
          positions.push_back(autopas::utils::ArrayMath::add(midOfFirstCell, relativePosition));
        }
      }
    }
    return positions;
  }();

  size_t id = 0;
  for (const auto &position : particlePositions) {
    ParticleType particle;
    particle.setID(id++);
    particle.setR(position);

    autoPasContainer->addParticle(particle);
  }
  ASSERT_EQ(autoPasContainer->getNumberOfParticles(autopas::IteratorBehavior::owned), 27);
  const auto leavingParticles = autoPasContainer->updateContainer();
  ASSERT_EQ(leavingParticles.size(), 0) << "All particles should have been created inside the container!";

  // halos are generated here, so this is what we actually test
  domainDecomposition.exchangeHaloParticles(autoPasContainer);

  // expect particles to be all around the box since every particle creates multiple halo particles.
  const auto expectedHaloParticlePositions = [&]() {
    std::vector<std::array<double, 3>> positions{};
    positions.reserve(98);
    const auto midOfFirstHaloCell = autopas::utils::ArrayMath::subScalar(localBoxMin, configuration.cutoff.value / 2.);
    for (double z = 0; z < 5; ++z) {
      for (double y = 0; y < 5; ++y) {
        for (double x = 0; x < 5; ++x) {
          const std::array<double, 3> pos{x, y, z};
          // only add a particle if the position is in the halo region (=not in the inner box; +/- .1 for floats)
          if (autopas::utils::notInBox(pos, {.9, .9, .9}, {3.1, 3.1, 3.1})) {
            const auto relativePosition =
                autopas::utils::ArrayMath::mulScalar(std::array<double, 3>{x, y, z}, configuration.cutoff.value);
            positions.push_back(autopas::utils::ArrayMath::add(midOfFirstHaloCell, relativePosition));
          }
        }
      }
    }
    return positions;
  }();
  ASSERT_EQ(expectedHaloParticlePositions.size(), 98);

  EXPECT_EQ(autoPasContainer->getNumberOfParticles(autopas::IteratorBehavior::halo),
            expectedHaloParticlePositions.size());

  for (auto particleIter = autoPasContainer->begin(autopas::IteratorBehavior::halo); particleIter.isValid();
       ++particleIter) {
    EXPECT_THAT(expectedHaloParticlePositions, ::testing::Contains(particleIter->getR()));
  }
}

/**
 * This test is designed to check if particles are properly being migrated.
 * It uses a very specific set of particles create a controlled test case.
 * For more information see the comments in the test.
 */
TEST_F(RegularGridDecompositionTest, testExchangeMigratingParticles) {
  GTEST_SKIP() << "THIS TEST IS CURRENTLY BROKEN AND WILL BE FIXED IN https://github.com/AutoPas/AutoPas/pull/628/";

  int numberOfRanks;
  autopas::AutoPas_MPI_Comm_rank(AUTOPAS_MPI_COMM_WORLD, &numberOfRanks);

  if (numberOfRanks != 1) {
    EXPECT_EQ(true, true);
  } else {
    std::vector<std::string> arguments = {"md-flexible", "--yaml-filename",
                                          std::string(YAMLDIRECTORY) + "particleExchangeTest.yaml"};
    char *argv[3] = {arguments[0].data(), arguments[1].data(), arguments[2].data()};

    MDFlexConfig configuration(3, argv);

    std::array<double, 3> localBoxMin = configuration.boxMin.value;
    std::array<double, 3> localBoxMax = configuration.boxMax.value;

    RegularGridDecomposition<autopas::MoleculeLJ> domainDecomposition(
        configuration.boxMin.value, configuration.boxMax.value, configuration.subdivideDimension.value,
        configuration.cutoff.value, configuration.verletSkinRadius.value, configuration.boundaryOption.value);

    auto autoPasContainer = std::make_shared<autopas::AutoPas<ParticleType>>(std::cout);

    initializeAutoPasContainer<autopas::MoleculeLJ>(autoPasContainer, configuration);

    // Setup 27 particles. Imagine a rubik's cube where each cell contains a single particle.
    std::vector<std::vector<double>> particlePositions = {
        {1.5, 1.5, 1.5}, {5.0, 1.5, 1.5}, {8.5, 1.5, 1.5}, {1.5, 5.0, 1.5}, {5.0, 5.0, 1.5}, {8.5, 5.0, 1.5},
        {1.5, 8.5, 1.5}, {5.0, 8.5, 1.5}, {8.5, 8.5, 1.5}, {1.5, 1.5, 5.0}, {5.0, 1.5, 5.0}, {8.5, 1.5, 5.0},
        {1.5, 5.0, 5.0}, {5.0, 5.0, 5.0}, {8.5, 5.0, 5.0}, {1.5, 8.5, 5.0}, {5.0, 8.5, 5.0}, {8.5, 8.5, 5.0},
        {1.5, 1.5, 8.5}, {5.0, 1.5, 8.5}, {8.5, 1.5, 8.5}, {1.5, 5.0, 8.5}, {5.0, 5.0, 8.5}, {8.5, 5.0, 8.5},
        {1.5, 8.5, 8.5}, {5.0, 8.5, 8.5}, {8.5, 8.5, 8.5}};

    size_t id = 0;
    for (const auto position : particlePositions) {
      ParticleType particle;
      particle.setID(id);
      particle.setR({position[0], position[1], position[2]});

      autoPasContainer->addParticle(particle);

      ++id;
    }

    // Move particles outside the simulation box to make them migrate.
    // Particles in corner cells (of the rubik's cube) will be moved diagonally in all dimensions.
    // Particles in edge cells will be sifted diagonally in two dimiensions.
    // Particles in surface cells which are neither a corner nor a edge will be moved along a single dimension.
    // Particles which are not in a surface cell will not be moved at all.
    for (auto particle = autoPasContainer->begin(autopas::IteratorBehavior::owned); particle.isValid(); ++particle) {
      auto position = particle->getR();
      if (position[0] < 2.5) {
        position[0] -= 3.0;
      } else if (position[0] > 7.5) {
        position[0] += 3.0;
      }
      if (position[1] < 2.5) {
        position[1] -= 3.0;
      } else if (position[1] > 7.5) {
        position[1] += 3.0;
      }
      if (position[2] < 2.5) {
        position[2] -= 3.0;
      } else if (position[2] > 7.5) {
        position[2] += 3.0;
      }
      particle->setR(position);
    }

    EXPECT_NO_THROW(domainDecomposition.exchangeMigratingParticles(autoPasContainer));

    std::vector<std::array<double, 3>> expectedPositionsAfterMigration = {
        {9.725, 9.725, 9.725}, {5, 9.725, 9.725}, {0.275, 9.725, 9.725}, {9.725, 5, 9.725},
        {5, 5, 9.725},         {0.275, 5, 9.725}, {9.725, 0.275, 9.725}, {5, 0.275, 9.725},
        {0.275, 0.275, 9.725}, {9.725, 9.725, 5}, {5, 9.725, 5},         {0.275, 9.725, 5},
        {9.725, 5, 5},         {5, 5, 5},         {0.275, 5, 5},         {9.725, 0.275, 5},
        {5, 0.275, 5},         {0.275, 0.275, 5}, {9.725, 9.725, 0.275}, {5, 9.725, 0.275},
        {0.275, 9.725, 0.275}, {9.725, 5, 0.275}, {5, 5, 0.275},         {0.275, 5, 0.275},
        {9.725, 0.275, 0.275}, {5, 0.275, 0.275}, {0.275, 0.275, 0.275}};

    for (auto particle = autoPasContainer->begin(autopas::IteratorBehavior::owned); particle.isValid(); ++particle) {
      const auto id = particle->getID();
      const auto position = particle->getR();
      EXPECT_NEAR(position[0], expectedPositionsAfterMigration[id][0], 1e-13);
      EXPECT_NEAR(position[1], expectedPositionsAfterMigration[id][1], 1e-13);
      EXPECT_NEAR(position[2], expectedPositionsAfterMigration[id][2], 1e-13);
    }
  }
}<|MERGE_RESOLUTION|>--- conflicted
+++ resolved
@@ -17,8 +17,7 @@
 extern template class autopas::AutoPas<ParticleType>;
 
 namespace {
-template<class ParticleClass>
-void initializeAutoPasContainer(typename RegularGridDecomposition<ParticleClass>::SharedAutoPasContainer &autoPasContainer,
+void initializeAutoPasContainer(RegularGridDecomposition::SharedAutoPasContainer &autoPasContainer,
                                 MDFlexConfig &configuration) {
   autoPasContainer->setAllowedCellSizeFactors(*configuration.cellSizeFactors.value);
   autoPasContainer->setAllowedContainers(configuration.containerOptions.value);
@@ -53,7 +52,7 @@
   std::array<double, 3> globalBoxMax = {10.0, 10.0, 10.0};
   std::array<bool, 3> subdivideDimension = {true, true, true};
 
-  RegularGridDecomposition<autopas::MoleculeLJ> domainDecomposition(
+  RegularGridDecomposition domainDecomposition(
       globalBoxMin, globalBoxMax, subdivideDimension, 0, 0,
       {options::BoundaryTypeOption::periodic, options::BoundaryTypeOption::periodic,
        options::BoundaryTypeOption::periodic});
@@ -92,20 +91,6 @@
 
   std::cout << "My Rank: " << myRank << std::endl;
 
-<<<<<<< HEAD
-    MDFlexConfig configuration(3, argv);
-
-    std::array<double, 3> localBoxMin = configuration.boxMin.value;
-    std::array<double, 3> localBoxMax = configuration.boxMax.value;
-
-    RegularGridDecomposition<autopas::MoleculeLJ> domainDecomposition(
-        configuration.boxMin.value, configuration.boxMax.value, configuration.subdivideDimension.value,
-        configuration.cutoff.value, configuration.verletSkinRadius.value, configuration.boundaryOption.value);
-
-    auto autoPasContainer = std::make_shared<autopas::AutoPas<ParticleType>>(std::cout);
-
-    initializeAutoPasContainer<autopas::MoleculeLJ>(autoPasContainer, configuration);
-=======
   MDFlexConfig configuration(0, nullptr);
   configuration.boxMin.value = {0., 0., 0.};
   configuration.cutoff.value = 3.;
@@ -115,7 +100,6 @@
   configuration.boxMax.value = {boxLength, boxLength, boxLength};
   configuration.boundaryOption.value = {options::BoundaryTypeOption::periodic, options::BoundaryTypeOption::periodic,
                                         options::BoundaryTypeOption::periodic};
->>>>>>> 8486b0f1
 
   RegularGridDecomposition domainDecomposition(
       configuration.boxMin.value, configuration.boxMax.value, configuration.subdivideDimension.value,
@@ -215,13 +199,13 @@
     std::array<double, 3> localBoxMin = configuration.boxMin.value;
     std::array<double, 3> localBoxMax = configuration.boxMax.value;
 
-    RegularGridDecomposition<autopas::MoleculeLJ> domainDecomposition(
+    RegularGridDecomposition domainDecomposition(
         configuration.boxMin.value, configuration.boxMax.value, configuration.subdivideDimension.value,
         configuration.cutoff.value, configuration.verletSkinRadius.value, configuration.boundaryOption.value);
 
     auto autoPasContainer = std::make_shared<autopas::AutoPas<ParticleType>>(std::cout);
 
-    initializeAutoPasContainer<autopas::MoleculeLJ>(autoPasContainer, configuration);
+    initializeAutoPasContainer(autoPasContainer, configuration);
 
     // Setup 27 particles. Imagine a rubik's cube where each cell contains a single particle.
     std::vector<std::vector<double>> particlePositions = {
