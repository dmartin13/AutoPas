--- conflicted
+++ resolved
@@ -112,11 +112,7 @@
                                                                 {0, 0, 1}, {1, 0, 1}, {0, 1, 1}, {1, 1, 1}};
 
   size_t index = 0;
-<<<<<<< HEAD
-  TimeDiscretization::calculatePositions(*autoPas, *PPL, 0.1, {0., 0., 0.});
-=======
-  TimeDiscretization::calculatePositions(*autoPas, _particlePropertiesLibrary, 0.1, {0., 0., 0.}, false);
->>>>>>> 1e201e61
+  TimeDiscretization::calculatePositions(*autoPas, *PPL, 0.1, {0., 0., 0.}, false);
   for (auto iter = autoPas->begin(); iter.isValid(); ++iter) {
     // only change in one direction is expected
     EXPECT_EQ(iter->getR()[0], referencePositions1[index][0]);
@@ -142,11 +138,7 @@
   const std::vector<std::array<double, 3>> referencePositions2 = {{0, 0, 0.105}, {1, 0, 0.105}, {0, 1, 0.105}, {1, 1, 0.105},
                         {0, 0, 1.105}, {1, 0, 1.105}, {0, 1, 1.105}, {1, 1, 1.105}};
 
-<<<<<<< HEAD
-  TimeDiscretization::calculatePositions(*autoPas, *PPL, 0.1, {0., 0., 0.});
-=======
-  TimeDiscretization::calculatePositions(*autoPas, _particlePropertiesLibrary, 0.1, {0., 0., 0.}, false);
->>>>>>> 1e201e61
+  TimeDiscretization::calculatePositions(*autoPas, *PPL, 0.1, {0., 0., 0.}, false);
   index = 0;
 
   for (auto iter = autoPas->begin(); iter.isValid(); ++iter) {
@@ -158,7 +150,6 @@
   }
 }
 
-<<<<<<< HEAD
 template<class MoleculeType> void testCalculateQuaternionsImpl() {
   // todo
 }
@@ -441,7 +432,8 @@
 
 TEST_F(TimeDiscretizationTest, testCalculateQuaternionMultisite) {
   testCalculateQuaternionsImpl<MultisiteMolecule>();
-=======
+}
+
 /**
  * Test the mechanism that throws an exception when particles travel faster than skin/2/rebuildFreq
  */
@@ -461,7 +453,6 @@
   autoPas->begin()->setV({1., 0., 0.});
   EXPECT_THROW(TimeDiscretization::calculatePositions(*autoPas, _particlePropertiesLibrary, 0.1, {0., 0., 0.}, true),
                std::runtime_error);
->>>>>>> 1e201e61
 }
 
 // @todo: move tests to new class SimulationTest.cpp -> Issue #641
