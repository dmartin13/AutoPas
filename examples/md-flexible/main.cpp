/**
 * @file main.cpp
 * @date 23.02.2018
 * @author F. Gratl
 */

#include "Simulation.h"

#include <autopas/utils/MemoryProfiler.h>
#include <chrono>
#include <fstream>
#include <iostream>
#include "../../tests/testAutopas/testingHelpers/GaussianGenerator.h"
#include "../../tests/testAutopas/testingHelpers/GridGenerator.h"
#include "../../tests/testAutopas/testingHelpers/RandomGenerator.h"
#include "MDFlexParser.h"
#include "PrintableMolecule.h"  // includes autopas.h
#include "autopas/AutoPas.h"
#include "autopas/pairwiseFunctors/LJFunctorAVX.h"

using namespace std;
using namespace autopas;

/**
 * Prints position and forces of all particles in the autopas object.
 * @tparam AutoPasTemplate Template for the templetized autopas type.
 * @param autopas
 */
template <class AutoPasTemplate>
void printMolecules(AutoPasTemplate &autopas) {
  for (auto particleIterator = autopas.begin(); particleIterator.isValid(); ++particleIterator) {
    particleIterator->print();
  }
}

/**
<<<<<<< HEAD
=======
 * @brief Constructs a container and fills it with particles.
 *
 * According to the options passed, a %DirectSum or %'LinkedCells' container is
 * built. It consists of %`FullParticleCells` and is filled with
 * `PrintableMolecules`. The particles are aligned on a cuboid grid.
 *
 * @param autopas AutoPas object that should be initialized
 * @param particlesPerDim Number of desired particles per dimension.
 * @param particleSpacing Space between two particles along each axis of space.
 */
void initContainerGrid(autopas::AutoPas<PrintableMolecule, FullParticleCell<PrintableMolecule>> &autopas,
                       size_t particlesPerDim, double particleSpacing) {
  std::array<double, 3> boxMin({0., 0., 0.});
  std::array<double, 3> boxMax(
      {(particlesPerDim)*particleSpacing, (particlesPerDim)*particleSpacing, (particlesPerDim)*particleSpacing});

  autopas.setBoxMin(boxMin);
  autopas.setBoxMax(boxMax);

  autopas.init();

  PrintableMolecule dummyParticle;
  GridGenerator::fillWithParticles(autopas, {particlesPerDim, particlesPerDim, particlesPerDim}, dummyParticle,
                                   {particleSpacing, particleSpacing, particleSpacing},
                                   {particleSpacing / 2, particleSpacing / 2, particleSpacing / 2});
}

void initContainerGauss(autopas::AutoPas<PrintableMolecule, FullParticleCell<PrintableMolecule>> &autopas,
                        double boxLength, size_t numParticles, double distributionMean, double distributionStdDev) {
  std::array<double, 3> boxMin({0., 0., 0.});
  std::array<double, 3> boxMax({boxLength, boxLength, boxLength});

  autopas.setBoxMin(boxMin);
  autopas.setBoxMax(boxMax);

  autopas.init();

  PrintableMolecule dummyParticle;
  GaussianGenerator::fillWithParticles(autopas, numParticles, dummyParticle, distributionMean, distributionStdDev);
}

void initContainerUniform(autopas::AutoPas<PrintableMolecule, FullParticleCell<PrintableMolecule>> &autopas,
                          double boxLength, size_t numParticles) {
  std::array<double, 3> boxMin({0., 0., 0.});
  std::array<double, 3> boxMax({boxLength, boxLength, boxLength});

  autopas.setBoxMin(boxMin);
  autopas.setBoxMax(boxMax);

  autopas.init();

  PrintableMolecule dummyParticle;
  RandomGenerator::fillWithParticles(autopas, dummyParticle, numParticles);
}

/**
>>>>>>> 5dc5890e
 * Writes a VTK file for the current state of the AutoPas object
 * @tparam AutoPasTemplate Template for the templetized autopas type.
 * @param filename
 * @param numParticles
 * @param autopas
 */
template <class AutoPasTemplate>
void writeVTKFile(string &filename, AutoPasTemplate &autopas) {
  std::ofstream vtkFile;
  vtkFile.open(filename);

  vtkFile << "# vtk DataFile Version 2.0" << endl;
  vtkFile << "Timestep" << endl;
  vtkFile << "ASCII" << endl;
  vtkFile << "DATASET STRUCTURED_GRID" << endl;
  vtkFile << "DIMENSIONS 1 1 1" << endl;
  vtkFile << "POINTS " << autopas.getNumberOfParticles() << " double" << endl;

  for (auto iter = autopas.begin(); iter.isValid(); ++iter) {
    auto pos = iter->getR();
    vtkFile << pos[0] << " " << pos[1] << " " << pos[2] << endl;
  }

  vtkFile.close();
}

int main(int argc, char **argv) {
  // starts
  Simulation<PrintableMolecule, autopas::FullParticleCell<PrintableMolecule>> simulation;

  // Parsing
  MDFlexParser parser;
  if (not parser.parseInput(argc, argv)) {
    exit(-1);
  }
<<<<<<< HEAD
=======

  auto boxLength(parser.getBoxLength());
  auto containerChoice(parser.getContainerOptions());
  auto selectorStrategy(parser.getSelectorStrategy());
  auto cutoff(parser.getCutoff());
  auto &cellSizeFactors(parser.getCellSizeFactors());
  auto dataLayoutOptions(parser.getDataLayoutOptions());
  auto distributionMean(parser.getDistributionMean());
  auto distributionStdDev(parser.getDistributionStdDev());
  auto functorChoice(parser.getFunctorOption());
  auto generatorChoice(parser.getGeneratorOption());
  auto logLevel(parser.getLogLevel());
  string logFileName(parser.getLogFileName());
  auto measureFlops(parser.getMeasureFlops());
  auto newton3Options(parser.getNewton3Options());
  auto numIterations(parser.getIterations());
  auto particleSpacing(parser.getParticleSpacing());
  auto particlesPerDim(parser.getParticlesPerDim());
  auto particlesTotal(parser.getParticlesTotal());
  auto traversalOptions(parser.getTraversalOptions());
  auto tuningInterval(parser.getTuningInterval());
  auto tuningSamples(parser.getTuningSamples());
  auto tuningStrategy(parser.getTuningStrategyOption());
  auto tuningMaxEvidence(parser.getTuningMaxEvidence());
  auto verletRebuildFrequency(parser.getVerletRebuildFrequency());
  auto verletSkinRadius(parser.getVerletSkinRadius());
>>>>>>> 5dc5890e
  auto vtkFilename(parser.getWriteVTK());
  parser.printConfig();
<<<<<<< HEAD
=======

  std::chrono::high_resolution_clock::time_point startTotal, stopTotal;

  startTotal = std::chrono::high_resolution_clock::now();

  // select either std::out or a logfile for autopas log output.
  // This does not affect md-flex output.
  std::ofstream logFile;
  std::streambuf *streamBuf;
  if (logFileName.empty()) {
    streamBuf = std::cout.rdbuf();
  } else {
    logFile.open(logFileName);
    streamBuf = logFile.rdbuf();
  }
  std::ostream outputStream(streamBuf);
  // Initialization
  autopas::AutoPas<PrintableMolecule, FullParticleCell<PrintableMolecule>> autopas(outputStream);
  autopas::Logger::get()->set_level(logLevel);

  autopas.setCutoff(cutoff);
  autopas.setVerletSkin(verletSkinRadius);
  autopas.setVerletRebuildFrequency(verletRebuildFrequency);
  autopas.setTuningInterval(tuningInterval);
  autopas.setTuningStrategyOption(tuningStrategy);
  autopas.setNumSamples(tuningSamples);
  autopas.setMaxEvidence(tuningMaxEvidence);
  autopas.setSelectorStrategy(selectorStrategy);
  autopas.setAllowedContainers(containerChoice);
  autopas.setAllowedTraversals(traversalOptions);
  autopas.setAllowedDataLayouts(dataLayoutOptions);
  autopas.setAllowedNewton3Options(newton3Options);
  autopas.setAllowedCellSizeFactors(cellSizeFactors);

  switch (generatorChoice) {
    case MDFlexParser::GeneratorOption::grid: {
      initContainerGrid(autopas, particlesPerDim, particleSpacing);
      particlesTotal = particlesPerDim * particlesPerDim * particlesPerDim;
      break;
    }
    case MDFlexParser::GeneratorOption::uniform: {
      initContainerUniform(autopas, boxLength, particlesTotal);
      break;
    }
    case MDFlexParser::GeneratorOption::gaussian: {
      initContainerGauss(autopas, boxLength, particlesTotal, distributionMean, distributionStdDev);
      break;
    }
    default:
      std::cerr << "Unknown generator choice" << std::endl;
      return -1;
  }

  PrintableMolecule::setEpsilon(1.0);
  PrintableMolecule::setSigma(1.0);
>>>>>>> 5dc5890e
  cout << endl;

  // Initialization
  simulation.initialize(&parser);
  cout << "Using " << autopas::autopas_get_max_threads() << " Threads" << endl;

  // Simulation
  cout << "Starting simulation... " << endl;
  simulation.simulate();
  cout << "Simulation done!" << endl;

  simulation.printStatistics();

  return EXIT_SUCCESS;
}<|MERGE_RESOLUTION|>--- conflicted
+++ resolved
@@ -33,66 +33,6 @@
   }
 }
 
-/**
-<<<<<<< HEAD
-=======
- * @brief Constructs a container and fills it with particles.
- *
- * According to the options passed, a %DirectSum or %'LinkedCells' container is
- * built. It consists of %`FullParticleCells` and is filled with
- * `PrintableMolecules`. The particles are aligned on a cuboid grid.
- *
- * @param autopas AutoPas object that should be initialized
- * @param particlesPerDim Number of desired particles per dimension.
- * @param particleSpacing Space between two particles along each axis of space.
- */
-void initContainerGrid(autopas::AutoPas<PrintableMolecule, FullParticleCell<PrintableMolecule>> &autopas,
-                       size_t particlesPerDim, double particleSpacing) {
-  std::array<double, 3> boxMin({0., 0., 0.});
-  std::array<double, 3> boxMax(
-      {(particlesPerDim)*particleSpacing, (particlesPerDim)*particleSpacing, (particlesPerDim)*particleSpacing});
-
-  autopas.setBoxMin(boxMin);
-  autopas.setBoxMax(boxMax);
-
-  autopas.init();
-
-  PrintableMolecule dummyParticle;
-  GridGenerator::fillWithParticles(autopas, {particlesPerDim, particlesPerDim, particlesPerDim}, dummyParticle,
-                                   {particleSpacing, particleSpacing, particleSpacing},
-                                   {particleSpacing / 2, particleSpacing / 2, particleSpacing / 2});
-}
-
-void initContainerGauss(autopas::AutoPas<PrintableMolecule, FullParticleCell<PrintableMolecule>> &autopas,
-                        double boxLength, size_t numParticles, double distributionMean, double distributionStdDev) {
-  std::array<double, 3> boxMin({0., 0., 0.});
-  std::array<double, 3> boxMax({boxLength, boxLength, boxLength});
-
-  autopas.setBoxMin(boxMin);
-  autopas.setBoxMax(boxMax);
-
-  autopas.init();
-
-  PrintableMolecule dummyParticle;
-  GaussianGenerator::fillWithParticles(autopas, numParticles, dummyParticle, distributionMean, distributionStdDev);
-}
-
-void initContainerUniform(autopas::AutoPas<PrintableMolecule, FullParticleCell<PrintableMolecule>> &autopas,
-                          double boxLength, size_t numParticles) {
-  std::array<double, 3> boxMin({0., 0., 0.});
-  std::array<double, 3> boxMax({boxLength, boxLength, boxLength});
-
-  autopas.setBoxMin(boxMin);
-  autopas.setBoxMax(boxMax);
-
-  autopas.init();
-
-  PrintableMolecule dummyParticle;
-  RandomGenerator::fillWithParticles(autopas, dummyParticle, numParticles);
-}
-
-/**
->>>>>>> 5dc5890e
  * Writes a VTK file for the current state of the AutoPas object
  * @tparam AutoPasTemplate Template for the templetized autopas type.
  * @param filename
@@ -128,95 +68,9 @@
   if (not parser.parseInput(argc, argv)) {
     exit(-1);
   }
-<<<<<<< HEAD
-=======
-
-  auto boxLength(parser.getBoxLength());
-  auto containerChoice(parser.getContainerOptions());
-  auto selectorStrategy(parser.getSelectorStrategy());
-  auto cutoff(parser.getCutoff());
-  auto &cellSizeFactors(parser.getCellSizeFactors());
-  auto dataLayoutOptions(parser.getDataLayoutOptions());
-  auto distributionMean(parser.getDistributionMean());
-  auto distributionStdDev(parser.getDistributionStdDev());
-  auto functorChoice(parser.getFunctorOption());
-  auto generatorChoice(parser.getGeneratorOption());
-  auto logLevel(parser.getLogLevel());
-  string logFileName(parser.getLogFileName());
-  auto measureFlops(parser.getMeasureFlops());
-  auto newton3Options(parser.getNewton3Options());
-  auto numIterations(parser.getIterations());
-  auto particleSpacing(parser.getParticleSpacing());
-  auto particlesPerDim(parser.getParticlesPerDim());
-  auto particlesTotal(parser.getParticlesTotal());
-  auto traversalOptions(parser.getTraversalOptions());
-  auto tuningInterval(parser.getTuningInterval());
-  auto tuningSamples(parser.getTuningSamples());
-  auto tuningStrategy(parser.getTuningStrategyOption());
-  auto tuningMaxEvidence(parser.getTuningMaxEvidence());
-  auto verletRebuildFrequency(parser.getVerletRebuildFrequency());
-  auto verletSkinRadius(parser.getVerletSkinRadius());
->>>>>>> 5dc5890e
   auto vtkFilename(parser.getWriteVTK());
   parser.printConfig();
-<<<<<<< HEAD
-=======
 
-  std::chrono::high_resolution_clock::time_point startTotal, stopTotal;
-
-  startTotal = std::chrono::high_resolution_clock::now();
-
-  // select either std::out or a logfile for autopas log output.
-  // This does not affect md-flex output.
-  std::ofstream logFile;
-  std::streambuf *streamBuf;
-  if (logFileName.empty()) {
-    streamBuf = std::cout.rdbuf();
-  } else {
-    logFile.open(logFileName);
-    streamBuf = logFile.rdbuf();
-  }
-  std::ostream outputStream(streamBuf);
-  // Initialization
-  autopas::AutoPas<PrintableMolecule, FullParticleCell<PrintableMolecule>> autopas(outputStream);
-  autopas::Logger::get()->set_level(logLevel);
-
-  autopas.setCutoff(cutoff);
-  autopas.setVerletSkin(verletSkinRadius);
-  autopas.setVerletRebuildFrequency(verletRebuildFrequency);
-  autopas.setTuningInterval(tuningInterval);
-  autopas.setTuningStrategyOption(tuningStrategy);
-  autopas.setNumSamples(tuningSamples);
-  autopas.setMaxEvidence(tuningMaxEvidence);
-  autopas.setSelectorStrategy(selectorStrategy);
-  autopas.setAllowedContainers(containerChoice);
-  autopas.setAllowedTraversals(traversalOptions);
-  autopas.setAllowedDataLayouts(dataLayoutOptions);
-  autopas.setAllowedNewton3Options(newton3Options);
-  autopas.setAllowedCellSizeFactors(cellSizeFactors);
-
-  switch (generatorChoice) {
-    case MDFlexParser::GeneratorOption::grid: {
-      initContainerGrid(autopas, particlesPerDim, particleSpacing);
-      particlesTotal = particlesPerDim * particlesPerDim * particlesPerDim;
-      break;
-    }
-    case MDFlexParser::GeneratorOption::uniform: {
-      initContainerUniform(autopas, boxLength, particlesTotal);
-      break;
-    }
-    case MDFlexParser::GeneratorOption::gaussian: {
-      initContainerGauss(autopas, boxLength, particlesTotal, distributionMean, distributionStdDev);
-      break;
-    }
-    default:
-      std::cerr << "Unknown generator choice" << std::endl;
-      return -1;
-  }
-
-  PrintableMolecule::setEpsilon(1.0);
-  PrintableMolecule::setSigma(1.0);
->>>>>>> 5dc5890e
   cout << endl;
 
   // Initialization
