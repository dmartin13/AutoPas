--- conflicted
+++ resolved
@@ -23,32 +23,23 @@
 
 int main(int argc, char **argv) {
   Simulation<PrintableMolecule, autopas::FullParticleCell<PrintableMolecule>> simulation;
-<<<<<<< HEAD
-  YamlParser parser;
-  if (not parser.parseInput(argc, argv)) {
-    exit(-1);
-  }
-  parser.printConfig();
-  simulation.initialize(parser);
-=======
-
-  // Parsing
-  auto parser = std::make_shared<MDFlexParser>();
+  auto parser = std::make_shared<YamlParser>();
   if (not parser->parseInput(argc, argv)) {
     exit(-1);
   }
-  auto vtkFilename(parser->getWriteVTK());
+  auto vtkFilename(parser->getWriteVtk());
   parser->printConfig();
-  cout << endl;
+  std::cout << std::endl;
 
   // Initialization
   simulation.initialize(parser);
-  cout << "Using " << autopas::autopas_get_max_threads() << " Threads" << endl;
+  std::cout << "Using " << autopas::autopas_get_max_threads() << " Threads" << std::endl;
 
   // Simulation
-  cout << "Starting simulation... " << endl;
->>>>>>> 016d3cb9
+  std::cout << "Starting simulation... " << std::endl;
   simulation.simulate();
+  std::cout << "Simulation done!" << std::endl;
+
   simulation.printStatistics();
 
   return EXIT_SUCCESS;
