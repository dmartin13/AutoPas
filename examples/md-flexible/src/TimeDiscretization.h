--- conflicted
+++ resolved
@@ -1,18 +1,13 @@
 /**
  * @file TimeDiscretization.h
- * @author J. Körner
- * @date 20/05/21
+ * @author N. Fottner
+ * @date 13/05/19
  */
 #pragma once
-<<<<<<< HEAD
 
+#include "autopas/AutoPasDecl.h"
+#include "src/configuration/MDFlexConfig.h"
 #include "TypeDefinitions.h"
-#include "autopas/AutoPas.h"
-#include "src/configuration/MDFlexConfig.h"
-=======
-#include "autopas/AutoPasDecl.h"
-#include "autopas/utils/ArrayMath.h"
->>>>>>> 12c23fe5
 
 /**
  * Functions for updating velocities and positions as simulation time progresses.
