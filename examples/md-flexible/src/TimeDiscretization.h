--- conflicted
+++ resolved
@@ -6,6 +6,7 @@
 #pragma once
 #include "autopas/AutoPas.h"
 #include "autopas/utils/ArrayMath.h"
+#include "autopas/options/IteratorBehavior.h"
 
 /**
  * Functions for updating velocities and positions as simulation time progresses.
@@ -25,30 +26,18 @@
   using autopas::utils::ArrayMath::add;
   using autopas::utils::ArrayMath::mulScalar;
 
-<<<<<<< HEAD
   auto forEachLambda = [&](auto &particle) {
     auto v = particle.getV();
     auto m = particlePropertiesLibrary.getMass(particle.getTypeId());
     auto f = particle.getF();
     particle.setOldF(f);
     particle.setF({0., 0., 0.});
-=======
-#ifdef AUTOPAS_OPENMP
-#pragma omp parallel
-#endif
-  for (auto iter = autopas.begin(autopas::IteratorBehavior::owned); iter.isValid(); ++iter) {
-    auto v = iter->getV();
-    auto m = particlePropertiesLibrary.getMass(iter->getTypeId());
-    auto f = iter->getF();
-    iter->setOldF(f);
-    iter->setF({0., 0., 0.});
->>>>>>> d906d297
     v = mulScalar(v, deltaT);
     f = mulScalar(f, (deltaT * deltaT / (2 * m)));
     auto newR = add(v, f);
     particle.addR(newR);
   };
-  autopas.forEach(forEachLambda, autopas::IteratorBehavior::ownedOnly);
+  autopas.forEach(forEachLambda, autopas::IteratorBehavior::owned);
 }
 
 /**
@@ -64,24 +53,14 @@
   using autopas::utils::ArrayMath::add;
   using autopas::utils::ArrayMath::mulScalar;
 
-<<<<<<< HEAD
   auto forEachLambda = [&](auto &particle) {
     auto m = particlePropertiesLibrary.getMass(particle.getTypeId());
     auto force = particle.getF();
     auto oldForce = particle.getOldf();
-=======
-#ifdef AUTOPAS_OPENMP
-#pragma omp parallel
-#endif
-  for (auto iter = autopas.begin(autopas::IteratorBehavior::owned); iter.isValid(); ++iter) {
-    auto m = particlePropertiesLibrary.getMass(iter->getTypeId());
-    auto force = iter->getF();
-    auto oldForce = iter->getOldf();
->>>>>>> d906d297
     auto newV = mulScalar((add(force, oldForce)), deltaT / (2 * m));
     particle.addV(newV);
   };
-  autopas.forEach(forEachLambda, autopas::IteratorBehavior::ownedOnly);
+  autopas.forEach(forEachLambda, autopas::IteratorBehavior::owned);
 }
 
 }  // namespace TimeDiscretization