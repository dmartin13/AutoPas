/**
 * @file Simulation.cpp
 * @author F. Gratl
 * @date 01.03.2021
 */
#include "Simulation.h"

#include "TypeDefinitions.h"
#include "autopas/AutoPasDecl.h"
#include "autopas/molecularDynamics/LJFunctor.h"
#include "autopas/molecularDynamics/LJFunctorAVX.h"
#include "autopas/pairwiseFunctors/FlopCounterFunctor.h"

// Declare the main AutoPas class and the iteratePairwise() methods with all used functors as extern template
// instantiation. They are instantiated in the respective cpp file inside the templateInstantiations folder.
//! @cond Doxygen_Suppress
extern template class autopas::AutoPas<ParticleType>;
extern template bool autopas::AutoPas<ParticleType>::iteratePairwise(autopas::LJFunctor<ParticleType, true, true> *);
extern template bool autopas::AutoPas<ParticleType>::iteratePairwise(
    autopas::LJFunctor<ParticleType, true, true, autopas::FunctorN3Modes::Both, true> *);
extern template bool autopas::AutoPas<ParticleType>::iteratePairwise(autopas::LJFunctorAVX<ParticleType, true, true> *);
extern template bool autopas::AutoPas<ParticleType>::iteratePairwise(autopas::FlopCounterFunctor<ParticleType> *);
//! @endcond

#include <sys/ioctl.h>
#include <unistd.h>

#include <fstream>
#include <iostream>

#include "BoundaryConditions.h"
#include "Thermostat.h"
#include "TimeDiscretization.h"
#include "autopas/utils/MemoryProfiler.h"
<<<<<<< HEAD
#include "autopas/utils/SimilarityFunctions.h"

void Simulation::initializeParticlePropertiesLibrary() {
  if (_config->epsilonMap.value.empty()) {
    throw std::runtime_error("No properties found in particle properties library!");
  }

  if (_config->epsilonMap.value.size() != _config->sigmaMap.value.size() or
      _config->epsilonMap.value.size() != _config->massMap.value.size()) {
    throw std::runtime_error("Number of particle properties differ!");
  }

  _particlePropertiesLibrary = std::make_unique<ParticlePropertiesLibraryType>(_config->cutoff.value);

  for (auto [type, epsilon] : _config->epsilonMap.value) {
    _particlePropertiesLibrary->addType(type, epsilon, _config->sigmaMap.value.at(type),
                                        _config->massMap.value.at(type));
  }
  _particlePropertiesLibrary->calculateMixingCoefficients();
}

void Simulation::initialize(const MDFlexConfig &mdFlexConfig, autopas::AutoPas<ParticleType> &autopas) {
  _timers.init.start();

  _config = std::make_shared<MDFlexConfig>(mdFlexConfig);
  initializeParticlePropertiesLibrary();

  autopas.setAllowedCellSizeFactors(*_config->cellSizeFactors.value);
  autopas.setAllowedContainers(_config->containerOptions.value);
  autopas.setAllowedDataLayouts(_config->dataLayoutOptions.value);
  autopas.setAllowedNewton3Options(_config->newton3Options.value);
  autopas.setAllowedTraversals(_config->traversalOptions.value);
  autopas.setAllowedLoadEstimators(_config->loadEstimatorOptions.value);
  autopas.setBoxMax(_config->boxMax.value);
  autopas.setBoxMin(_config->boxMin.value);
  autopas.setCutoff(_config->cutoff.value);
  autopas.setRelativeOptimumRange(_config->relativeOptimumRange.value);
  autopas.setMaxTuningPhasesWithoutTest(_config->maxTuningPhasesWithoutTest.value);
  autopas.setRelativeBlacklistRange(_config->relativeBlacklistRange.value);
  autopas.setEvidenceFirstPrediction(_config->evidenceFirstPrediction.value);
  autopas.setExtrapolationMethodOption(_config->extrapolationMethodOption.value);
  autopas.setNumSamples(_config->tuningSamples.value);
  autopas.setMaxEvidence(_config->tuningMaxEvidence.value);
  autopas.setSelectorStrategy(_config->selectorStrategy.value);
  autopas.setTuningInterval(_config->tuningInterval.value);
  autopas.setTuningStrategyOption(_config->tuningStrategyOption.value);
  autopas.setMPIStrategy(_config->mpiStrategyOption.value);
  autopas.setMPITuningMaxDifferenceForBucket(_config->MPITuningMaxDifferenceForBucket.value);
  autopas.setMPITuningWeightForMaxDensity(_config->MPITuningWeightForMaxDensity.value);
  autopas.setVerletClusterSize(_config->verletClusterSize.value);
  autopas.setVerletRebuildFrequency(_config->verletRebuildFrequency.value);
  autopas.setVerletSkin(_config->verletSkinRadius.value);
  autopas.setAcquisitionFunction(_config->acquisitionFunctionOption.value);
  autopas.setOutputSuffix(getMPISuffix());
  autopas::Logger::get()->set_level(_config->logLevel.value);
  autopas.init();

  // load checkpoint
  if (not _config->checkpointfile.value.empty()) {
    Checkpoint::loadParticles(autopas, _config->checkpointfile.value);
=======
#include "autopas/utils/WrapMPI.h"
#include "configuration/MDFlexConfig.h"
#include "src/ParticleSerializationTools.h"

namespace {
/**
 * Tries to identify the width of the terminal where the simulation is running.
 * If no width can be identified, the function defaults to 80.
 * @return width of the terminal.
 */
size_t getTerminalWidth() {
  size_t terminalWidth = 0;
  // test all std pipes to get the current terminal width
  for (auto fd : {STDOUT_FILENO, STDIN_FILENO, STDERR_FILENO}) {
    if (isatty(fd)) {
      struct winsize w {};
      ioctl(fd, TIOCGWINSZ, &w);
      terminalWidth = w.ws_col;
      break;
    }
>>>>>>> 5c489e16
  }

  // if width is still zero try the environment variable COLUMNS
  if (terminalWidth == 0) {
    if (auto *teminalWidthCharArr = std::getenv("COLUMNS")) {
      terminalWidth = atoi(teminalWidthCharArr);
    }
  }

  // if all of the above fail fall back to a fixed width
  if (terminalWidth == 0) {
    // this seems to be the default width in most terminal windows
    terminalWidth = 80;
  }

  return terminalWidth;
}
}  // namespace

Simulation::Simulation(const MDFlexConfig &configuration, RegularGridDecomposition &domainDecomposition)
    : _configuration(configuration),
      _domainDecomposition(domainDecomposition),
      _createVtkFiles(not configuration.vtkFileName.value.empty()),
      _vtkWriter(std::make_shared<ParallelVtkWriter>(_configuration.vtkFileName.value,
                                                     _configuration.vtkOutputFolder.value,
                                                     std::to_string(_configuration.iterations.value).size())) {
  _timers.total.start();
  _timers.initialization.start();

  if (_configuration.logFileName.value.empty()) {
    _outputStream = &std::cout;
  } else {
    _logFile = std::make_shared<std::ofstream>();
    _logFile->open(_configuration.logFileName.value);
    _outputStream = &(*_logFile);
  }

  _autoPasContainer = std::make_shared<autopas::AutoPas<ParticleType>>(*_outputStream);
  _autoPasContainer->setAllowedCellSizeFactors(*_configuration.cellSizeFactors.value);
  _autoPasContainer->setAllowedContainers(_configuration.containerOptions.value);
  _autoPasContainer->setAllowedDataLayouts(_configuration.dataLayoutOptions.value);
  _autoPasContainer->setAllowedNewton3Options(_configuration.newton3Options.value);
  _autoPasContainer->setAllowedTraversals(_configuration.traversalOptions.value);
  _autoPasContainer->setAllowedLoadEstimators(_configuration.loadEstimatorOptions.value);
  _autoPasContainer->setBoxMin(_domainDecomposition.getLocalBoxMin());
  _autoPasContainer->setBoxMax(_domainDecomposition.getLocalBoxMax());
  _autoPasContainer->setCutoff(_configuration.cutoff.value);
  _autoPasContainer->setRelativeOptimumRange(_configuration.relativeOptimumRange.value);
  _autoPasContainer->setMaxTuningPhasesWithoutTest(_configuration.maxTuningPhasesWithoutTest.value);
  _autoPasContainer->setRelativeBlacklistRange(_configuration.relativeBlacklistRange.value);
  _autoPasContainer->setEvidenceFirstPrediction(_configuration.evidenceFirstPrediction.value);
  _autoPasContainer->setExtrapolationMethodOption(_configuration.extrapolationMethodOption.value);
  _autoPasContainer->setNumSamples(_configuration.tuningSamples.value);
  _autoPasContainer->setMaxEvidence(_configuration.tuningMaxEvidence.value);
  _autoPasContainer->setSelectorStrategy(_configuration.selectorStrategy.value);
  _autoPasContainer->setTuningInterval(_configuration.tuningInterval.value);
  _autoPasContainer->setTuningStrategyOption(_configuration.tuningStrategyOption.value);
  _autoPasContainer->setMPIStrategy(_configuration.mpiStrategyOption.value);
  _autoPasContainer->setVerletClusterSize(_configuration.verletClusterSize.value);
  _autoPasContainer->setVerletRebuildFrequency(_configuration.verletRebuildFrequency.value);
  _autoPasContainer->setVerletSkin(_configuration.verletSkinRadius.value);
  _autoPasContainer->setAcquisitionFunction(_configuration.acquisitionFunctionOption.value);
  autopas::Logger::get()->set_level(_configuration.logLevel.value);
  _autoPasContainer->init();

  // @todo: the object generators should only generate particles relevant for the current rank's domain
  for (auto &particle : _configuration.getParticles()) {
    if (_domainDecomposition.isInsideLocalDomain(particle.getR())) {
      _autoPasContainer->addParticle(particle);
    }
  }

  _configuration.flushParticles();

  if (_configuration.useThermostat.value and _configuration.deltaT.value != 0) {
    if (_configuration.addBrownianMotion.value) {
      Thermostat::addBrownianMotion(*_autoPasContainer, *(_configuration.getParticlePropertiesLibrary()),
                                    _configuration.initTemperature.value);
    }
    Thermostat::apply(*_autoPasContainer, *(_configuration.getParticlePropertiesLibrary()),
                      _configuration.initTemperature.value, std::numeric_limits<double>::max());
  }

  _timers.initialization.stop();
}

void Simulation::finalize() {
  _timers.total.stop();

  autopas::AutoPas_MPI_Barrier(AUTOPAS_MPI_COMM_WORLD);

  logSimulationState();
  logMeasurements();
}

<<<<<<< HEAD
void Simulation::simulate(autopas::AutoPas<ParticleType> &autopas) {
  this->_homogeneity =
      autopas::utils::calculateHomogeneityAndMaxDensity<autopas::AutoPas<ParticleType> *>(&autopas).first;
=======
void Simulation::run() {
  _homogeneity = calculateHomogeneity();
>>>>>>> 5c489e16
  _timers.simulate.start();
  while (needsMoreIterations()) {
    if (_createVtkFiles and _iteration % _configuration.vtkWriteFrequency.value == 0) {
      _timers.vtk.start();
      _vtkWriter->recordTimestep(_iteration, *_autoPasContainer, _domainDecomposition);
      _timers.vtk.stop();
    }

    if (_configuration.deltaT.value != 0) {
      if (!_configuration.periodic.value) {
        throw std::runtime_error(
            "Simulation::simulate(): at least one boundary condition has to be set. Please enable the periodic "
            "boundary conditions!");
      }

      updatePositions();

      _timers.migratingParticleExchange.start();
      _domainDecomposition.exchangeMigratingParticles(_autoPasContainer);
      _timers.migratingParticleExchange.stop();

      _timers.haloParticleExchange.start();
      _domainDecomposition.exchangeHaloParticles(_autoPasContainer);
      _timers.haloParticleExchange.stop();
    }

    updateForces();

    if (_configuration.deltaT.value != 0) {
      updateVelocities();
      updateThermostat();
    }

    ++_iteration;

    if (autopas::Logger::get()->level() <= autopas::Logger::LogLevel::debug) {
      std::cout << "Current Memory usage on rank " << _domainDecomposition.getDomainIndex() << ": "
                << autopas::memoryProfiler::currentMemoryUsage() << " kB" << std::endl;
    }

    if (_domainDecomposition.getDomainIndex() == 0) {
      auto [maxIterationsEstimate, maxIterationsIsPrecise] = estimateNumberOfIterations();
      if (not _configuration.dontShowProgressBar.value) {
        printProgress(_iteration, maxIterationsEstimate, maxIterationsIsPrecise);
      }
    }
  }
  _timers.simulate.stop();

  // Record last state of simulation.
  if (_createVtkFiles) {
    _vtkWriter->recordTimestep(_iteration, *_autoPasContainer, _domainDecomposition);
  }
}

double Simulation::calculateHomogeneity() const {
  unsigned int numberOfParticles = static_cast<unsigned int>(_autoPasContainer->getNumberOfParticles());
  autopas::AutoPas_MPI_Allreduce(&numberOfParticles, &numberOfParticles, 1, AUTOPAS_MPI_UNSIGNED_INT, AUTOPAS_MPI_SUM,
                                 AUTOPAS_MPI_COMM_WORLD);

<<<<<<< HEAD
  // print positions
  vtkFile << "DATASET STRUCTURED_GRID\n"
          << "DIMENSIONS 1 1 1\n"
          << "POINTS " << numParticles << " double\n";

  for (auto iter = autopas.begin(autopas::IteratorBehavior::owned); iter.isValid(); ++iter) {
    auto pos = iter->getR();
    vtkFile << pos[0] << " " << pos[1] << " " << pos[2] << "\n";
  }
  vtkFile << "\n";

  vtkFile << "POINT_DATA " << numParticles << "\n";
  // print velocities
  vtkFile << "VECTORS velocities double\n";
  for (auto iter = autopas.begin(autopas::IteratorBehavior::owned); iter.isValid(); ++iter) {
    auto v = iter->getV();
    vtkFile << v[0] << " " << v[1] << " " << v[2] << "\n";
  }
  vtkFile << "\n";

  // print Forces
  vtkFile << "VECTORS forces double\n";
  for (auto iter = autopas.begin(autopas::IteratorBehavior::owned); iter.isValid(); ++iter) {
    auto f = iter->getF();
    vtkFile << f[0] << " " << f[1] << " " << f[2] << "\n";
  }
  vtkFile << "\n";

  // print TypeIDs
  vtkFile << "SCALARS typeIds int\n";
  vtkFile << "LOOKUP_TABLE default\n";
  for (auto iter = autopas.begin(autopas::IteratorBehavior::owned); iter.isValid(); ++iter) {
    vtkFile << iter->getTypeId() << "\n";
  }
  vtkFile << "\n";

  // print TypeIDs
  vtkFile << "SCALARS particleIds int\n";
  vtkFile << "LOOKUP_TABLE default\n";
  for (auto iter = autopas.begin(autopas::IteratorBehavior::owned); iter.isValid(); ++iter) {
    vtkFile << iter->getID() << "\n";
  }
  vtkFile << "\n";

  vtkFile.close();

  _timers.vtk.stop();
=======
  // approximately the resolution we want to get.
  size_t numberOfCells = ceil(numberOfParticles / 10.);

  std::array<double, 3> startCorner = _domainDecomposition.getGlobalBoxMin();
  std::array<double, 3> endCorner = _domainDecomposition.getGlobalBoxMax();
  std::array<double, 3> domainSizePerDimension = {};
  for (int i = 0; i < 3; ++i) {
    domainSizePerDimension[i] = endCorner[i] - startCorner[i];
  }

  // get cellLength which is equal in each direction, derived from the domainsize and the requested number of cells
  double volume = domainSizePerDimension[0] * domainSizePerDimension[1] * domainSizePerDimension[2];
  double cellVolume = volume / numberOfCells;
  double cellLength = cbrt(cellVolume);

  // calculate the size of the boundary cells, which might be smaller then the other cells
  std::array<size_t, 3> cellsPerDimension = {};
  // size of the last cell layer per dimension. This cell might get truncated to fit in the domain.
  std::array<double, 3> outerCellSizePerDimension = {};
  for (int i = 0; i < 3; ++i) {
    outerCellSizePerDimension[i] =
        domainSizePerDimension[i] - (floor(domainSizePerDimension[i] / cellLength) * cellLength);
    cellsPerDimension[i] = ceil(domainSizePerDimension[i] / cellLength);
  }
  // Actual number of cells we end up with
  numberOfCells = cellsPerDimension[0] * cellsPerDimension[1] * cellsPerDimension[2];

  std::vector<size_t> particlesPerCell(numberOfCells, 0);
  std::vector<double> allVolumes(numberOfCells, 0);

  // add particles accordingly to their cell to get the amount of particles in each cell
  for (auto particleItr = _autoPasContainer->begin(autopas::IteratorBehavior::owned); particleItr.isValid();
       ++particleItr) {
    std::array<double, 3> particleLocation = particleItr->getR();
    std::array<size_t, 3> index = {};
    for (int i = 0; i < particleLocation.size(); i++) {
      index[i] = particleLocation[i] / cellLength;
    }
    const size_t cellIndex = autopas::utils::ThreeDimensionalMapping::threeToOneD(index, cellsPerDimension);
    particlesPerCell[cellIndex] += 1;
    // calculate the size of the current cell
    allVolumes[cellIndex] = 1;
    for (int i = 0; i < cellsPerDimension.size(); ++i) {
      // the last cell layer has a special size
      if (index[i] == cellsPerDimension[i] - 1) {
        allVolumes[cellIndex] *= outerCellSizePerDimension[i];
      } else {
        allVolumes[cellIndex] *= cellLength;
      }
    }
  }

  // calculate density for each cell
  std::vector<double> densityPerCell(numberOfCells, 0.0);
  for (int i = 0; i < particlesPerCell.size(); i++) {
    densityPerCell[i] =
        (allVolumes[i] == 0) ? 0 : (particlesPerCell[i] / allVolumes[i]);  // make sure there is no division of zero
  }

  // get mean and reserve variable for variance
  double mean = numberOfParticles / volume;
  double variance = 0.0;

  // calculate variance
  for (int r = 0; r < densityPerCell.size(); ++r) {
    double distance = densityPerCell[r] - mean;
    variance += (distance * distance / densityPerCell.size());
  }

  // finally calculate standard deviation
  return sqrt(variance);
}

std::tuple<size_t, bool> Simulation::estimateNumberOfIterations() const {
  if (_configuration.tuningPhases.value > 0) {
    // @TODO: this can be improved by considering the tuning strategy
    // This is just a randomly guessed number but seems to fit roughly for default settings.
    size_t configsTestedPerTuningPhase = 90;
    if (_configuration.tuningStrategyOption.value == autopas::TuningStrategyOption::bayesianSearch or
        _configuration.tuningStrategyOption.value == autopas::TuningStrategyOption::bayesianClusterSearch) {
      configsTestedPerTuningPhase = _configuration.tuningMaxEvidence.value;
    }
    auto estimate =
        (_configuration.tuningPhases.value - 1) * _configuration.tuningInterval.value +
        (_configuration.tuningPhases.value * _configuration.tuningSamples.value * configsTestedPerTuningPhase);
    return {estimate, false};
  } else {
    return {_configuration.iterations.value, true};
  }
>>>>>>> 5c489e16
}

void Simulation::printProgress(size_t iterationProgress, size_t maxIterations, bool maxIsPrecise) {
  // percentage of iterations complete
  double fractionDone = static_cast<double>(iterationProgress) / maxIterations;

  // length of the number of maxIterations
  size_t numCharsOfMaxIterations = std::to_string(maxIterations).size();

  // trailing information string
  std::stringstream info;
  info << std::setw(3) << std::round(fractionDone * 100) << "% " << std::setw(numCharsOfMaxIterations)
       << iterationProgress << "/";
  if (not maxIsPrecise) {
    info << "~";
  }
  info << maxIterations;

  // actual progress bar
  std::stringstream progressbar;
  progressbar << "[";
  // get current terminal width
  size_t terminalWidth = getTerminalWidth();

  // the bar should fill the terminal window so subtract everything else (-2 for "] ")
  size_t maxBarWidth = terminalWidth - info.str().size() - progressbar.str().size() - 2;
  // sanity check for underflow
  if (maxBarWidth > terminalWidth) {
    std::cerr << "Warning! Terminal width appears to be too small or could not be read. Disabling progress bar."
              << std::endl;
    _configuration.dontShowProgressBar.value = true;
    return;
  }
  auto barWidth =
      std::max(std::min(static_cast<decltype(maxBarWidth)>(maxBarWidth * (fractionDone)), maxBarWidth), 1ul);
  // don't print arrow tip if >= 100%
  if (iterationProgress >= maxIterations) {
    progressbar << std::string(barWidth, '=');
  } else {
    progressbar << std::string(barWidth - 1, '=') << '>' << std::string(maxBarWidth - barWidth, ' ');
  }
  progressbar << "] ";
  // clear current line (=delete previous progress bar)
  std::cout << std::string(terminalWidth, '\r');
  // print everything
  std::cout << progressbar.str() << info.str() << std::flush;
}

std::string Simulation::timerToString(const std::string &name, long timeNS, size_t numberWidth, long maxTime) {
  // only print timers that were actually used
  if (timeNS == 0) {
    return "";
  }

  std::ostringstream ss;
  ss << std::fixed << std::setprecision(_floatStringPrecision) << name << " : " << std::setw(numberWidth) << std::right
     << timeNS
     << " ns ("
     // min width of the representation of seconds is numberWidth - 9 (from conversion) + 4 (for dot and digits after)
     << std::setw(numberWidth - 5ul) << ((double)timeNS * 1e-9) << "s)";
  if (maxTime != 0) {
    ss << " =" << std::setw(7) << std::right << ((double)timeNS / (double)maxTime * 100) << "%";
  }
  ss << std::endl;
  return ss.str();
}

void Simulation::updatePositions() {
  _timers.positionUpdate.start();
  TimeDiscretization::calculatePositions(*_autoPasContainer, *(_configuration.getParticlePropertiesLibrary()),
                                         _configuration.deltaT.value);
  _timers.positionUpdate.stop();
}

void Simulation::updateForces() {
  _timers.forceUpdateTotal.start();

  bool isTuningIteration = false;
  _timers.forceUpdatePairwise.start();

  calculatePairwiseForces(isTuningIteration);

  _timers.forceUpdateTotal.stop();

  auto timeIteration = _timers.forceUpdatePairwise.stop();

  // count time spent for tuning
  if (isTuningIteration) {
    _timers.forceUpdateTuning.addTime(timeIteration);
    ++_numTuningIterations;
  } else {
    _timers.forceUpdateNonTuning.addTime(timeIteration);
    // if the previous iteration was a tuning iteration an the current one is not
    // we have reached the end of a tuning phase
    if (_previousIterationWasTuningIteration) {
      ++_numTuningPhasesCompleted;
    }
  }
  _previousIterationWasTuningIteration = isTuningIteration;

  _timers.forceUpdateTotal.start();
  _timers.forceUpdateGlobal.start();

  if (!_configuration.globalForceIsZero()) {
    calculateGlobalForces(_configuration.globalForce.value);
  }

  _timers.forceUpdateGlobal.stop();
  _timers.forceUpdateTotal.stop();
}

void Simulation::updateVelocities() {
  const double deltaT = _configuration.deltaT.value;

  if (deltaT != 0) {
    _timers.velocityUpdate.start();
    TimeDiscretization::calculateVelocities(*_autoPasContainer, *(_configuration.getParticlePropertiesLibrary()),
                                            deltaT);
    _timers.velocityUpdate.stop();
  }
}

void Simulation::updateThermostat() {
  if (_configuration.useThermostat.value and (_iteration % _configuration.thermostatInterval.value) == 0) {
    _timers.thermostat.start();
    Thermostat::apply(*_autoPasContainer, *(_configuration.getParticlePropertiesLibrary()),
                      _configuration.targetTemperature.value, _configuration.deltaTemp.value);
    _timers.thermostat.stop();
  }
}

long Simulation::accumulateTime(const long &time) {
  long reducedTime;
  autopas::AutoPas_MPI_Reduce(&time, &reducedTime, 1, AUTOPAS_MPI_LONG, AUTOPAS_MPI_SUM, 0, AUTOPAS_MPI_COMM_WORLD);

  return reducedTime;
}

void Simulation::calculatePairwiseForces(bool &wasTuningIteration) {
  auto particlePropertiesLibrary = *_configuration.getParticlePropertiesLibrary();

  switch (_configuration.functorOption.value) {
    case MDFlexConfig::FunctorOption::lj12_6: {
      autopas::LJFunctor<ParticleType, true, true> functor{_autoPasContainer->getCutoff(), particlePropertiesLibrary};
      wasTuningIteration = _autoPasContainer->iteratePairwise(&functor);
      break;
    }
    case MDFlexConfig::FunctorOption::lj12_6_Globals: {
      autopas::LJFunctor<ParticleType, true, true, autopas::FunctorN3Modes::Both, true> functor{
          _autoPasContainer->getCutoff(), particlePropertiesLibrary};
      wasTuningIteration = _autoPasContainer->iteratePairwise(&functor);
      break;
    }
    case MDFlexConfig::FunctorOption::lj12_6_AVX: {
      autopas::LJFunctorAVX<ParticleType, true, true> functor{_autoPasContainer->getCutoff(),
                                                              particlePropertiesLibrary};
      wasTuningIteration = _autoPasContainer->iteratePairwise(&functor);
      break;
    }
  }
}

void Simulation::calculateGlobalForces(const std::array<double, 3> &globalForce) {
#ifdef AUTOPAS_OPENMP
#pragma omp parallel shared(_autoPasContainer)
#endif
  for (auto particle = _autoPasContainer->begin(autopas::IteratorBehavior::owned); particle.isValid(); ++particle) {
    particle->addF(globalForce);
  }
}

void Simulation::logSimulationState() {
  size_t totalNumberOfParticles{0ul}, ownedParticles{0ul}, haloParticles{0ul};

  int particleCount = _autoPasContainer->getNumberOfParticles(autopas::IteratorBehavior::ownedOrHalo);
  autopas::AutoPas_MPI_Allreduce(&particleCount, &totalNumberOfParticles, 1, AUTOPAS_MPI_INT, AUTOPAS_MPI_SUM,
                                 AUTOPAS_MPI_COMM_WORLD);

  particleCount = _autoPasContainer->getNumberOfParticles();
  autopas::AutoPas_MPI_Allreduce(&particleCount, &ownedParticles, 1, AUTOPAS_MPI_INT, AUTOPAS_MPI_SUM,
                                 AUTOPAS_MPI_COMM_WORLD);

  particleCount = _autoPasContainer->getNumberOfParticles(autopas::IteratorBehavior::halo);
  autopas::AutoPas_MPI_Allreduce(&particleCount, &haloParticles, 1, AUTOPAS_MPI_INT, AUTOPAS_MPI_SUM,
                                 AUTOPAS_MPI_COMM_WORLD);

  double squaredHomogeneity = _homogeneity * _homogeneity;
  double standardDeviationOfHomogeneity;
  autopas::AutoPas_MPI_Allreduce(&squaredHomogeneity, &standardDeviationOfHomogeneity, 1, AUTOPAS_MPI_DOUBLE,
                                 AUTOPAS_MPI_SUM, AUTOPAS_MPI_COMM_WORLD);
  standardDeviationOfHomogeneity = std::sqrt(standardDeviationOfHomogeneity);

  std::cout << "\n\n"
            << "Total number of particles at the end of Simulation: " << totalNumberOfParticles << "\n"
            << "Owned: " << ownedParticles << "\n"
            << "Halo: " << haloParticles << "\n"
            << "Standard Deviation of Homogeneity: " << standardDeviationOfHomogeneity << std::endl;
}

void Simulation::logMeasurements() {
  long positionUpdate = accumulateTime(_timers.positionUpdate.getTotalTime());
  long forceUpdateTotal = accumulateTime(_timers.forceUpdateTotal.getTotalTime());
  long forceUpdatePairwise = accumulateTime(_timers.forceUpdatePairwise.getTotalTime());
  long forceUpdateGlobalForces = accumulateTime(_timers.forceUpdateGlobal.getTotalTime());
  long forceUpdateTuning = accumulateTime(_timers.forceUpdateTuning.getTotalTime());
  long forceUpdateNonTuning = accumulateTime(_timers.forceUpdateNonTuning.getTotalTime());
  long velocityUpdate = accumulateTime(_timers.velocityUpdate.getTotalTime());
  long simulate = accumulateTime(_timers.simulate.getTotalTime());
  long vtk = accumulateTime(_timers.vtk.getTotalTime());
  long initialization = accumulateTime(_timers.initialization.getTotalTime());
  long total = accumulateTime(_timers.total.getTotalTime());
  long thermostat = accumulateTime(_timers.thermostat.getTotalTime());
  long haloParticleExchange = accumulateTime(_timers.haloParticleExchange.getTotalTime());
  long migratingParticleExchange = accumulateTime(_timers.migratingParticleExchange.getTotalTime());

  if (_domainDecomposition.getDomainIndex() == 0) {
    auto maximumNumberOfDigits = std::to_string(total).length();
    std::cout << "Measurements:" << std::endl;
    std::cout << timerToString("Total accumulated              ", total, maximumNumberOfDigits);
    std::cout << timerToString("  Initialization               ", initialization, maximumNumberOfDigits, total);
    std::cout << timerToString("  Simulate                     ", simulate, maximumNumberOfDigits, total);
    std::cout << timerToString("    PositionUpdate             ", positionUpdate, maximumNumberOfDigits, simulate);
    std::cout << timerToString("    Boundaries:                ", haloParticleExchange + migratingParticleExchange,
                               maximumNumberOfDigits, simulate);
    std::cout << timerToString("      HaloParticleExchange     ", haloParticleExchange, maximumNumberOfDigits,
                               haloParticleExchange + migratingParticleExchange);
    std::cout << timerToString("      MigratingParticleExchange", migratingParticleExchange, maximumNumberOfDigits,
                               haloParticleExchange + migratingParticleExchange);
    std::cout << timerToString("    ForceUpdateTotal           ", forceUpdateTotal, maximumNumberOfDigits, simulate);
    std::cout << timerToString("      ForceUpdatePairwise      ", forceUpdatePairwise, maximumNumberOfDigits,
                               forceUpdateTotal);
    std::cout << timerToString("      ForceUdpateGlobalForces  ", forceUpdateGlobalForces, maximumNumberOfDigits,
                               forceUpdateTotal);
    std::cout << timerToString("      ForceUpdateTuning        ", forceUpdateTuning, maximumNumberOfDigits,
                               forceUpdateTotal);
    std::cout << timerToString("      ForceUpdateNonTuninng    ", forceUpdateNonTuning, maximumNumberOfDigits,
                               forceUpdateTotal);
    std::cout << timerToString("    VelocityUpdate             ", velocityUpdate, maximumNumberOfDigits, simulate);
    std::cout << timerToString("    Thermostat                 ", thermostat, maximumNumberOfDigits, simulate);
    std::cout << timerToString("    Vtk                        ", vtk, maximumNumberOfDigits, simulate);
    std::cout << timerToString("One iteration                  ", simulate / _iteration, maximumNumberOfDigits, total);

    const long wallClockTime = _timers.total.getTotalTime();
    std::cout << timerToString("Total wall-clock time          ", wallClockTime, std::to_string(wallClockTime).length(),
                               total);
    std::cout << std::endl;

    std::cout << "Tuning iterations               : " << _numTuningIterations << " / " << _iteration << " = "
              << ((double)_numTuningIterations / _iteration * 100) << "%" << std::endl;

    auto mfups = _autoPasContainer->getNumberOfParticles(autopas::IteratorBehavior::owned) * _iteration * 1e-6 /
                 (forceUpdateTotal * 1e-9);  // 1e-9 for ns to s, 1e-6 for M in MFUP
    std::cout << "MFUPs/sec                       : " << mfups << std::endl;

    if (_configuration.dontMeasureFlops.value) {
      autopas::FlopCounterFunctor<ParticleType> flopCounterFunctor(_autoPasContainer->getCutoff());
      _autoPasContainer->iteratePairwise(&flopCounterFunctor);

      size_t flopsPerKernelCall;
      switch (_configuration.functorOption.value) {
        case MDFlexConfig::FunctorOption ::lj12_6: {
          flopsPerKernelCall = autopas::LJFunctor<ParticleType, true, true>::getNumFlopsPerKernelCall();
          break;
        }
        case MDFlexConfig::FunctorOption ::lj12_6_Globals: {
          flopsPerKernelCall = autopas::LJFunctor<ParticleType, true, true, autopas::FunctorN3Modes::Both,
                                                  /* globals */ true>::getNumFlopsPerKernelCall();
          break;
        }
        case MDFlexConfig::FunctorOption ::lj12_6_AVX: {
          flopsPerKernelCall = autopas::LJFunctorAVX<ParticleType, true, true>::getNumFlopsPerKernelCall();
          break;
        }
        default:
          throw std::runtime_error("Invalid Functor choice");
      }
      auto flops = flopCounterFunctor.getFlops(flopsPerKernelCall) * _iteration;
      // approximation for flops of verlet list generation
      if (_autoPasContainer->getContainerType() == autopas::ContainerOption::verletLists)
        flops += flopCounterFunctor.getDistanceCalculations() *
                 decltype(flopCounterFunctor)::numFlopsPerDistanceCalculation *
                 floor(_iteration / _configuration.verletRebuildFrequency.value);

      std::cout << "GFLOPs                          : " << flops * 1e-9 << std::endl;
      std::cout << "GFLOPs/sec                      : " << flops * 1e-9 / (simulate * 1e-9) << std::endl;
      std::cout << "Hit rate                        : " << flopCounterFunctor.getHitRate() << std::endl;
    }
  }
}

bool Simulation::needsMoreIterations() const {
  return _iteration < _configuration.iterations.value or _numTuningPhasesCompleted < _configuration.tuningPhases.value;
}<|MERGE_RESOLUTION|>--- conflicted
+++ resolved
@@ -10,6 +10,7 @@
 #include "autopas/molecularDynamics/LJFunctor.h"
 #include "autopas/molecularDynamics/LJFunctorAVX.h"
 #include "autopas/pairwiseFunctors/FlopCounterFunctor.h"
+#include "autopas/utils/SimilarityFunctions.h"
 
 // Declare the main AutoPas class and the iteratePairwise() methods with all used functors as extern template
 // instantiation. They are instantiated in the respective cpp file inside the templateInstantiations folder.
@@ -32,68 +33,6 @@
 #include "Thermostat.h"
 #include "TimeDiscretization.h"
 #include "autopas/utils/MemoryProfiler.h"
-<<<<<<< HEAD
-#include "autopas/utils/SimilarityFunctions.h"
-
-void Simulation::initializeParticlePropertiesLibrary() {
-  if (_config->epsilonMap.value.empty()) {
-    throw std::runtime_error("No properties found in particle properties library!");
-  }
-
-  if (_config->epsilonMap.value.size() != _config->sigmaMap.value.size() or
-      _config->epsilonMap.value.size() != _config->massMap.value.size()) {
-    throw std::runtime_error("Number of particle properties differ!");
-  }
-
-  _particlePropertiesLibrary = std::make_unique<ParticlePropertiesLibraryType>(_config->cutoff.value);
-
-  for (auto [type, epsilon] : _config->epsilonMap.value) {
-    _particlePropertiesLibrary->addType(type, epsilon, _config->sigmaMap.value.at(type),
-                                        _config->massMap.value.at(type));
-  }
-  _particlePropertiesLibrary->calculateMixingCoefficients();
-}
-
-void Simulation::initialize(const MDFlexConfig &mdFlexConfig, autopas::AutoPas<ParticleType> &autopas) {
-  _timers.init.start();
-
-  _config = std::make_shared<MDFlexConfig>(mdFlexConfig);
-  initializeParticlePropertiesLibrary();
-
-  autopas.setAllowedCellSizeFactors(*_config->cellSizeFactors.value);
-  autopas.setAllowedContainers(_config->containerOptions.value);
-  autopas.setAllowedDataLayouts(_config->dataLayoutOptions.value);
-  autopas.setAllowedNewton3Options(_config->newton3Options.value);
-  autopas.setAllowedTraversals(_config->traversalOptions.value);
-  autopas.setAllowedLoadEstimators(_config->loadEstimatorOptions.value);
-  autopas.setBoxMax(_config->boxMax.value);
-  autopas.setBoxMin(_config->boxMin.value);
-  autopas.setCutoff(_config->cutoff.value);
-  autopas.setRelativeOptimumRange(_config->relativeOptimumRange.value);
-  autopas.setMaxTuningPhasesWithoutTest(_config->maxTuningPhasesWithoutTest.value);
-  autopas.setRelativeBlacklistRange(_config->relativeBlacklistRange.value);
-  autopas.setEvidenceFirstPrediction(_config->evidenceFirstPrediction.value);
-  autopas.setExtrapolationMethodOption(_config->extrapolationMethodOption.value);
-  autopas.setNumSamples(_config->tuningSamples.value);
-  autopas.setMaxEvidence(_config->tuningMaxEvidence.value);
-  autopas.setSelectorStrategy(_config->selectorStrategy.value);
-  autopas.setTuningInterval(_config->tuningInterval.value);
-  autopas.setTuningStrategyOption(_config->tuningStrategyOption.value);
-  autopas.setMPIStrategy(_config->mpiStrategyOption.value);
-  autopas.setMPITuningMaxDifferenceForBucket(_config->MPITuningMaxDifferenceForBucket.value);
-  autopas.setMPITuningWeightForMaxDensity(_config->MPITuningWeightForMaxDensity.value);
-  autopas.setVerletClusterSize(_config->verletClusterSize.value);
-  autopas.setVerletRebuildFrequency(_config->verletRebuildFrequency.value);
-  autopas.setVerletSkin(_config->verletSkinRadius.value);
-  autopas.setAcquisitionFunction(_config->acquisitionFunctionOption.value);
-  autopas.setOutputSuffix(getMPISuffix());
-  autopas::Logger::get()->set_level(_config->logLevel.value);
-  autopas.init();
-
-  // load checkpoint
-  if (not _config->checkpointfile.value.empty()) {
-    Checkpoint::loadParticles(autopas, _config->checkpointfile.value);
-=======
 #include "autopas/utils/WrapMPI.h"
 #include "configuration/MDFlexConfig.h"
 #include "src/ParticleSerializationTools.h"
@@ -114,7 +53,6 @@
       terminalWidth = w.ws_col;
       break;
     }
->>>>>>> 5c489e16
   }
 
   // if width is still zero try the environment variable COLUMNS
@@ -173,6 +111,8 @@
   _autoPasContainer->setTuningInterval(_configuration.tuningInterval.value);
   _autoPasContainer->setTuningStrategyOption(_configuration.tuningStrategyOption.value);
   _autoPasContainer->setMPIStrategy(_configuration.mpiStrategyOption.value);
+  _autoPasContainer->setMPITuningMaxDifferenceForBucket(_configuration.MPITuningMaxDifferenceForBucket.value);
+  _autoPasContainer->setMPITuningWeightForMaxDensity(_configuration.MPITuningWeightForMaxDensity.value);
   _autoPasContainer->setVerletClusterSize(_configuration.verletClusterSize.value);
   _autoPasContainer->setVerletRebuildFrequency(_configuration.verletRebuildFrequency.value);
   _autoPasContainer->setVerletSkin(_configuration.verletSkinRadius.value);
@@ -210,14 +150,10 @@
   logMeasurements();
 }
 
-<<<<<<< HEAD
-void Simulation::simulate(autopas::AutoPas<ParticleType> &autopas) {
-  this->_homogeneity =
-      autopas::utils::calculateHomogeneityAndMaxDensity<autopas::AutoPas<ParticleType> *>(&autopas).first;
-=======
 void Simulation::run() {
-  _homogeneity = calculateHomogeneity();
->>>>>>> 5c489e16
+  _homogeneity = autopas::utils::calculateHomogeneityAndMaxDensity<autopas::AutoPas<ParticleType> *>(
+                     reinterpret_cast<autopas::AutoPas<ParticleType> *const>(&_autoPasContainer), _domainDecomposition.getGlobalBoxMin(), _domainDecomposition.getGlobalBoxMax())
+                     .first;
   _timers.simulate.start();
   while (needsMoreIterations()) {
     if (_createVtkFiles and _iteration % _configuration.vtkWriteFrequency.value == 0) {
@@ -271,133 +207,6 @@
   if (_createVtkFiles) {
     _vtkWriter->recordTimestep(_iteration, *_autoPasContainer, _domainDecomposition);
   }
-}
-
-double Simulation::calculateHomogeneity() const {
-  unsigned int numberOfParticles = static_cast<unsigned int>(_autoPasContainer->getNumberOfParticles());
-  autopas::AutoPas_MPI_Allreduce(&numberOfParticles, &numberOfParticles, 1, AUTOPAS_MPI_UNSIGNED_INT, AUTOPAS_MPI_SUM,
-                                 AUTOPAS_MPI_COMM_WORLD);
-
-<<<<<<< HEAD
-  // print positions
-  vtkFile << "DATASET STRUCTURED_GRID\n"
-          << "DIMENSIONS 1 1 1\n"
-          << "POINTS " << numParticles << " double\n";
-
-  for (auto iter = autopas.begin(autopas::IteratorBehavior::owned); iter.isValid(); ++iter) {
-    auto pos = iter->getR();
-    vtkFile << pos[0] << " " << pos[1] << " " << pos[2] << "\n";
-  }
-  vtkFile << "\n";
-
-  vtkFile << "POINT_DATA " << numParticles << "\n";
-  // print velocities
-  vtkFile << "VECTORS velocities double\n";
-  for (auto iter = autopas.begin(autopas::IteratorBehavior::owned); iter.isValid(); ++iter) {
-    auto v = iter->getV();
-    vtkFile << v[0] << " " << v[1] << " " << v[2] << "\n";
-  }
-  vtkFile << "\n";
-
-  // print Forces
-  vtkFile << "VECTORS forces double\n";
-  for (auto iter = autopas.begin(autopas::IteratorBehavior::owned); iter.isValid(); ++iter) {
-    auto f = iter->getF();
-    vtkFile << f[0] << " " << f[1] << " " << f[2] << "\n";
-  }
-  vtkFile << "\n";
-
-  // print TypeIDs
-  vtkFile << "SCALARS typeIds int\n";
-  vtkFile << "LOOKUP_TABLE default\n";
-  for (auto iter = autopas.begin(autopas::IteratorBehavior::owned); iter.isValid(); ++iter) {
-    vtkFile << iter->getTypeId() << "\n";
-  }
-  vtkFile << "\n";
-
-  // print TypeIDs
-  vtkFile << "SCALARS particleIds int\n";
-  vtkFile << "LOOKUP_TABLE default\n";
-  for (auto iter = autopas.begin(autopas::IteratorBehavior::owned); iter.isValid(); ++iter) {
-    vtkFile << iter->getID() << "\n";
-  }
-  vtkFile << "\n";
-
-  vtkFile.close();
-
-  _timers.vtk.stop();
-=======
-  // approximately the resolution we want to get.
-  size_t numberOfCells = ceil(numberOfParticles / 10.);
-
-  std::array<double, 3> startCorner = _domainDecomposition.getGlobalBoxMin();
-  std::array<double, 3> endCorner = _domainDecomposition.getGlobalBoxMax();
-  std::array<double, 3> domainSizePerDimension = {};
-  for (int i = 0; i < 3; ++i) {
-    domainSizePerDimension[i] = endCorner[i] - startCorner[i];
-  }
-
-  // get cellLength which is equal in each direction, derived from the domainsize and the requested number of cells
-  double volume = domainSizePerDimension[0] * domainSizePerDimension[1] * domainSizePerDimension[2];
-  double cellVolume = volume / numberOfCells;
-  double cellLength = cbrt(cellVolume);
-
-  // calculate the size of the boundary cells, which might be smaller then the other cells
-  std::array<size_t, 3> cellsPerDimension = {};
-  // size of the last cell layer per dimension. This cell might get truncated to fit in the domain.
-  std::array<double, 3> outerCellSizePerDimension = {};
-  for (int i = 0; i < 3; ++i) {
-    outerCellSizePerDimension[i] =
-        domainSizePerDimension[i] - (floor(domainSizePerDimension[i] / cellLength) * cellLength);
-    cellsPerDimension[i] = ceil(domainSizePerDimension[i] / cellLength);
-  }
-  // Actual number of cells we end up with
-  numberOfCells = cellsPerDimension[0] * cellsPerDimension[1] * cellsPerDimension[2];
-
-  std::vector<size_t> particlesPerCell(numberOfCells, 0);
-  std::vector<double> allVolumes(numberOfCells, 0);
-
-  // add particles accordingly to their cell to get the amount of particles in each cell
-  for (auto particleItr = _autoPasContainer->begin(autopas::IteratorBehavior::owned); particleItr.isValid();
-       ++particleItr) {
-    std::array<double, 3> particleLocation = particleItr->getR();
-    std::array<size_t, 3> index = {};
-    for (int i = 0; i < particleLocation.size(); i++) {
-      index[i] = particleLocation[i] / cellLength;
-    }
-    const size_t cellIndex = autopas::utils::ThreeDimensionalMapping::threeToOneD(index, cellsPerDimension);
-    particlesPerCell[cellIndex] += 1;
-    // calculate the size of the current cell
-    allVolumes[cellIndex] = 1;
-    for (int i = 0; i < cellsPerDimension.size(); ++i) {
-      // the last cell layer has a special size
-      if (index[i] == cellsPerDimension[i] - 1) {
-        allVolumes[cellIndex] *= outerCellSizePerDimension[i];
-      } else {
-        allVolumes[cellIndex] *= cellLength;
-      }
-    }
-  }
-
-  // calculate density for each cell
-  std::vector<double> densityPerCell(numberOfCells, 0.0);
-  for (int i = 0; i < particlesPerCell.size(); i++) {
-    densityPerCell[i] =
-        (allVolumes[i] == 0) ? 0 : (particlesPerCell[i] / allVolumes[i]);  // make sure there is no division of zero
-  }
-
-  // get mean and reserve variable for variance
-  double mean = numberOfParticles / volume;
-  double variance = 0.0;
-
-  // calculate variance
-  for (int r = 0; r < densityPerCell.size(); ++r) {
-    double distance = densityPerCell[r] - mean;
-    variance += (distance * distance / densityPerCell.size());
-  }
-
-  // finally calculate standard deviation
-  return sqrt(variance);
 }
 
 std::tuple<size_t, bool> Simulation::estimateNumberOfIterations() const {
@@ -416,7 +225,6 @@
   } else {
     return {_configuration.iterations.value, true};
   }
->>>>>>> 5c489e16
 }
 
 void Simulation::printProgress(size_t iterationProgress, size_t maxIterations, bool maxIsPrecise) {
