/**
 * @file Simulation.cpp
 * @author F. Gratl
 * @date 01.03.2021
 */
#include "Simulation.h"

#include "TypeDefinitions.h"
#include "autopas/AutoPasDecl.h"
#include "autopas/molecularDynamics/LJFunctor.h"
#include "autopas/molecularDynamics/LJFunctorAVX.h"
#include "autopas/pairwiseFunctors/FlopCounterFunctor.h"

// Declare the main AutoPas class and the iteratePairwise() methods with all used functors as extern template
// instantiation. They are instantiated in the respective cpp file inside the templateInstantiations folder.
//! @cond Doxygen_Suppress
extern template class autopas::AutoPas<ParticleType>;
extern template bool autopas::AutoPas<ParticleType>::iteratePairwise(autopas::LJFunctor<ParticleType, true, true> *);
extern template bool autopas::AutoPas<ParticleType>::iteratePairwise(
    autopas::LJFunctor<ParticleType, true, true, autopas::FunctorN3Modes::Both, true> *);
extern template bool autopas::AutoPas<ParticleType>::iteratePairwise(autopas::LJFunctorAVX<ParticleType, true, true> *);
extern template bool autopas::AutoPas<ParticleType>::iteratePairwise(autopas::FlopCounterFunctor<ParticleType> *);
//! @endcond

#include <sys/ioctl.h>
#include <unistd.h>

#include <fstream>
#include <iostream>

#include "BoundaryConditions.h"
#include "Thermostat.h"
#include "TimeDiscretization.h"
#include "autopas/utils/MemoryProfiler.h"
#include "configuration/MDFlexConfig.h"
#include "src/ParticleSerializationTools.h"

namespace {
/**
 * Tries to identify the width of the terminal where the simulation is running.
 * If no width can be identified, the function defaults to 80.
 * @return width of the terminal.
 */
size_t getTerminalWidth() {
  size_t terminalWidth = 0;
  // test all std pipes to get the current terminal width
  for (auto fd : {STDOUT_FILENO, STDIN_FILENO, STDERR_FILENO}) {
    if (isatty(fd)) {
      struct winsize w {};
      ioctl(fd, TIOCGWINSZ, &w);
      terminalWidth = w.ws_col;
      break;
    }
  }

  // if width is still zero try the environment variable COLUMNS
  if (terminalWidth == 0) {
    if (auto *teminalWidthCharArr = std::getenv("COLUMNS")) {
      terminalWidth = atoi(teminalWidthCharArr);
    }
  }

  // if all of the above fail fall back to a fixed width
  if (terminalWidth == 0) {
    // this seems to be the default width in most terminal windows
    terminalWidth = 80;
  }

  return terminalWidth;
}
}  // namespace

Simulation::Simulation(const MDFlexConfig &configuration, RegularGridDecomposition &domainDecomposition)
    : _configuration(configuration),
      _domainDecomposition(domainDecomposition),
      _createVtkFiles(not configuration.vtkFileName.value.empty()),
      _vtkWriter(std::make_shared<ParallelVtkWriter>(_configuration.vtkFileName.value,
                                                     _configuration.vtkOutputFolder.value,
                                                     std::to_string(_configuration.iterations.value).size())) {
  _timers.total.start();
  _timers.initialization.start();

  if (_configuration.logFileName.value.empty()) {
    _outputStream = &std::cout;
  } else {
    _logFile = std::make_shared<std::ofstream>();
    _logFile->open(_configuration.logFileName.value);
    _outputStream = &(*_logFile);
  }

  _autoPasContainer = std::make_shared<autopas::AutoPas<ParticleType>>(*_outputStream);
  _autoPasContainer->setAllowedCellSizeFactors(*_configuration.cellSizeFactors.value);
  _autoPasContainer->setAllowedContainers(_configuration.containerOptions.value);
  _autoPasContainer->setAllowedDataLayouts(_configuration.dataLayoutOptions.value);
  _autoPasContainer->setAllowedNewton3Options(_configuration.newton3Options.value);
  _autoPasContainer->setAllowedTraversals(_configuration.traversalOptions.value);
  _autoPasContainer->setAllowedLoadEstimators(_configuration.loadEstimatorOptions.value);
  _autoPasContainer->setBoxMin(_domainDecomposition.getLocalBoxMin());
  _autoPasContainer->setBoxMax(_domainDecomposition.getLocalBoxMax());
  _autoPasContainer->setCutoff(_configuration.cutoff.value);
  _autoPasContainer->setRelativeOptimumRange(_configuration.relativeOptimumRange.value);
  _autoPasContainer->setMaxTuningPhasesWithoutTest(_configuration.maxTuningPhasesWithoutTest.value);
  _autoPasContainer->setRelativeBlacklistRange(_configuration.relativeBlacklistRange.value);
  _autoPasContainer->setEvidenceFirstPrediction(_configuration.evidenceFirstPrediction.value);
  _autoPasContainer->setExtrapolationMethodOption(_configuration.extrapolationMethodOption.value);
  _autoPasContainer->setNumSamples(_configuration.tuningSamples.value);
  _autoPasContainer->setMaxEvidence(_configuration.tuningMaxEvidence.value);
  _autoPasContainer->setSelectorStrategy(_configuration.selectorStrategy.value);
  _autoPasContainer->setTuningInterval(_configuration.tuningInterval.value);
  _autoPasContainer->setTuningStrategyOption(_configuration.tuningStrategyOption.value);
  _autoPasContainer->setMPIStrategy(_configuration.mpiStrategyOption.value);
  _autoPasContainer->setVerletClusterSize(_configuration.verletClusterSize.value);
  _autoPasContainer->setVerletRebuildFrequency(_configuration.verletRebuildFrequency.value);
  _autoPasContainer->setVerletSkin(_configuration.verletSkinRadius.value);
  _autoPasContainer->setAcquisitionFunction(_configuration.acquisitionFunctionOption.value);
  autopas::Logger::get()->set_level(_configuration.logLevel.value);
  _autoPasContainer->init();

  // @todo: the object generators should only generate particles relevant for the current rank's domain
  for (auto &particle : _configuration.getParticles()) {
    if (_domainDecomposition.isInsideLocalDomain(particle.getR())) {
      _autoPasContainer->addParticle(particle);
    }
  }

  _configuration.flushParticles();

  if (_configuration.useThermostat.value and _configuration.deltaT.value != 0) {
    if (_configuration.addBrownianMotion.value) {
      Thermostat::addBrownianMotion(*_autoPasContainer, *(_configuration.getParticlePropertiesLibrary()),
                                    _configuration.initTemperature.value);
    }
    Thermostat::apply(*_autoPasContainer, *(_configuration.getParticlePropertiesLibrary()),
                      _configuration.initTemperature.value, std::numeric_limits<double>::max());
  }

  _timers.initialization.stop();
}

Simulation::~Simulation() { _timers.total.stop(); }

void Simulation::run() {
  _timers.simulate.start();

  while (needsMoreIterations()) {
    if (_createVtkFiles and _iteration % _configuration.vtkWriteFrequency.value == 0) {
      _timers.vtk.start();
      _vtkWriter->recordTimestep(_iteration, *_autoPasContainer);
      _timers.vtk.stop();
    }

<<<<<<< HEAD
    _timers.work.start();
    updatePositions();
    auto [emigrants, updated] =
        _autoPasContainer->updateContainer(_iteration % _configuration.verletRebuildFrequency.value == 0);
    _domainDecomposition.exchangeMigratingParticles(_autoPasContainer, emigrants, updated);

    if (updated) {
      _timers.work.stop();
      _domainDecomposition.update(_timers.work.getTotalTime());
      auto emigrants =
          _autoPasContainer->resizeBox(_domainDecomposition.getLocalBoxMin(), _domainDecomposition.getLocalBoxMax());
      _domainDecomposition.exchangeMigratingParticles(_autoPasContainer, emigrants, true);
      _timers.work.reset();
      _timers.work.start();
    }

    _domainDecomposition.exchangeHaloParticles(_autoPasContainer);
=======
    if (_configuration.deltaT.value != 0) {
      if (!_configuration.periodic.value) {
        throw std::runtime_error(
            "Simulation::simulate(): at least one boundary condition has to be set. Please enable the periodic "
            "boundary conditions!");
      }

      updatePositions();
>>>>>>> 8eb15b26

      _domainDecomposition.exchangeMigratingParticles(_autoPasContainer);

      _domainDecomposition.exchangeHaloParticles(_autoPasContainer);
    }

    updateForces();

<<<<<<< HEAD
    updateThermostat();
    _timers.work.stop();
=======
    if (_configuration.deltaT.value != 0) {
      updateVelocities();
      updateThermostat();
    }
>>>>>>> 8eb15b26

    ++_iteration;

    if (autopas::Logger::get()->level() <= autopas::Logger::LogLevel::debug) {
      std::cout << "Current Memory usage on rank " << _domainDecomposition.getDomainIndex() << ": "
                << autopas::memoryProfiler::currentMemoryUsage() << " kB" << std::endl;
    }

    if (_domainDecomposition.getDomainIndex() == 0) {
      auto [maxIterationsEstimate, maxIterationsIsPrecise] = estimateNumberOfIterations();
      if (not _configuration.dontShowProgressBar.value) {
        printProgress(_iteration, maxIterationsEstimate, maxIterationsIsPrecise);
      }
    }
  }
  _timers.simulate.stop();

  // Record last state of simulation.
  if (_createVtkFiles) {
    _vtkWriter->recordTimestep(_iteration, *_autoPasContainer);
  }
}

std::tuple<size_t, bool> Simulation::estimateNumberOfIterations() const {
  if (_configuration.tuningPhases.value > 0) {
    // @TODO: this can be improved by considering the tuning strategy
    // This is just a randomly guessed number but seems to fit roughly for default settings.
    size_t configsTestedPerTuningPhase = 90;
    if (_configuration.tuningStrategyOption.value == autopas::TuningStrategyOption::bayesianSearch or
        _configuration.tuningStrategyOption.value == autopas::TuningStrategyOption::bayesianClusterSearch) {
      configsTestedPerTuningPhase = _configuration.tuningMaxEvidence.value;
    }
    auto estimate =
        (_configuration.tuningPhases.value - 1) * _configuration.tuningInterval.value +
        (_configuration.tuningPhases.value * _configuration.tuningSamples.value * configsTestedPerTuningPhase);
    return {estimate, false};
  } else {
    return {_configuration.iterations.value, true};
  }
}

void Simulation::printProgress(size_t iterationProgress, size_t maxIterations, bool maxIsPrecise) {
  // percentage of iterations complete
  double fractionDone = static_cast<double>(iterationProgress) / maxIterations;

  // length of the number of maxIterations
  size_t numCharsOfMaxIterations = std::to_string(maxIterations).size();

  // trailing information string
  std::stringstream info;
  info << std::setw(3) << std::round(fractionDone * 100) << "% " << std::setw(numCharsOfMaxIterations)
       << iterationProgress << "/";
  if (not maxIsPrecise) {
    info << "~";
  }
  info << maxIterations;

  // actual progress bar
  std::stringstream progressbar;
  progressbar << "[";
  // get current terminal width
  size_t terminalWidth = getTerminalWidth();

  // the bar should fill the terminal window so subtract everything else (-2 for "] ")
  size_t maxBarWidth = terminalWidth - info.str().size() - progressbar.str().size() - 2;
  // sanity check for underflow
  if (maxBarWidth > terminalWidth) {
    std::cerr << "Warning! Terminal width appears to be too small or could not be read. Disabling progress bar."
              << std::endl;
    _configuration.dontShowProgressBar.value = true;
    return;
  }
  auto barWidth =
      std::max(std::min(static_cast<decltype(maxBarWidth)>(maxBarWidth * (fractionDone)), maxBarWidth), 1ul);
  // don't print arrow tip if >= 100%
  if (iterationProgress >= maxIterations) {
    progressbar << std::string(barWidth, '=');
  } else {
    progressbar << std::string(barWidth - 1, '=') << '>' << std::string(maxBarWidth - barWidth, ' ');
  }
  progressbar << "] ";
  // clear current line (=delete previous progress bar)
  std::cout << std::string(terminalWidth, '\r');
  // print everything
  std::cout << progressbar.str() << info.str() << std::flush;
}

std::string Simulation::timerToString(const std::string &name, long timeNS, size_t numberWidth, long maxTime) {
  // only print timers that were actually used
  if (timeNS == 0) {
    return "";
  }

  std::ostringstream ss;
  ss << std::fixed << std::setprecision(_floatStringPrecision) << name << " : " << std::setw(numberWidth) << std::right
     << timeNS
     << " ns ("
     // min width of the representation of seconds is numberWidth - 9 (from conversion) + 4 (for dot and digits after)
     << std::setw(numberWidth - 5ul) << ((double)timeNS * 1e-9) << "s)";
  if (maxTime != 0) {
    ss << " =" << std::setw(7) << std::right << ((double)timeNS / (double)maxTime * 100) << "%";
  }
  ss << std::endl;
  return ss.str();
}

void Simulation::updatePositions() {
  _timers.positionUpdate.start();
  TimeDiscretization::calculatePositions(*_autoPasContainer, *(_configuration.getParticlePropertiesLibrary()),
                                         _configuration.deltaT.value);
  _timers.positionUpdate.stop();
}

void Simulation::updateForces() {
  _timers.forceUpdateTotal.start();

  bool isTuningIteration = false;
  _timers.forceUpdatePairwise.start();

  calculatePairwiseForces(isTuningIteration);

  _timers.forceUpdateTotal.stop();

  auto timeIteration = _timers.forceUpdatePairwise.stop();

  // count time spent for tuning
  if (isTuningIteration) {
    _timers.forceUpdateTuning.addTime(timeIteration);
    ++_numTuningIterations;
  } else {
    _timers.forceUpdateNonTuning.addTime(timeIteration);
    // if the previous iteration was a tuning iteration an the current one is not
    // we have reached the end of a tuning phase
    if (_previousIterationWasTuningIteration) {
      ++_numTuningPhasesCompleted;
    }
  }
  _previousIterationWasTuningIteration = isTuningIteration;

  _timers.forceUpdateTotal.start();
  _timers.forceUpdateGlobal.start();

  if (!_configuration.globalForceIsZero()) {
    calculateGlobalForces(_configuration.globalForce.value);
  }

  _timers.forceUpdateGlobal.stop();
  _timers.forceUpdateTotal.stop();
}

void Simulation::updateVelocities() {
  const double deltaT = _configuration.deltaT.value;

  if (deltaT != 0) {
    _timers.velocityUpdate.start();
    TimeDiscretization::calculateVelocities(*_autoPasContainer, *(_configuration.getParticlePropertiesLibrary()),
                                            deltaT);
    _timers.velocityUpdate.stop();
  }
}

void Simulation::updateThermostat() {
  if (_configuration.useThermostat.value and (_iteration % _configuration.thermostatInterval.value) == 0) {
    _timers.thermostat.start();
    Thermostat::apply(*_autoPasContainer, *(_configuration.getParticlePropertiesLibrary()),
                      _configuration.targetTemperature.value, _configuration.deltaTemp.value);
    _timers.thermostat.stop();
  }
}

void Simulation::calculatePairwiseForces(bool &wasTuningIteration) {
  auto particlePropertiesLibrary = *_configuration.getParticlePropertiesLibrary();

  switch (_configuration.functorOption.value) {
    case MDFlexConfig::FunctorOption::lj12_6: {
      autopas::LJFunctor<ParticleType, true, true> functor{_autoPasContainer->getCutoff(), particlePropertiesLibrary};
      wasTuningIteration = _autoPasContainer->iteratePairwise(&functor);
      break;
    }
    case MDFlexConfig::FunctorOption::lj12_6_Globals: {
      autopas::LJFunctor<ParticleType, true, true, autopas::FunctorN3Modes::Both, true> functor{
          _autoPasContainer->getCutoff(), particlePropertiesLibrary};
      wasTuningIteration = _autoPasContainer->iteratePairwise(&functor);
      break;
    }
    case MDFlexConfig::FunctorOption::lj12_6_AVX: {
      autopas::LJFunctorAVX<ParticleType, true, true> functor{_autoPasContainer->getCutoff(),
                                                              particlePropertiesLibrary};
      wasTuningIteration = _autoPasContainer->iteratePairwise(&functor);
      break;
    }
  }
}

void Simulation::calculateGlobalForces(const std::array<double, 3> &globalForce) {
#ifdef AUTOPAS_OPENMP
#pragma omp parallel shared(_autoPasContainer)
#endif
  for (auto particle = _autoPasContainer->begin(autopas::IteratorBehavior::owned); particle.isValid(); ++particle) {
    particle->addF(globalForce);
  }
}

bool Simulation::needsMoreIterations() const {
  return _iteration < _configuration.iterations.value or _numTuningPhasesCompleted < _configuration.tuningPhases.value;
}<|MERGE_RESOLUTION|>--- conflicted
+++ resolved
@@ -149,25 +149,6 @@
       _timers.vtk.stop();
     }
 
-<<<<<<< HEAD
-    _timers.work.start();
-    updatePositions();
-    auto [emigrants, updated] =
-        _autoPasContainer->updateContainer(_iteration % _configuration.verletRebuildFrequency.value == 0);
-    _domainDecomposition.exchangeMigratingParticles(_autoPasContainer, emigrants, updated);
-
-    if (updated) {
-      _timers.work.stop();
-      _domainDecomposition.update(_timers.work.getTotalTime());
-      auto emigrants =
-          _autoPasContainer->resizeBox(_domainDecomposition.getLocalBoxMin(), _domainDecomposition.getLocalBoxMax());
-      _domainDecomposition.exchangeMigratingParticles(_autoPasContainer, emigrants, true);
-      _timers.work.reset();
-      _timers.work.start();
-    }
-
-    _domainDecomposition.exchangeHaloParticles(_autoPasContainer);
-=======
     if (_configuration.deltaT.value != 0) {
       if (!_configuration.periodic.value) {
         throw std::runtime_error(
@@ -175,25 +156,32 @@
             "boundary conditions!");
       }
 
+      _timers.work.start();
       updatePositions();
->>>>>>> 8eb15b26
-
-      _domainDecomposition.exchangeMigratingParticles(_autoPasContainer);
+      auto [emigrants, updated] =
+          _autoPasContainer->updateContainer(_iteration % _configuration.verletRebuildFrequency.value == 0);
+      _domainDecomposition.exchangeMigratingParticles(_autoPasContainer, emigrants, updated);
+
+      if (updated) {
+        _timers.work.stop();
+        _domainDecomposition.update(_timers.work.getTotalTime());
+        auto emigrants =
+            _autoPasContainer->resizeBox(_domainDecomposition.getLocalBoxMin(), _domainDecomposition.getLocalBoxMax());
+        _domainDecomposition.exchangeMigratingParticles(_autoPasContainer, emigrants, true);
+        _timers.work.reset();
+        _timers.work.start();
+      }
 
       _domainDecomposition.exchangeHaloParticles(_autoPasContainer);
     }
 
     updateForces();
 
-<<<<<<< HEAD
-    updateThermostat();
-    _timers.work.stop();
-=======
     if (_configuration.deltaT.value != 0) {
       updateVelocities();
       updateThermostat();
     }
->>>>>>> 8eb15b26
+    _timers.work.stop();
 
     ++_iteration;
 
