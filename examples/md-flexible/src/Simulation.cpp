--- conflicted
+++ resolved
@@ -1,12 +1,9 @@
 /**
  * @file Simulation.cpp
- * @author J. Körner
- * @date 07.04.2021
+ * @author F. Gratl
+ * @date 01.03.2021
  */
-<<<<<<< HEAD
 #include "Simulation.h"
-
-=======
 
 #include "TypeDefinitions.h"
 #include "autopas/AutoPasDecl.h"
@@ -25,10 +22,6 @@
 extern template bool autopas::AutoPas<ParticleType>::iteratePairwise(autopas::FlopCounterFunctor<ParticleType> *);
 //! @endcond
 
-#ifdef AUTOPAS_INTERNODE_TUNING
-#include <mpi.h>
-#endif
->>>>>>> 12c23fe5
 #include <sys/ioctl.h>
 #include <unistd.h>
 
@@ -36,7 +29,6 @@
 #include <iostream>
 
 #include "BoundaryConditions.h"
-<<<<<<< HEAD
 #include "Thermostat.h"
 #include "TimeDiscretization.h"
 #include "configuration/MDFlexConfig.h"
@@ -94,99 +86,6 @@
     if (_domainDecomposition.isInsideLocalDomain(particle.position)) {
       autoPasParticle = ParticleSerializationTools::convertParticleAttributesToParticle(particle);
       _autoPasContainer->addParticle(autoPasParticle);
-=======
-#include "Checkpoint.h"
-#include "Simulation.h"
-#include "Thermostat.h"
-#include "TimeDiscretization.h"
-#include "autopas/utils/MemoryProfiler.h"
-
-void Simulation::initializeParticlePropertiesLibrary() {
-  if (_config->epsilonMap.value.empty()) {
-    throw std::runtime_error("No properties found in particle properties library!");
-  }
-
-  if (_config->epsilonMap.value.size() != _config->sigmaMap.value.size() or
-      _config->epsilonMap.value.size() != _config->massMap.value.size()) {
-    throw std::runtime_error("Number of particle properties differ!");
-  }
-
-  _particlePropertiesLibrary = std::make_unique<ParticlePropertiesLibraryType>(_config->cutoff.value);
-
-  for (auto [type, epsilon] : _config->epsilonMap.value) {
-    _particlePropertiesLibrary->addType(type, epsilon, _config->sigmaMap.value.at(type),
-                                        _config->massMap.value.at(type));
-  }
-  _particlePropertiesLibrary->calculateMixingCoefficients();
-}
-
-void Simulation::initialize(const MDFlexConfig &mdFlexConfig, autopas::AutoPas<ParticleType> &autopas) {
-  _timers.init.start();
-
-  _config = std::make_shared<MDFlexConfig>(mdFlexConfig);
-  initializeParticlePropertiesLibrary();
-
-  autopas.setAllowedCellSizeFactors(*_config->cellSizeFactors.value);
-  autopas.setAllowedContainers(_config->containerOptions.value);
-  autopas.setAllowedDataLayouts(_config->dataLayoutOptions.value);
-  autopas.setAllowedNewton3Options(_config->newton3Options.value);
-  autopas.setAllowedTraversals(_config->traversalOptions.value);
-  autopas.setAllowedLoadEstimators(_config->loadEstimatorOptions.value);
-  autopas.setBoxMax(_config->boxMax.value);
-  autopas.setBoxMin(_config->boxMin.value);
-  autopas.setCutoff(_config->cutoff.value);
-  autopas.setRelativeOptimumRange(_config->relativeOptimumRange.value);
-  autopas.setMaxTuningPhasesWithoutTest(_config->maxTuningPhasesWithoutTest.value);
-  autopas.setRelativeBlacklistRange(_config->relativeBlacklistRange.value);
-  autopas.setEvidenceFirstPrediction(_config->evidenceFirstPrediction.value);
-  autopas.setExtrapolationMethodOption(_config->extrapolationMethodOption.value);
-  autopas.setNumSamples(_config->tuningSamples.value);
-  autopas.setMaxEvidence(_config->tuningMaxEvidence.value);
-  autopas.setSelectorStrategy(_config->selectorStrategy.value);
-  autopas.setTuningInterval(_config->tuningInterval.value);
-  autopas.setTuningStrategyOption(_config->tuningStrategyOption.value);
-  autopas.setMPIStrategy(_config->mpiStrategyOption.value);
-  autopas.setVerletClusterSize(_config->verletClusterSize.value);
-  autopas.setVerletRebuildFrequency(_config->verletRebuildFrequency.value);
-  autopas.setVerletSkin(_config->verletSkinRadius.value);
-  autopas.setAcquisitionFunction(_config->acquisitionFunctionOption.value);
-  autopas.setOutputSuffix(getMPISuffix());
-  autopas::Logger::get()->set_level(_config->logLevel.value);
-  autopas.init();
-
-  // load checkpoint
-  if (not _config->checkpointfile.value.empty()) {
-    Checkpoint::loadParticles(autopas, _config->checkpointfile.value);
-  }
-
-  // sanitize simulation end condition
-  if (_config->tuningPhases.value > 0) {
-    // set iterations to zero because we don't want to consider it
-    _config->iterations.value = 0ul;
-  }
-
-  // initializing Objects
-  for (const auto &object : _config->cubeGridObjects) {
-    object.generate(autopas);
-  }
-  for (const auto &object : _config->cubeGaussObjects) {
-    object.generate(autopas);
-  }
-  for (const auto &object : _config->cubeUniformObjects) {
-    object.generate(autopas);
-  }
-  for (const auto &object : _config->sphereObjects) {
-    object.generate(autopas);
-  }
-  for (const auto &object : _config->cubeClosestPackedObjects) {
-    object.generate(autopas);
-  }
-
-  // initializing system to initial temperature and Brownian motion
-  if (_config->useThermostat.value and _config->deltaT.value != 0) {
-    if (_config->addBrownianMotion.value) {
-      Thermostat::addBrownianMotion(autopas, *_particlePropertiesLibrary, _config->initTemperature.value);
->>>>>>> 12c23fe5
     }
   }
 
@@ -311,87 +210,7 @@
   std::cout << progressbar.str() << info.str() << std::flush;
 }
 
-void Simulation::writeVTKFile() {
-  _timers.vtk.start();
-
-  std::string fileBaseName = _configuration.vtkFileName.value;
-  // only count number of owned particles here
-  const auto numParticles = _autoPasContainer->getNumberOfParticles(autopas::IteratorBehavior::owned);
-  std::ostringstream strstr;
-  auto maxNumDigits = std::to_string(_configuration.iterations.value).length();
-  strstr << fileBaseName << "_" << getMPISuffix() << std::setfill('0') << std::setw(maxNumDigits) << _iteration
-         << ".vtk";
-  std::ofstream vtkFile;
-  vtkFile.open(strstr.str());
-
-  if (not vtkFile.is_open()) {
-    throw std::runtime_error("Simulation::writeVTKFile(): Failed to open file \"" + strstr.str() + "\"");
-  }
-
-  vtkFile << "# vtk DataFile Version 2.0\n"
-          << "Timestep\n"
-          << "ASCII\n";
-
-  // print positions
-  vtkFile << "DATASET STRUCTURED_GRID\n"
-          << "DIMENSIONS 1 1 1\n"
-          << "POINTS " << numParticles << " double\n";
-
-  for (auto iter = _autoPasContainer->begin(autopas::IteratorBehavior::owned); iter.isValid(); ++iter) {
-    auto pos = iter->getR();
-    vtkFile << pos[0] << " " << pos[1] << " " << pos[2] << "\n";
-  }
-  vtkFile << "\n";
-
-  vtkFile << "POINT_DATA " << numParticles << "\n";
-  // print velocities
-  vtkFile << "VECTORS velocities double\n";
-  for (auto iter = _autoPasContainer->begin(autopas::IteratorBehavior::owned); iter.isValid(); ++iter) {
-    auto v = iter->getV();
-    vtkFile << v[0] << " " << v[1] << " " << v[2] << "\n";
-  }
-  vtkFile << "\n";
-
-  // print Forces
-  vtkFile << "VECTORS forces double\n";
-  for (auto iter = _autoPasContainer->begin(autopas::IteratorBehavior::owned); iter.isValid(); ++iter) {
-    auto f = iter->getF();
-    vtkFile << f[0] << " " << f[1] << " " << f[2] << "\n";
-  }
-  vtkFile << "\n";
-
-  // print TypeIDs
-  vtkFile << "SCALARS typeIds int\n";
-  vtkFile << "LOOKUP_TABLE default\n";
-  for (auto iter = _autoPasContainer->begin(autopas::IteratorBehavior::owned); iter.isValid(); ++iter) {
-    vtkFile << iter->getTypeId() << "\n";
-  }
-  vtkFile << "\n";
-
-  // print TypeIDs
-  vtkFile << "SCALARS particleIds int\n";
-  vtkFile << "LOOKUP_TABLE default\n";
-  for (auto iter = _autoPasContainer->begin(autopas::IteratorBehavior::owned); iter.isValid(); ++iter) {
-    vtkFile << iter->getID() << "\n";
-  }
-  vtkFile << "\n";
-
-  vtkFile.close();
-
-  _timers.vtk.stop();
-}
-
-std::string Simulation::getMPISuffix() {
-  std::string suffix;
-#ifdef AUTOPAS_INTERNODE_TUNING
-  int rank;
-  MPI_Comm_rank(MPI_COMM_WORLD, &rank);
-  std::ostringstream output;
-  output << "mpi_rank_" << rank << "_";
-  suffix = output.str();
-#endif
-  return suffix;
-}
+
 
 std::string Simulation::timerToString(const std::string &name, long timeNS, size_t numberWidth, long maxTime) {
   // only print timers that were actually used
