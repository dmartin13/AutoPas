/**
 * @file Simulation.cpp
 * @author F. Gratl
 * @date 01.03.2021
 */
#include "Simulation.h"

#include "TypeDefinitions.h"
#include "autopas/AutoPasDecl.h"
#include "autopas/molecularDynamics/LJFunctor.h"
#include "autopas/molecularDynamics/LJFunctorAVX.h"
#include "autopas/pairwiseFunctors/FlopCounterFunctor.h"

// Declare the main AutoPas class and the iteratePairwise() methods with all used functors as extern template
// instantiation. They are instantiated in the respective cpp file inside the templateInstantiations folder.
//! @cond Doxygen_Suppress
extern template class autopas::AutoPas<ParticleType>;
extern template bool autopas::AutoPas<ParticleType>::iteratePairwise(autopas::LJFunctor<ParticleType, true, true> *);
extern template bool autopas::AutoPas<ParticleType>::iteratePairwise(
    autopas::LJFunctor<ParticleType, true, true, autopas::FunctorN3Modes::Both, true> *);
extern template bool autopas::AutoPas<ParticleType>::iteratePairwise(autopas::LJFunctorAVX<ParticleType, true, true> *);
extern template bool autopas::AutoPas<ParticleType>::iteratePairwise(autopas::FlopCounterFunctor<ParticleType> *);
//! @endcond

#include <sys/ioctl.h>
#include <unistd.h>

#include <fstream>
#include <iostream>

#include "BoundaryConditions.h"
#include "Thermostat.h"
#include "TimeDiscretization.h"
#include "autopas/utils/MemoryProfiler.h"
#include "configuration/MDFlexConfig.h"
#include "src/ParticleSerializationTools.h"

namespace {
/**
 * Tries to identify the width of the terminal where the simulation is running.
 * If no width can be identified, the function defaults to 80.
 * @return width of the terminal.
 */
size_t getTerminalWidth() {
  size_t terminalWidth = 0;
  // test all std pipes to get the current terminal width
  for (auto fd : {STDOUT_FILENO, STDIN_FILENO, STDERR_FILENO}) {
    if (isatty(fd)) {
      struct winsize w {};
      ioctl(fd, TIOCGWINSZ, &w);
      terminalWidth = w.ws_col;
      break;
    }
  }

  // if width is still zero try the environment variable COLUMNS
  if (terminalWidth == 0) {
    if (auto *teminalWidthCharArr = std::getenv("COLUMNS")) {
      terminalWidth = atoi(teminalWidthCharArr);
    }
  }

  // if all of the above fail fall back to a fixed width
  if (terminalWidth == 0) {
    // this seems to be the default width in most terminal windows
    terminalWidth = 80;
  }

  return terminalWidth;
}
}  // namespace

Simulation::Simulation(const MDFlexConfig &configuration, RegularGridDecomposition &domainDecomposition)
    : _configuration(configuration),
      _domainDecomposition(domainDecomposition),
      _createVtkFiles(not configuration.vtkFileName.value.empty()),
      _vtkWriter(std::make_shared<ParallelVtkWriter>(_configuration.vtkFileName.value,
                                                     _configuration.vtkOutputFolder.value,
                                                     std::to_string(_configuration.iterations.value).size())) {
  _timers.total.start();
  _timers.initialization.start();

  if (_configuration.logFileName.value.empty()) {
    _outputStream = &std::cout;
  } else {
    _logFile = std::make_shared<std::ofstream>();
    _logFile->open(_configuration.logFileName.value);
    _outputStream = &(*_logFile);
  }

  _autoPasContainer = std::make_shared<autopas::AutoPas<ParticleType>>(*_outputStream);
  _autoPasContainer->setAllowedCellSizeFactors(*_configuration.cellSizeFactors.value);
  _autoPasContainer->setAllowedContainers(_configuration.containerOptions.value);
  _autoPasContainer->setAllowedDataLayouts(_configuration.dataLayoutOptions.value);
  _autoPasContainer->setAllowedNewton3Options(_configuration.newton3Options.value);
  _autoPasContainer->setAllowedTraversals(_configuration.traversalOptions.value);
  _autoPasContainer->setAllowedLoadEstimators(_configuration.loadEstimatorOptions.value);
  _autoPasContainer->setBoxMin(_domainDecomposition.getLocalBoxMin());
  _autoPasContainer->setBoxMax(_domainDecomposition.getLocalBoxMax());
  _autoPasContainer->setCutoff(_configuration.cutoff.value);
  _autoPasContainer->setRelativeOptimumRange(_configuration.relativeOptimumRange.value);
  _autoPasContainer->setMaxTuningPhasesWithoutTest(_configuration.maxTuningPhasesWithoutTest.value);
  _autoPasContainer->setRelativeBlacklistRange(_configuration.relativeBlacklistRange.value);
  _autoPasContainer->setEvidenceFirstPrediction(_configuration.evidenceFirstPrediction.value);
  _autoPasContainer->setExtrapolationMethodOption(_configuration.extrapolationMethodOption.value);
  _autoPasContainer->setNumSamples(_configuration.tuningSamples.value);
  _autoPasContainer->setMaxEvidence(_configuration.tuningMaxEvidence.value);
  _autoPasContainer->setSelectorStrategy(_configuration.selectorStrategy.value);
  _autoPasContainer->setTuningInterval(_configuration.tuningInterval.value);
  _autoPasContainer->setTuningStrategyOption(_configuration.tuningStrategyOption.value);
  _autoPasContainer->setMPIStrategy(_configuration.mpiStrategyOption.value);
  _autoPasContainer->setVerletClusterSize(_configuration.verletClusterSize.value);
  _autoPasContainer->setVerletRebuildFrequency(_configuration.verletRebuildFrequency.value);
  _autoPasContainer->setVerletSkin(_configuration.verletSkinRadius.value);
  _autoPasContainer->setAcquisitionFunction(_configuration.acquisitionFunctionOption.value);
  _autoPasContainer->init();

  autopas::Logger::get()->set_level(_configuration.logLevel.value);

  // @todo: the object generators should only generate particles relevant for the current rank's domain
  for (auto &particle : _configuration.getParticles()) {
    if (_domainDecomposition.isInsideLocalDomain(particle.getR())) {
      _autoPasContainer->addParticle(particle);
    }
  }

  _configuration.flushParticles();

  if (_configuration.useThermostat.value and _configuration.deltaT.value != 0) {
    if (_configuration.addBrownianMotion.value) {
      Thermostat::addBrownianMotion(*_autoPasContainer, *(_configuration.getParticlePropertiesLibrary()),
                                    _configuration.initTemperature.value);
    }
    Thermostat::apply(*_autoPasContainer, *(_configuration.getParticlePropertiesLibrary()),
                      _configuration.initTemperature.value, std::numeric_limits<double>::max());
  }

  _timers.initialization.stop();
}

Simulation::~Simulation() { _timers.total.stop(); }

void Simulation::run() {
  const int iterationsPerSuperstep = _configuration.verletRebuildFrequency.value;
  _timers.simulate.start();
  for (int i = 0; i < _configuration.iterations.value; i += iterationsPerSuperstep) {
    executeSupersteps(iterationsPerSuperstep);
  }
  _timers.simulate.stop();

  // Record last state of simulation.
  if (_createVtkFiles) {
    _vtkWriter->recordTimestep(_iteration, *_autoPasContainer);
  }
}

void Simulation::executeSupersteps(const int iterationsPerSuperstep) {
<<<<<<< HEAD
  _domainDecomposition.update(_autoPasContainer, _timers.work.getTotalTime());
  _timers.work.reset();

  for (int i = 0; i < iterationsPerSuperstep; ++i) {
=======
  for (int i = 0; i < iterationsPerSuperstep && needsMoreIterations(); ++i) {
>>>>>>> daba318e
    if (_createVtkFiles and _iteration % _configuration.vtkWriteFrequency.value == 0) {
      _timers.vtk.start();
      _vtkWriter->recordTimestep(_iteration, *_autoPasContainer);
      _timers.vtk.stop();
    }

    _timers.work.start();
    updatePositions();

    auto [emigrants, updated] = _autoPasContainer->updateContainer(false);
    _domainDecomposition.exchangeMigratingParticles(_autoPasContainer, emigrants, updated);
    _domainDecomposition.exchangeHaloParticles(_autoPasContainer);

    updateForces();

    if (autopas::Logger::get()->level() <= autopas::Logger::LogLevel::debug) {
      std::cout << "Current Memory usage on rank " << _domainDecomposition.getDomainIndex() << ": "
                << autopas::memoryProfiler::currentMemoryUsage() << " kB" << std::endl;
    }

    updateVelocities();

    updateThermostat();
    _timers.work.stop();

    ++_iteration;

    if (_domainDecomposition.getDomainIndex() == 0) {
      auto [maxIterationsEstimate, maxIterationsIsPrecise] = estimateNumberOfIterations();
      if (not _configuration.dontShowProgressBar.value) {
        printProgress(_iteration, maxIterationsEstimate, maxIterationsIsPrecise);
      }
    }
  }
}

std::tuple<size_t, bool> Simulation::estimateNumberOfIterations() const {
  if (_configuration.tuningPhases.value > 0) {
    // @TODO: this can be improved by considering the tuning strategy
    // This is just a randomly guessed number but seems to fit roughly for default settings.
    size_t configsTestedPerTuningPhase = 90;
    if (_configuration.tuningStrategyOption.value == autopas::TuningStrategyOption::bayesianSearch or
        _configuration.tuningStrategyOption.value == autopas::TuningStrategyOption::bayesianClusterSearch) {
      configsTestedPerTuningPhase = _configuration.tuningMaxEvidence.value;
    }
    auto estimate =
        (_configuration.tuningPhases.value - 1) * _configuration.tuningInterval.value +
        (_configuration.tuningPhases.value * _configuration.tuningSamples.value * configsTestedPerTuningPhase);
    return {estimate, false};
  } else {
    return {_configuration.iterations.value, true};
  }
}

void Simulation::printProgress(size_t iterationProgress, size_t maxIterations, bool maxIsPrecise) {
  // percentage of iterations complete
  double fractionDone = static_cast<double>(iterationProgress) / maxIterations;

  // length of the number of maxIterations
  size_t numCharsOfMaxIterations = std::to_string(maxIterations).size();

  // trailing information string
  std::stringstream info;
  info << std::setw(3) << std::round(fractionDone * 100) << "% " << std::setw(numCharsOfMaxIterations)
       << iterationProgress << "/";
  if (not maxIsPrecise) {
    info << "~";
  }
  info << maxIterations;

  // actual progress bar
  std::stringstream progressbar;
  progressbar << "[";
  // get current terminal width
  size_t terminalWidth = getTerminalWidth();

  // the bar should fill the terminal window so subtract everything else (-2 for "] ")
  size_t maxBarWidth = terminalWidth - info.str().size() - progressbar.str().size() - 2;
  // sanity check for underflow
  if (maxBarWidth > terminalWidth) {
    std::cerr << "Warning! Terminal width appears to be too small or could not be read. Disabling progress bar."
              << std::endl;
    _configuration.dontShowProgressBar.value = true;
    return;
  }
  auto barWidth =
      std::max(std::min(static_cast<decltype(maxBarWidth)>(maxBarWidth * (fractionDone)), maxBarWidth), 1ul);
  // don't print arrow tip if >= 100%
  if (iterationProgress >= maxIterations) {
    progressbar << std::string(barWidth, '=');
  } else {
    progressbar << std::string(barWidth - 1, '=') << '>' << std::string(maxBarWidth - barWidth, ' ');
  }
  progressbar << "] ";
  // clear current line (=delete previous progress bar)
  std::cout << std::string(terminalWidth, '\r');
  // print everything
  std::cout << progressbar.str() << info.str() << std::flush;
}

std::string Simulation::timerToString(const std::string &name, long timeNS, size_t numberWidth, long maxTime) {
  // only print timers that were actually used
  if (timeNS == 0) {
    return "";
  }

  std::ostringstream ss;
  ss << std::fixed << std::setprecision(_floatStringPrecision) << name << " : " << std::setw(numberWidth) << std::right
     << timeNS
     << " ns ("
     // min width of the representation of seconds is numberWidth - 9 (from conversion) + 4 (for dot and digits after)
     << std::setw(numberWidth - 5ul) << ((double)timeNS * 1e-9) << "s)";
  if (maxTime != 0) {
    ss << " =" << std::setw(7) << std::right << ((double)timeNS / (double)maxTime * 100) << "%";
  }
  ss << std::endl;
  return ss.str();
}

void Simulation::updatePositions() {
  _timers.positionUpdate.start();
  TimeDiscretization::calculatePositions(*_autoPasContainer, *(_configuration.getParticlePropertiesLibrary()),
                                         _configuration.deltaT.value);
  _timers.positionUpdate.stop();
}

void Simulation::updateForces() {
  _timers.forceUpdateTotal.start();

  bool isTuningIteration = false;
  _timers.forceUpdatePairwise.start();

  calculatePairwiseForces(isTuningIteration);

  _timers.forceUpdateTotal.stop();

  auto timeIteration = _timers.forceUpdatePairwise.stop();

  // count time spent for tuning
  if (isTuningIteration) {
    _timers.forceUpdateTuning.addTime(timeIteration);
    ++_numTuningIterations;
  } else {
    _timers.forceUpdateNonTuning.addTime(timeIteration);
    // if the previous iteration was a tuning iteration an the current one is not
    // we have reached the end of a tuning phase
    if (_previousIterationWasTuningIteration) {
      ++_numTuningPhasesCompleted;
    }
  }
  _previousIterationWasTuningIteration = isTuningIteration;

  _timers.forceUpdateTotal.start();
  _timers.forceUpdateGlobal.start();

  if (!_configuration.globalForceIsZero()) {
    calculateGlobalForces(_configuration.globalForce.value);
  }

  _timers.forceUpdateGlobal.stop();
  _timers.forceUpdateTotal.stop();
}

void Simulation::updateVelocities() {
  const double deltaT = _configuration.deltaT.value;

  if (deltaT != 0) {
    _timers.velocityUpdate.start();
    TimeDiscretization::calculateVelocities(*_autoPasContainer, *(_configuration.getParticlePropertiesLibrary()),
                                            deltaT);
    _timers.velocityUpdate.stop();
  }
}

void Simulation::updateThermostat() {
  if (_configuration.useThermostat.value and (_iteration % _configuration.thermostatInterval.value) == 0) {
    _timers.thermostat.start();
    Thermostat::apply(*_autoPasContainer, *(_configuration.getParticlePropertiesLibrary()),
                      _configuration.targetTemperature.value, _configuration.deltaTemp.value);
    _timers.thermostat.stop();
  }
}

void Simulation::calculatePairwiseForces(bool &wasTuningIteration) {
  auto particlePropertiesLibrary = *_configuration.getParticlePropertiesLibrary();

  switch (_configuration.functorOption.value) {
    case MDFlexConfig::FunctorOption::lj12_6: {
      autopas::LJFunctor<ParticleType, true, true> functor{_autoPasContainer->getCutoff(), particlePropertiesLibrary};
      wasTuningIteration = _autoPasContainer->iteratePairwise(&functor);
      break;
    }
    case MDFlexConfig::FunctorOption::lj12_6_Globals: {
      autopas::LJFunctor<ParticleType, true, true, autopas::FunctorN3Modes::Both, true> functor{
          _autoPasContainer->getCutoff(), particlePropertiesLibrary};
      wasTuningIteration = _autoPasContainer->iteratePairwise(&functor);
      break;
    }
    case MDFlexConfig::FunctorOption::lj12_6_AVX: {
      autopas::LJFunctorAVX<ParticleType, true, true> functor{_autoPasContainer->getCutoff(),
                                                              particlePropertiesLibrary};
      wasTuningIteration = _autoPasContainer->iteratePairwise(&functor);
      break;
    }
  }
}

void Simulation::calculateGlobalForces(const std::array<double, 3> &globalForce) {
#ifdef AUTOPAS_OPENMP
#pragma omp parallel shared(autoPasContainer)
#endif
  for (auto particle = _autoPasContainer->begin(autopas::IteratorBehavior::owned); particle.isValid(); ++particle) {
    particle->addF(globalForce);
  }
}

bool Simulation::needsMoreIterations() const {
  return _iteration < _configuration.iterations.value or _numTuningPhasesCompleted < _configuration.tuningPhases.value;
}<|MERGE_RESOLUTION|>--- conflicted
+++ resolved
@@ -155,14 +155,10 @@
 }
 
 void Simulation::executeSupersteps(const int iterationsPerSuperstep) {
-<<<<<<< HEAD
   _domainDecomposition.update(_autoPasContainer, _timers.work.getTotalTime());
   _timers.work.reset();
 
-  for (int i = 0; i < iterationsPerSuperstep; ++i) {
-=======
   for (int i = 0; i < iterationsPerSuperstep && needsMoreIterations(); ++i) {
->>>>>>> daba318e
     if (_createVtkFiles and _iteration % _configuration.vtkWriteFrequency.value == 0) {
       _timers.vtk.start();
       _vtkWriter->recordTimestep(_iteration, *_autoPasContainer);
