--- conflicted
+++ resolved
@@ -137,33 +137,17 @@
   _timers.initialization.stop();
 }
 
+void Simulation::finalize() {
+  _timers.total.stop();
+
+  autopas::AutoPas_MPI_Barrier(AUTOPAS_MPI_COMM_WORLD);
+
+  logTimers();
+}
+
 void Simulation::run() {
   _timers.simulate.start();
-<<<<<<< HEAD
-  for (int i = 0; i < _configuration.iterations.value; i += iterationsPerSuperstep) {
-    executeSupersteps(iterationsPerSuperstep);
-  }
-  _timers.simulate.stop();
-
-  // Record last state of simulation.
-  if (_createVtkFiles) {
-    _vtkWriter->recordTimestep(_iteration, *_autoPasContainer);
-  }
-}
-
-void Simulation::finalize() {
-  _timers.total.stop();
-
-  autopas::AutoPas_MPI_Barrier(AUTOPAS_MPI_COMM_WORLD);
-
-  logTimers();
-}
-
-void Simulation::executeSupersteps(const int iterationsPerSuperstep) {
-  for (int i = 0; i < iterationsPerSuperstep; ++i) {
-=======
   while (needsMoreIterations()) {
->>>>>>> 68298278
     if (_createVtkFiles and _iteration % _configuration.vtkWriteFrequency.value == 0) {
       _timers.vtk.start();
       _vtkWriter->recordTimestep(_iteration, *_autoPasContainer);
@@ -355,7 +339,6 @@
   }
 }
 
-<<<<<<< HEAD
 long Simulation::accumulateTime(const long &time) {
   long reducedTime;
   autopas::AutoPas_MPI_Reduce(&time, &reducedTime, 1, AUTOPAS_MPI_LONG, AUTOPAS_MPI_SUM, 0, AUTOPAS_MPI_COMM_WORLD);
@@ -407,7 +390,8 @@
     std::cout << timerToString("Total wall-clock time    ", wallClockTime, std::to_string(wallClockTime).length(),
                                wallClockTime);
   }
-=======
+}
+
 void Simulation::calculatePairwiseForces(bool &wasTuningIteration) {
   auto particlePropertiesLibrary = *_configuration.getParticlePropertiesLibrary();
 
@@ -443,5 +427,4 @@
 
 bool Simulation::needsMoreIterations() const {
   return _iteration < _configuration.iterations.value or _numTuningPhasesCompleted < _configuration.tuningPhases.value;
->>>>>>> 68298278
 }