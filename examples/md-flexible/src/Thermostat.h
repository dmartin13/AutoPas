--- conflicted
+++ resolved
@@ -17,33 +17,6 @@
  * Thermostat to adjust the Temperature of the Simulation.
  */
 namespace Thermostat {
-<<<<<<< HEAD
-=======
-
-namespace {
-/**
- * Add a random velocity according to the Maxwell-Boltzmann distribution to the particle.
- *
- * @param p The particle to initialize.
- * @param averageVelocity Average velocity per dimension to be added.
- * @param randomEngine Random engine used for the generation of the velocity.
- * @param normalDistribution Distribution used for constructing the maxwell boltzmann distribution.
- */
-void addMaxwellBoltzmannDistributedVelocity(ParticleType &p, const double averageVelocity,
-                                            std::default_random_engine &randomEngine,
-                                            std::normal_distribution<double> &normalDistribution) {
-  using namespace autopas::utils::ArrayMath::literals;
-  // when adding independent normally distributed values to all velocity components
-  // the velocity change is maxwell boltzmann distributed
-  std::array<double, 3> randomVelocity{};
-  for (double &v : randomVelocity) {
-    v = averageVelocity * normalDistribution(randomEngine);
-  }
-  p.setV(p.getV() + randomVelocity);
-}
-}  // namespace
-
->>>>>>> e47c9257
 /**
  * Calculates temperature of system.
  * Assuming dimension-less units and Boltzmann constant = 1.
@@ -102,14 +75,15 @@
 auto calcTemperatureComponent(const AutoPasTemplate &autopas,
                               ParticlePropertiesLibraryTemplate &particlePropertiesLibrary) {
   using autopas::utils::ArrayMath::dot;
-  using autopas::utils::ArrayMath::mul;
+  using namespace autopas::utils::ArrayMath::literals;
+//  using autopas::utils::ArrayMath::mul;
 
   // map of: particle typeID -> kinetic energy times 2 for this type
   std::map<size_t, double> kineticEnergyMul2Map;
   // map of: particle typeID -> number of particles of this type
   std::map<size_t, size_t> numParticleMap;
 
-  for (int typeID = 0; typeID < particlePropertiesLibrary.getNumberRegisteredSiteTypes(); typeID++) {
+  for (const auto &typeID : particlePropertiesLibrary.getTypes()) {
     kineticEnergyMul2Map[typeID] = 0.;
     numParticleMap[typeID] = 0ul;
   }
@@ -121,7 +95,7 @@
     // create aggregators for each thread
     std::map<size_t, double> kineticEnergyMul2MapThread;
     std::map<size_t, size_t> numParticleMapThread;
-    for (int typeID = 0; typeID < particlePropertiesLibrary.getNumberRegisteredSiteTypes(); typeID++) {
+    for (const auto &typeID : particlePropertiesLibrary.getTypes()) {
       kineticEnergyMul2MapThread[typeID] = 0.;
       numParticleMapThread[typeID] = 0ul;
     }
@@ -135,7 +109,7 @@
           particlePropertiesLibrary.getMolMass(iter->getTypeId()) * dot(vel, vel);
 #if defined(MD_FLEXIBLE_USE_MULTI_SITE)
       kineticEnergyMul2MapThread.at(iter->getTypeId()) += dot(particlePropertiesLibrary.getMomentOfInertia(iter->getTypeId()),
-                                                              mul(angVel, angVel));
+                                                              angVel * angVel);
 #endif
       numParticleMapThread.at(iter->getTypeId())++;
     }
@@ -144,7 +118,7 @@
 #pragma omp critical
 #endif
     {
-      for (int typeID = 0; typeID < particlePropertiesLibrary.getNumberRegisteredSiteTypes(); typeID++) {
+      for (const auto &typeID : particlePropertiesLibrary.getTypes()) {
         kineticEnergyMul2Map[typeID] += kineticEnergyMul2MapThread[typeID];
         numParticleMap[typeID] += numParticleMapThread[typeID];
       }
@@ -157,7 +131,7 @@
   constexpr unsigned int degreesOfFreedom{3};
 #endif
 
-  for (int typeID = 0; typeID < particlePropertiesLibrary.getNumberRegisteredSiteTypes(); typeID++) {
+  for (const auto &typeID : particlePropertiesLibrary.getTypes()) {
     // workaround for MPICH: send and receive buffer must not be the same.
     autopas::AutoPas_MPI_Allreduce(AUTOPAS_MPI_IN_PLACE, &kineticEnergyMul2Map[typeID], 1, AUTOPAS_MPI_DOUBLE,
                                    AUTOPAS_MPI_SUM, AUTOPAS_MPI_COMM_WORLD);
@@ -202,6 +176,7 @@
 template <class AutoPasTemplate, class ParticlePropertiesLibraryTemplate>
 void addBrownianMotion(AutoPasTemplate &autopas, ParticlePropertiesLibraryTemplate &particlePropertiesLibrary,
                        const double targetTemperature) {
+  using namespace autopas::utils::ArrayMath::literals;
   // Generate map(s) of molecule type Id to scaling factors
   std::map<size_t, double> translationalVelocityScale;
 #if defined(MD_FLEXIBLE_USE_MULTI_SITE)
@@ -235,10 +210,10 @@
     std::normal_distribution<double> normalDistribution{0, 1};
     for (auto iter = autopas.begin(); iter.isValid(); ++iter) {
       const std::array<double, 3> normal3DVecTranslational = {normalDistribution(randomEngine), normalDistribution(randomEngine), normalDistribution(randomEngine)};
-      iter->addV(autopas::utils::ArrayMath::mulScalar(normal3DVecTranslational, translationalVelocityScale[iter->getTypeId()]));
+      iter->addV(normal3DVecTranslational * translationalVelocityScale[iter->getTypeId()]);
 #if defined(MD_FLEXIBLE_USE_MULTI_SITE)
       const std::array<double, 3> normal3DVecRotational = {normalDistribution(randomEngine), normalDistribution(randomEngine), normalDistribution(randomEngine)};
-      iter->addAngularVel(autopas::utils::ArrayMath::mul(normal3DVecRotational, rotationalVelocityScale[iter->getTypeId()]));
+      iter->addAngularVel(normal3DVecRotational * rotationalVelocityScale[iter->getTypeId()]);
 #endif
     }
   }
@@ -282,14 +257,10 @@
 #pragma omp parallel default(none) shared(autopas, scalingMap)
 #endif
   for (auto iter = autopas.begin(); iter.isValid(); ++iter) {
-<<<<<<< HEAD
-    iter->setV(autopas::utils::ArrayMath::mulScalar(iter->getV(), scalingMap[iter->getTypeId()]));
-#if defined(MD_FLEXIBLE_USE_MULTI_SITE)
-    iter->setAngularVel(autopas::utils::ArrayMath::mulScalar(iter->getAngularVel(), scalingMap[iter->getTypeId()]));
-#endif
-=======
     iter->setV(iter->getV() * scalingMap[iter->getTypeId()]);
->>>>>>> e47c9257
+#if defined(MD_FLEXIBLE_USE_MULTI_SITE)
+    iter->setAngularVel(iter->getAngularVel() * scalingMap[iter->getTypeId()]);
+#endif
   }
 }
 }  // namespace Thermostat