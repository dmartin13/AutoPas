--- conflicted
+++ resolved
@@ -165,20 +165,19 @@
     autopas::utils::Timer thermostat;
 
     /**
-<<<<<<< HEAD
+     * Records the time required to exchange the halo particles.
+     */
+    autopas::utils::Timer haloParticleExchange;
+
+    /**
+     * Records the time required to exchange migrating particles.
+     */
+    autopas::utils::Timer migratingParticleExchange;
+
+    /**
      * Used for diffuse load balancing.
      */
     autopas::utils::Timer work;
-=======
-     * Records the time required to exchange the halo particles.
-     */
-    autopas::utils::Timer haloParticleExchange;
-
-    /**
-     * Records the time required to exchange migrating particles.
-     */
-    autopas::utils::Timer migratingParticleExchange;
->>>>>>> 91e6db98
   };
 
   /**
