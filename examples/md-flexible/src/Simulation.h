--- conflicted
+++ resolved
@@ -78,7 +78,7 @@
    * Calculate influences from global, non pairwise forces, e.g. gravity.
    * @param autopas
    */
-  void globalForces(autopas::AutoPas<Particle, ParticleCell> &autopas);
+  void globalForces(autopas::AutoPas<Particle> &autopas);
 
   /**
    * This function processes the main simulation loop
@@ -244,7 +244,7 @@
     Generator::sphere<Particle>(autopas, sphere);
   }
   for (const auto &cube : _config->cubeClosestPackedObjects) {
-    Generator::cubeClosestPacked<Particle, ParticleCell>(autopas, cube);
+    Generator::cubeClosestPacked<Particle>(autopas, cube);
   }
 
   // initializing system to initial temperature and Brownian motion
@@ -298,8 +298,8 @@
   _timers.forceUpdateTotal.stop();
 }
 
-template <class Particle, class ParticleCell>
-void Simulation<Particle, ParticleCell>::globalForces(autopas::AutoPas<Particle, ParticleCell> &autopas) {
+template <class Particle>
+void Simulation<Particle>::globalForces(autopas::AutoPas<Particle> &autopas) {
   // skip application of zero force
   if (_config->globalForceIsZero()) {
     return;
@@ -338,11 +338,7 @@
       // apply boundary conditions AFTER the position update!
       if (_config->periodic.value) {
         _timers.boundaries.start();
-<<<<<<< HEAD
-        BoundaryConditions<Particle>::applyPeriodic(autopas);
-=======
-        BoundaryConditions<ParticleCell>::applyPeriodic(autopas, false);
->>>>>>> 6e70c295
+        BoundaryConditions<Particle>::applyPeriodic(autopas, false);
         _timers.boundaries.stop();
       } else {
         throw std::runtime_error(
@@ -395,7 +391,7 @@
   // writes final state of the simulation
   if ((not _config->vtkFileName.value.empty())) {
     _timers.boundaries.start();
-    BoundaryConditions<ParticleCell>::applyPeriodic(autopas, true);
+    BoundaryConditions<Particle>::applyPeriodic(autopas, true);
     _timers.boundaries.stop();
     this->writeVTKFile(_config->iterations.value, autopas);
   }
