/**
 * @file CubeGrid.h
 * @author N. Fottner
 * @date 29/10/19
 */
#pragma once

#include <functional>
#include <numeric>

#include "Object.h"
#include "autopas/utils/ArrayMath.h"
#include "src/ParticleAttributes.h"

/**
 * Class describing a regular 3D particle grid object.
 */
class CubeGrid : public Object {
 public:
  /**
   * Constructor.
   * @param velocity
   * @param typeId
   * @param epsilon
   * @param sigma
   * @param mass
   * @param particlesPerDim
   * @param particleSpacing
   * @param bottomLeftCorner
   */
  CubeGrid(const std::array<double, 3> &velocity, unsigned long typeId, double epsilon, double sigma, double mass,
           const std::array<size_t, 3> &particlesPerDim, double particleSpacing,
           const std::array<double, 3> &bottomLeftCorner)
      : Object(velocity, typeId, epsilon, sigma, mass),
        _particlesPerDim(particlesPerDim),
        _particleSpacing(particleSpacing),
        _bottomLeftCorner(bottomLeftCorner) {}

  /**
   * Returns the particle spacing
   */
  [[nodiscard]] double getParticleSpacing() const override { return _particleSpacing; }

  /**
   * Getter for ParticlesPerDim
   * @return particlePerDim
   */
  [[nodiscard]] const std::array<size_t, 3> &getParticlesPerDim() const { return _particlesPerDim; }

  /**
   * Returns the total ammaount of particles which will be / have been generated.
   */
  [[nodiscard]] size_t getParticlesTotal() const override {
    return std::accumulate(std::begin(_particlesPerDim), std::end(_particlesPerDim), 1, std::multiplies<double>());
  }

  /**
   * Returns the coordinates of the bottom left corner.
   */
  [[nodiscard]] std::array<double, 3> getBoxMin() const override { return _bottomLeftCorner; }

  /**
   * Returns the coordinates of the top right corner.
   */
  [[nodiscard]] std::array<double, 3> getBoxMax() const override {
    auto particlesPerDimDouble = autopas::utils::ArrayUtils::static_cast_array<double>(_particlesPerDim);
    // subtract one because the first particle is at bottomLeftCorner
    auto particlesPerDimSubOne = autopas::utils::ArrayMath::subScalar(particlesPerDimDouble, 1.);
    auto lastParticleRelative = autopas::utils::ArrayMath::mulScalar(particlesPerDimSubOne, _particleSpacing);
    auto lastParticleAbsolute = autopas::utils::ArrayMath::add(_bottomLeftCorner, lastParticleRelative);

    return lastParticleAbsolute;
  }

  /**
   * Returns the coordinates of the top right corner.
   */
  [[nodiscard]] std::string to_string() const override {
    std::ostringstream output;

    output << std::setw(_valueOffset) << std::left << "particles-per-dimension"
           << ":  " << autopas::utils::ArrayUtils::to_string(_particlesPerDim) << std::endl;
    output << std::setw(_valueOffset) << std::left << "particle-spacing"
           << ":  " << _particleSpacing << std::endl;
    output << std::setw(_valueOffset) << std::left << "bottomLeftCorner"
           << ":  " << autopas::utils::ArrayUtils::to_string(_bottomLeftCorner) << std::endl;
    output << Object::to_string();
    return output.str();
  }

  /**
   * Generates the particles based on the configuration of the CubeGrid object provided in the yaml file.
   * @param particles The container in which the generated particles get stored.
   */
  void generate(std::vector<ParticleAttributes> &particles) const override {
    ParticleAttributes particle = getDummyParticle(particles.size());

    for (unsigned long z = 0; z < _particlesPerDim[2]; ++z) {
      for (unsigned long y = 0; y < _particlesPerDim[1]; ++y) {
        for (unsigned long x = 0; x < _particlesPerDim[0]; ++x) {
<<<<<<< HEAD
          particle.position[0] = (static_cast<double>(x) * _particleSpacing + offset[0]);
          particle.position[1] = (static_cast<double>(y) * _particleSpacing + offset[1]);
          particle.position[2] = (static_cast<double>(z) * _particleSpacing + offset[2]);
=======
          particle.id++;
          particle.position[0] = _bottomLeftCorner[0] + static_cast<double>(x) * _particleSpacing;
          particle.position[1] = _bottomLeftCorner[1] + static_cast<double>(y) * _particleSpacing;
          particle.position[2] = _bottomLeftCorner[2] + static_cast<double>(z) * _particleSpacing;
>>>>>>> 127e3737

          particles.push_back(particle);
          particle.id++;
        }
      }
    }
  }

 private:

  /**
   * Defines how many particles will be created in each dimension.
   */
  std::array<size_t, 3> _particlesPerDim;

  /**
   * Defines the amount of space between particles.
   */
  double _particleSpacing;

  /**
   * Stores the coordinates of the bottom left corner.
   */
  std::array<double, 3> _bottomLeftCorner;
};<|MERGE_RESOLUTION|>--- conflicted
+++ resolved
@@ -98,17 +98,9 @@
     for (unsigned long z = 0; z < _particlesPerDim[2]; ++z) {
       for (unsigned long y = 0; y < _particlesPerDim[1]; ++y) {
         for (unsigned long x = 0; x < _particlesPerDim[0]; ++x) {
-<<<<<<< HEAD
-          particle.position[0] = (static_cast<double>(x) * _particleSpacing + offset[0]);
-          particle.position[1] = (static_cast<double>(y) * _particleSpacing + offset[1]);
-          particle.position[2] = (static_cast<double>(z) * _particleSpacing + offset[2]);
-=======
-          particle.id++;
           particle.position[0] = _bottomLeftCorner[0] + static_cast<double>(x) * _particleSpacing;
           particle.position[1] = _bottomLeftCorner[1] + static_cast<double>(y) * _particleSpacing;
           particle.position[2] = _bottomLeftCorner[2] + static_cast<double>(z) * _particleSpacing;
->>>>>>> 127e3737
-
           particles.push_back(particle);
           particle.id++;
         }
