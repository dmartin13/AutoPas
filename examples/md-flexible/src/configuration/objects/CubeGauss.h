/**
 * @file CubeGauss.h
 * @author N. Fottner
 * @date 29/10/19
 */
#pragma once

#include "Object.h"
#include "autopas/utils/ArrayMath.h"
#include "src/ParticleAttributes.h"

/**
 * Class describing an cuboid object filled with gaussian randomly distributed particles.
 */
class CubeGauss : public Object {
 public:
  /**
   * Constructor.
   * @param velocity
   * @param typeId
   * @param epsilon
   * @param sigma
   * @param mass
   * @param numParticles
   * @param boxLength
   * @param distributionMean
   * @param distributionStdDev
   * @param bottomLeftCorner
   */
  CubeGauss(const std::array<double, 3> &velocity, unsigned long typeId, double epsilon, double sigma, double mass,
            size_t numParticles, const std::array<double, 3> &boxLength, const std::array<double, 3> &distributionMean,
            const std::array<double, 3> &distributionStdDev, const std::array<double, 3> &bottomLeftCorner)
      : Object(velocity, typeId, epsilon, sigma, mass),
        _numParticles(numParticles),
        _boxLength(boxLength),
        _distributionMean(distributionMean),
        _distributionStdDev(distributionStdDev),
        _bottomLeftCorner(bottomLeftCorner) {}

  /**
   * Getter for distribution mean.
   * @return distributionMean
   */
  [[nodiscard]] const std::array<double, 3> &getDistributionMean() const { return _distributionMean; }

  /**
   * Getter for distributionStdDev.
   * @return distributionStdDev
   */
  [[nodiscard]] const std::array<double, 3> &getDistributionStdDev() const { return _distributionStdDev; }

  /**
   * Returns the number of particles generated in this CubeGauss object.
   */
  [[nodiscard]] size_t getParticlesTotal() const override { return _numParticles; }

  /**
   * returns the bottom left corner of the cube.
   */
  [[nodiscard]] std::array<double, 3> getBoxMin() const override { return _bottomLeftCorner; }

  /**
   * Returns the top right corner of the cube.
   */
  [[nodiscard]] std::array<double, 3> getBoxMax() const override {
    return autopas::utils::ArrayMath::add(_bottomLeftCorner, _boxLength);
  }

  /**
   * Converts the cube gauss object to a human readable string.
   */
  [[nodiscard]] std::string to_string() const override {
    std::ostringstream output;

    output << std::setw(_valueOffset) << std::left << "distribution-mean"
           << ":  " << autopas::utils::ArrayUtils::to_string(_distributionMean) << std::endl;
    output << std::setw(_valueOffset) << std::left << "distribution-stddeviation"
           << ":  " << autopas::utils::ArrayUtils::to_string(_distributionStdDev) << std::endl;
    output << std::setw(_valueOffset) << std::left << "numberOfParticles"
           << ":  " << _numParticles << std::endl;
    output << std::setw(_valueOffset) << std::left << "box-length"
           << ":  " << autopas::utils::ArrayUtils::to_string(_boxLength) << std::endl;
    output << std::setw(_valueOffset) << std::left << "bottomLeftCorner"
           << ":  " << autopas::utils::ArrayUtils::to_string(_bottomLeftCorner) << std::endl;
    output << Object::to_string();
    return output.str();
  }

  /** 
   * Generates the particles based on the configuration of the cube gauss object provided in the yaml file.
   * @param particles The container where the new particles will be stored.
   */
  void generate(std::vector<ParticleAttributes> &particles) const override {
    ParticleAttributes particle = getDummyParticle(particles.size());

    std::default_random_engine generator(42);
    std::array<std::normal_distribution<double>, 3> distributions = {
        std::normal_distribution<double>{_distributionMean[0], _distributionStdDev[0]},
        std::normal_distribution<double>{_distributionMean[1], _distributionStdDev[1]},
        std::normal_distribution<double>{_distributionMean[2], _distributionStdDev[2]}};

    for (int i = 0; i < _numParticles; ++i) {
<<<<<<< HEAD
      particle.position = {distributions[0](generator), distributions[1](generator), distributions[2](generator)};
=======
      particle.id++;
      particle.position[0] = _bottomLeftCorner[0] + distributions[0](generator);
      particle.position[1] = _bottomLeftCorner[1] + distributions[1](generator);
      particle.position[2] = _bottomLeftCorner[2] + distributions[2](generator);
>>>>>>> 127e3737
      particles.push_back(particle);
      particle.id++;
    }
  }

 private:
  /**
   * The number of particles which will be generated.
   */
  size_t _numParticles;

  /**
   * The length of the box in each dimension.
   */
  std::array<double, 3> _boxLength;
  
  /**
   * The mean value for the gaussian distribution of the particles.
   */
  std::array<double, 3> _distributionMean;

  /**
   * The standard deviation value for the gaussian distribution of the particles.
   */
  std::array<double, 3> _distributionStdDev;

  /**
   * The coordinates of the bottom left corner of the cube object.
   */
  std::array<double, 3> _bottomLeftCorner;
};<|MERGE_RESOLUTION|>--- conflicted
+++ resolved
@@ -100,14 +100,9 @@
         std::normal_distribution<double>{_distributionMean[2], _distributionStdDev[2]}};
 
     for (int i = 0; i < _numParticles; ++i) {
-<<<<<<< HEAD
-      particle.position = {distributions[0](generator), distributions[1](generator), distributions[2](generator)};
-=======
-      particle.id++;
       particle.position[0] = _bottomLeftCorner[0] + distributions[0](generator);
       particle.position[1] = _bottomLeftCorner[1] + distributions[1](generator);
       particle.position[2] = _bottomLeftCorner[2] + distributions[2](generator);
->>>>>>> 127e3737
       particles.push_back(particle);
       particle.id++;
     }
