--- conflicted
+++ resolved
@@ -318,15 +318,11 @@
     printOption(checkpointfile);
   }
 
-<<<<<<< HEAD
   os << setw(valueOffset) << left << useTuningLogger.name << ":  " << useTuningLogger.value << endl;
   os << setw(valueOffset) << left << outputSuffix.name << ":  " << outputSuffix.value << endl;
 
-  os << setw(valueOffset) << logLevel.name << ":  " << (logLevel.value) << endl;
-=======
   os << setw(valueOffset) << left << logLevel.name << ":  " << spdlog::level::to_string_view(logLevel.value).data()
      << endl;
->>>>>>> 82991249
 
   os << setw(valueOffset) << left << dontMeasureFlops.name << ":  " << (not dontMeasureFlops.value) << endl;
   os << setw(valueOffset) << left << dontCreateEndConfig.name << ":  " << (not dontCreateEndConfig.value) << endl;
