/**
 * @file CLIParser.cpp
 * @author F. Gratl
 * @date 18.10.2019
 */

#include "CLIParser.h"

#include <sys/stat.h>

#include <any>
#include <fstream>

MDFlexParser::exitCodes MDFlexParser::CLIParser::parseInput(int argc, char **argv, MDFlexConfig &config) {
  using namespace std;

  // utility options
  // getoptChars for all other options are line numbers so use negative numbers here to avoid clashes
  // also do not use -1 because it is used by getopt to signal that there is no cli option
  const static auto helpOption{MDFlexConfig::MDFlexOption<std::string, -2>("", "help", false, "Display this message.")};
  const static auto zshCompletionsOption{
      MDFlexConfig::MDFlexOption<std::string, -3>("", "zsh-completions", false, "Generate completions file for zsh.")};

  // the following, shorter version does not work with icpc 2019.4.243. Error:
  // error: class template name must be a placeholder for the complete type being initialized
  // (not for a component of that type)
  //
  // static const std::tuple relevantOptions{
  //
  // therefore workaround with make_tuple and auto
  static const auto relevantOptions{std::make_tuple(
      config.newton3Options, config.checkpointfile, config.acquisitionFunctionOption, config.cellSizeFactors,
      config.boxLength, config.containerOptions, config.cutoff, config.dataLayoutOptions, config.deltaT,
      config.dontCreateEndConfig, config.dontShowProgressBar, config.tuningMaxEvidence,
      config.extrapolationMethodOption, config.evidenceFirstPrediction, config.functorOption, config.dontMeasureFlops,
      config.generatorOption, config.iterations, config.tuningInterval, config.logLevel, config.logFileName,
      config.distributionMean, config.maxTuningPhasesWithoutTest, config.particlesPerDim, config.particlesTotal,
<<<<<<< HEAD
      config.relativeOptimumRange, config.relativeBlacklistRange, config.periodic, config.tuningPhases,
      config.verletClusterSize, config.verletSkinRadius, config.particleSpacing, config.tuningSamples,
      config.traversalOptions, config.tuningStrategyOption, config.mpiStrategyOption, config.useThermostat,
      config.verletRebuildFrequency, config.vtkFileName, config.vtkWriteFrequency, config.selectorStrategy,
      config.yamlFilename, config.distributionStdDev, config.globalForce, config.loadBalancer,
      config.loadBalancingInterval, zshCompletionsOption, helpOption)};
=======
      config.relativeOptimumRange, config.relativeBlacklistRange, config.tuningPhases, config.verletClusterSize,
      config.verletSkinRadius, config.particleSpacing, config.tuningSamples, config.traversalOptions,
      config.tuningStrategyOption, config.mpiStrategyOption, config.MPITuningMaxDifferenceForBucket,
      config.MPITuningWeightForMaxDensity, config.useThermostat, config.verletRebuildFrequency, config.vtkFileName,
      config.vtkWriteFrequency, config.selectorStrategy, config.yamlFilename, config.distributionStdDev,
      config.globalForce, config.boundaryOption, zshCompletionsOption, helpOption)};
>>>>>>> 73887fd6

  constexpr auto relevantOptionsSize = std::tuple_size_v<decltype(relevantOptions)>;

  // sanity check that all getopt chars are unique. Brackets for scoping.
  {
    // map tracking mappings of getopt chars to strings
    std::map<int, std::string> getoptCharsToName;
    // look for clashes by checking if getopt chars are in the map and otherwise add them
    autopas::utils::TupleUtils::for_each(relevantOptions, [&](auto &opt) {
      if (auto iterAtClash = getoptCharsToName.find(opt.getoptChar); iterAtClash != getoptCharsToName.end()) {
        throw std::runtime_error("CLIParser::parseInput: the following options share the same getopt char!\n" +
                                 opt.name + " : " + std::to_string(opt.getoptChar) + "\n" + iterAtClash->second +
                                 " : " + std::to_string(iterAtClash->first));
      } else {
        getoptCharsToName.insert({opt.getoptChar, opt.name});
      }
    });
  }

  // create data structure for options that getopt can use
  std::vector<struct option> long_options;
  // reserve space for all relevant options and terminal field
  long_options.reserve(relevantOptionsSize + 1);

  autopas::utils::TupleUtils::for_each(relevantOptions,
                                       [&](auto &elem) { long_options.push_back(elem.toGetoptOption()); });

  // needed to signal the end of the array
  long_options.push_back({nullptr, no_argument, nullptr, 0});

  // reset getopt to scan from the start of argv
  optind = 1;
  bool displayHelp = false;
  for (int cliOption = 0, cliOptionIndex = 0;
       (cliOption = getopt_long(argc, argv, "", long_options.data(), &cliOptionIndex)) != -1;) {
    string strArg;
    if (optarg != nullptr) strArg = optarg;
    transform(strArg.begin(), strArg.end(), strArg.begin(), ::tolower);
    switch (cliOption) {
      case decltype(config.newton3Options)::getoptChar: {
        config.newton3Options.value = autopas::Newton3Option::parseOptions(strArg);
        if (config.newton3Options.value.empty()) {
          cerr << "Unknown Newton3 option: " << strArg << endl;
          displayHelp = true;
        }
        break;
      }
      case decltype(config.checkpointfile)::getoptChar: {
        // already parsed in CLIParser::inputFilesPresent
        break;
      }
      case decltype(config.acquisitionFunctionOption)::getoptChar: {
        auto parsedOptions = autopas::AcquisitionFunctionOption::parseOptions(strArg);
        if (parsedOptions.size() != 1) {
          cerr << "Pass exactly one tuning acquisition function." << endl
               << "Passed: " << strArg << endl
               << "Parsed: " << autopas::utils::ArrayUtils::to_string(parsedOptions) << endl;
          displayHelp = true;
        }
        config.acquisitionFunctionOption.value = *parsedOptions.begin();
        break;
      }
      case decltype(config.cellSizeFactors)::getoptChar: {
        config.cellSizeFactors.value = autopas::utils::StringUtils::parseNumberSet(strArg);
        if (config.cellSizeFactors.value->isEmpty()) {
          cerr << "Error parsing cell size factors: " << optarg << endl;
          displayHelp = true;
        }
        break;
      }
      case decltype(config.boxLength)::getoptChar: {
        try {
          config.boxLength.value = stod(strArg);
          if (config.boxLength.value < 0) {
            cerr << "Box length has to be a positive (floating point) number!" << endl;
            displayHelp = true;
          }
        } catch (const exception &) {
          cerr << "Error parsing number of the box length: " << optarg << endl;
          displayHelp = true;
        }
        break;
      }
      case decltype(config.containerOptions)::getoptChar: {
        config.containerOptions.value = autopas::ContainerOption::parseOptions(strArg);
        if (config.containerOptions.value.empty()) {
          cerr << "Unknown container option: " << strArg << endl;
          displayHelp = true;
        }
        break;
      }
      case decltype(config.cutoff)::getoptChar: {
        try {
          config.cutoff.value = stod(strArg);
        } catch (const exception &) {
          cerr << "Error parsing cutoff Radius: " << optarg << endl;
          displayHelp = true;
        }
        break;
      }
      case decltype(config.deltaT)::getoptChar: {
        try {
          config.deltaT.value = stod(strArg);
        } catch (const exception &) {
          cerr << "Error parsing epsilon value: " << optarg << endl;
          displayHelp = true;
        }
        break;
      }
      case decltype(config.dataLayoutOptions)::getoptChar: {
        config.dataLayoutOptions.value = autopas::DataLayoutOption::parseOptions(strArg);
        if (config.dataLayoutOptions.value.empty()) {
          cerr << "Unknown data layouts: " << strArg << endl;
          displayHelp = true;
        }
        break;
      }
      case decltype(config.dontCreateEndConfig)::getoptChar: {
        config.dontCreateEndConfig.value = false;
        break;
      }
      case decltype(config.dontShowProgressBar)::getoptChar: {
        config.dontShowProgressBar.value = true;
        break;
      }
      case decltype(config.tuningMaxEvidence)::getoptChar: {
        try {
          config.tuningMaxEvidence.value = (unsigned int)stoul(strArg);
          if (config.tuningMaxEvidence.value < 1) {
            cerr << "Tuning max evidence has to be a positive integer!" << endl;
            displayHelp = true;
          }
        } catch (const exception &) {
          cerr << "Error parsing number of tuning max evidence: " << optarg << endl;
          displayHelp = true;
        }
        break;
      }
      case decltype(config.extrapolationMethodOption)::getoptChar: {
        auto parsedOptions = autopas::ExtrapolationMethodOption::parseOptions(strArg);
        if (parsedOptions.size() != 1) {
          cerr << "Pass exactly one extrapolation method option." << endl
               << "Passed: " << strArg << endl
               << "Parsed: " << autopas::utils::ArrayUtils::to_string(parsedOptions) << endl;
          displayHelp = true;
        }
        config.extrapolationMethodOption.value = *parsedOptions.begin();
        break;
      }
      case decltype(config.evidenceFirstPrediction)::getoptChar: {
        try {
          config.evidenceFirstPrediction.value = (unsigned int)stoul(strArg);
          if (config.evidenceFirstPrediction.value < 2) {
            cerr << "The number of evidence for the first prediction has to be at least two!" << endl;
            displayHelp = true;
          }
        } catch (const exception &) {
          cerr << "Error parsing max tuning phases without test: " << optarg << endl;
          displayHelp = true;
        }
        break;
      }
      case decltype(config.functorOption)::getoptChar: {
        if (strArg.find("avx") != string::npos) {
          config.functorOption.value = MDFlexConfig::FunctorOption::lj12_6_AVX;
        } else if (strArg.find("glob") != string::npos) {
          config.functorOption.value = MDFlexConfig::FunctorOption::lj12_6_Globals;
        } else if (strArg.find("lj") != string::npos or strArg.find("lennard-jones") != string::npos) {
          config.functorOption.value = MDFlexConfig::FunctorOption::lj12_6;
        } else {
          cerr << "Unknown functor: " << strArg << endl;
          cerr << "Please use 'Lennard-Jones', 'Lennard-Jones-With-Globals' or 'Lennard-Jones-AVX'" << endl;
          displayHelp = true;
        }
        break;
      }
      case decltype(config.dontMeasureFlops)::getoptChar: {
        config.dontMeasureFlops.value = false;
        break;
      }
      case decltype(config.generatorOption)::getoptChar: {
        if (strArg.find("grid") != string::npos) {
          config.generatorOption.value = MDFlexConfig::GeneratorOption::grid;
        } else if (strArg.find("uni") != string::npos) {
          config.generatorOption.value = MDFlexConfig::GeneratorOption::uniform;
        } else if (strArg.find("gaus") != string::npos) {
          config.generatorOption.value = MDFlexConfig::GeneratorOption::gaussian;
        } else if (strArg.find("sp") != string::npos) {
          config.generatorOption.value = MDFlexConfig::GeneratorOption::sphere;
        } else if (strArg.find("cl") != string::npos) {
          config.generatorOption.value = MDFlexConfig::GeneratorOption::closestPacked;
        } else {
          cerr << "Unknown generator: " << strArg << endl;
          cerr << "Please use 'Grid' or 'Gaussian'" << endl;
          displayHelp = true;
        }
        break;
      }
      case decltype(helpOption)::getoptChar: {
        printHelpMessage(std::cout, argv[0], relevantOptions);
        return MDFlexParser::exitCodes::helpFlagFound;
      }
      case decltype(zshCompletionsOption)::getoptChar: {
        // generate the completions file and do nothing else
        createZSHCompletionFile(relevantOptions);
        return MDFlexParser::exitCodes::completionsFlagFound;
      }
      case decltype(config.iterations)::getoptChar: {
        try {
          config.iterations.value = stoul(strArg);
          if (config.iterations.value < 1) {
            cerr << "Number of iterations has to be a positive integer!" << endl;
            displayHelp = true;
          }
        } catch (const exception &) {
          cerr << "Error parsing number of iterations: " << optarg << endl;
          displayHelp = true;
        }
        break;
      }
      case decltype(config.tuningInterval)::getoptChar: {
        try {
          config.tuningInterval.value = (unsigned int)stoul(strArg);
          if (config.tuningInterval.value < 1) {
            cerr << "Tuning interval has to be a positive integer!" << endl;
            displayHelp = true;
          }
        } catch (const exception &) {
          cerr << "Error parsing tuning interval: " << optarg << endl;
          displayHelp = true;
        }
        break;
      }
      case decltype(config.logLevel)::getoptChar: {
        switch (strArg[0]) {
          case 't': {
            config.logLevel.value = autopas::Logger::LogLevel::trace;
            break;
          }
          case 'd': {
            config.logLevel.value = autopas::Logger::LogLevel::debug;
            break;
          }
          case 'i': {
            config.logLevel.value = autopas::Logger::LogLevel::info;
            break;
          }
          case 'w': {
            config.logLevel.value = autopas::Logger::LogLevel::warn;
            break;
          }
          case 'e': {
            config.logLevel.value = autopas::Logger::LogLevel::err;
            break;
          }
          case 'c': {
            config.logLevel.value = autopas::Logger::LogLevel::critical;
            break;
          }
          case 'o': {
            config.logLevel.value = autopas::Logger::LogLevel::off;
            break;
          }
          default: {
            cerr << "Unknown Log Level: " << strArg << endl;
            cerr << "Please use 'trace', 'debug', 'info', 'warning', 'error', 'critical' or 'off'." << endl;
            displayHelp = true;
          }
        }
        break;
      }
      case decltype(config.logFileName)::getoptChar: {
        config.logFileName.value = strArg;
        break;
      }
      case decltype(config.distributionMean)::getoptChar: {
        try {
          auto mean = stod(strArg);
          config.distributionMean.value = {mean, mean, mean};
        } catch (const exception &) {
          cerr << "Error parsing distribution mean: " << strArg << endl;
          displayHelp = true;
        }
        break;
      }
      case decltype(config.maxTuningPhasesWithoutTest)::getoptChar: {
        try {
          config.maxTuningPhasesWithoutTest.value = (unsigned int)stoul(strArg);
          if (config.maxTuningPhasesWithoutTest.value < 1) {
            cerr << "Max tuning phases without test has to be positive!" << endl;
            displayHelp = true;
          }
        } catch (const exception &) {
          cerr << "Error parsing max tuning phases without test: " << optarg << endl;
          displayHelp = true;
        }
        break;
      }
      case decltype(config.particlesPerDim)::getoptChar: {
        try {
          config.particlesPerDim.value = stoul(strArg);
        } catch (const exception &) {
          cerr << "Error parsing number of particles per dimension: " << strArg << endl;
          displayHelp = true;
        }
        break;
      }
      case decltype(config.particlesTotal)::getoptChar: {
        try {
          config.particlesTotal.value = stoul(strArg);
        } catch (const exception &) {
          cerr << "Error parsing total number of particles: " << strArg << endl;
          displayHelp = true;
        }
        break;
      }
      case decltype(config.relativeOptimumRange)::getoptChar: {
        try {
          config.relativeOptimumRange.value = stod(strArg);
          if (config.relativeOptimumRange.value < 1) {
            cerr << "Relative optimum range has to be greater or equal one!" << endl;
            displayHelp = true;
          }
        } catch (const exception &) {
          cerr << "Error parsing relative optimum range: " << optarg << endl;
          displayHelp = true;
        }
        break;
      }
      case decltype(config.relativeBlacklistRange)::getoptChar: {
        try {
          config.relativeBlacklistRange.value = stod(strArg);
          if (config.relativeBlacklistRange.value < 1 and config.relativeBlacklistRange.value != 0) {
            cerr << "Relative range for blacklist range has to be greater or equal one or has to be zero!" << endl;
            displayHelp = true;
          }
        } catch (const exception &) {
          cerr << "Error parsing relative range for blacklist: " << optarg << endl;
          displayHelp = true;
        }
        break;
      }
      case decltype(config.tuningPhases)::getoptChar: {
        try {
          config.tuningPhases.value = stoul(strArg);
        } catch (const exception &) {
          cerr << "Error parsing number of tuning phases: " << strArg << endl;
          displayHelp = true;
        }
        break;
      }
      case decltype(config.verletClusterSize)::getoptChar: {
        try {
          config.verletClusterSize.value = (unsigned int)stoul(strArg);
        } catch (const exception &) {
          cerr << "Error parsing verlet cluster size: " << optarg << endl;
          displayHelp = true;
        }
        break;
      }
      case decltype(config.verletSkinRadius)::getoptChar: {
        try {
          config.verletSkinRadius.value = stod(strArg);
        } catch (const exception &) {
          cerr << "Error parsing verlet-skin-radius: " << optarg << endl;
          displayHelp = true;
        }
        break;
      }
      case decltype(config.tuningSamples)::getoptChar: {
        try {
          config.tuningSamples.value = (unsigned int)stoul(strArg);
          if (config.tuningSamples.value < 1) {
            cerr << "Tuning samples has to be a positive integer!" << endl;
            displayHelp = true;
          }
        } catch (const exception &) {
          cerr << "Error parsing number of tuning samples: " << optarg << endl;
          displayHelp = true;
        }
        break;
      }
      case decltype(config.particleSpacing)::getoptChar: {
        try {
          config.particleSpacing.value = stod(strArg);
        } catch (const exception &) {
          cerr << "Error parsing separation of particles: " << strArg << endl;
          displayHelp = true;
        }
        break;
      }
      case decltype(config.traversalOptions)::getoptChar: {
        config.traversalOptions.value = autopas::TraversalOption::parseOptions(strArg);
        if (config.traversalOptions.value.empty()) {
          cerr << "Unknown Traversal: " << strArg << endl;
          displayHelp = true;
        }
        break;
      }
      case decltype(config.loadEstimatorOptions)::getoptChar: {
        config.loadEstimatorOptions.value = autopas::LoadEstimatorOption::parseOptions(strArg);
        if (config.loadEstimatorOptions.value.empty()) {
          cerr << "Unknown load estimator: " << strArg << endl;
          displayHelp = true;
        }
        break;
      }
      case decltype(config.tuningStrategyOption)::getoptChar: {
        auto parsedOptions = autopas::TuningStrategyOption::parseOptions(strArg);
        if (parsedOptions.size() != 1) {
          cerr << "Pass exactly one tuning strategy option." << endl
               << "Passed: " << strArg << endl
               << "Parsed: " << autopas::utils::ArrayUtils::to_string(parsedOptions) << endl;
          displayHelp = true;
        }
        config.tuningStrategyOption.value = *parsedOptions.begin();
        break;
      }
      case decltype(config.mpiStrategyOption)::getoptChar: {
        auto parsedOptions = autopas::MPIStrategyOption::parseOptions(strArg);
        if (parsedOptions.size() != 1) {
          cerr << "Pass exactly one mpi strategy option. AutoPas cannot switch between several." << endl
               << "Passed: " << strArg << endl
               << "Parsed: " << autopas::utils::ArrayUtils::to_string(parsedOptions) << endl;
          displayHelp = true;
        }
        config.mpiStrategyOption.value = *parsedOptions.begin();
        break;
      }
      case decltype(config.MPITuningMaxDifferenceForBucket)::getoptChar: {
        try {
          config.MPITuningMaxDifferenceForBucket.value = stod(strArg);
        } catch (const exception &) {
          cerr << "Error parsing MPITuningMaxDifferenceForBucket value: " << optarg << endl;
          displayHelp = true;
        }
        break;
      }
      case decltype(config.MPITuningWeightForMaxDensity)::getoptChar: {
        try {
          config.MPITuningWeightForMaxDensity.value = stod(strArg);
        } catch (const exception &) {
          cerr << "Error parsing MPITuningWeightForMaxDensity value: " << optarg << endl;
          displayHelp = true;
        }
        break;
      }
      case decltype(config.useThermostat)::getoptChar: {
        config.useThermostat.value = autopas::utils::StringUtils::parseBoolOption(strArg);
        break;
      }
      case decltype(config.verletRebuildFrequency)::getoptChar: {
        try {
          config.verletRebuildFrequency.value = (unsigned int)stoul(strArg);
        } catch (const exception &) {
          cerr << "Error parsing verlet-rebuild-frequency: " << optarg << endl;
          displayHelp = true;
        }
        break;
      }
      case decltype(config.vtkFileName)::getoptChar: {
        config.vtkFileName.value = strArg;
        break;
      }
      case decltype(config.vtkWriteFrequency)::getoptChar: {
        try {
          config.vtkWriteFrequency.value = (size_t)stoul(strArg);
        } catch (const exception &) {
          cerr << "Error parsing vtk write frequency: " << optarg << endl;
          displayHelp = true;
        }
        break;
      }
      case decltype(config.selectorStrategy)::getoptChar: {
        auto parsedOptions = autopas::SelectorStrategyOption::parseOptions(strArg);
        if (parsedOptions.size() != 1) {
          cerr << "Pass exactly one selector strategy option." << endl
               << "Passed: " << strArg << endl
               << "Parsed: " << autopas::utils::ArrayUtils::to_string(parsedOptions) << endl;
          displayHelp = true;
        }
        config.selectorStrategy.value = *parsedOptions.begin();
        break;
      }
      case decltype(config.yamlFilename)::getoptChar: {
        // already parsed in CLIParser::inputFilesPresent
        break;
      }
      case decltype(config.distributionStdDev)::getoptChar: {
        try {
          auto stdDev = stod(strArg);
          config.distributionStdDev.value = {stdDev, stdDev, stdDev};
        } catch (const exception &) {
          cerr << "Error parsing distribution standard deviation: " << optarg << endl;
          displayHelp = true;
        }
        break;
      }
      case decltype(config.globalForce)::getoptChar: {
        // when passing via cli global force can only be in z-direction. For fancier forces use yaml input.
        try {
          auto force = stod(strArg);
          config.globalForce.value = {0, 0, force};
        } catch (const exception &) {
          cerr << "Error parsing global force: " << optarg << endl;
          cerr << "Expecting one double as force along the z-axis." << endl;
          displayHelp = true;
        }
        break;
      }
<<<<<<< HEAD
      case decltype(config.loadBalancer)::getoptChar: {
        auto parsedOptions = LoadBalancerOption::parseOptions(strArg);

        if (parsedOptions.size() != 1) {
          cerr << "Pass exactly one load balancer option." << endl
               << "Passed: " << strArg << endl
               << "Parsed: " << autopas::utils::ArrayUtils::to_string(parsedOptions) << endl;

          displayHelp = true;
        }

        config.loadBalancer.value = *parsedOptions.begin();
        break;
      }
      case decltype(config.loadBalancingInterval)::getoptChar: {
        config.loadBalancingInterval.value = (unsigned int)stoul(strArg);
=======
      case decltype(config.boundaryOption)::getoptChar: {
        auto parsedOption = options::BoundaryTypeOption::parseOptionExact((strArg));
        config.boundaryOption.value = {parsedOption, parsedOption, parsedOption};
>>>>>>> 73887fd6
        break;
      }

      default: {
        // error message handled by getopt
        displayHelp = true;
      }
    }
  }

  // only create objects if nothing was set by a yaml file and there was no checkpoint
  if (config.checkpointfile.value.empty() and config.cubeGaussObjects.empty() and config.cubeGridObjects.empty() and
      config.cubeUniformObjects.empty() and config.sphereObjects.empty() and config.cubeClosestPackedObjects.empty()) {
    // common settings for any object type:
    unsigned int typeID = 0;
    double epsilon = 1.;
    double sigma = 1.;
    double mass = 1.;
    std::array<double, 3> bottomLeftCorner = {0, 0, 0};
    std::array<double, 3> velocity = {0, 0, 0};

    switch (config.generatorOption.value) {
      case MDFlexConfig::GeneratorOption::grid: {
        CubeGrid grid(velocity, typeID, epsilon, sigma, mass,
                      {config.particlesPerDim.value, config.particlesPerDim.value, config.particlesPerDim.value},
                      config.particleSpacing.value, bottomLeftCorner);
        config.cubeGridObjects.push_back(grid);
        break;
      }
      case MDFlexConfig::GeneratorOption::gaussian: {
        CubeGauss cubeGauss(velocity, typeID, epsilon, sigma, mass, config.particlesTotal.value,
                            {config.boxLength.value, config.boxLength.value, config.boxLength.value},
                            config.distributionMean.value, config.distributionStdDev.value, bottomLeftCorner);
        config.cubeGaussObjects.push_back(cubeGauss);
        break;
      }
      case MDFlexConfig::GeneratorOption::uniform: {
        CubeUniform cubeUniform(velocity, typeID, epsilon, sigma, mass, config.particlesTotal.value,
                                {config.boxLength.value, config.boxLength.value, config.boxLength.value},
                                bottomLeftCorner);
        config.cubeUniformObjects.push_back(cubeUniform);
        break;
      }
      case MDFlexConfig::GeneratorOption::sphere: {
        auto centerOfBox = config.particlesPerDim.value / 2.;
        Sphere sphere(velocity, typeID, epsilon, sigma, mass, {centerOfBox, centerOfBox, centerOfBox}, centerOfBox,
                      config.particleSpacing.value);
        config.sphereObjects.push_back(sphere);
        break;
      }
      case MDFlexConfig::GeneratorOption::closestPacked: {
        CubeClosestPacked cubeClosestPacked(velocity, typeID, epsilon, sigma, mass, config.particleSpacing.value,
                                            {config.boxLength.value, config.boxLength.value, config.boxLength.value},
                                            bottomLeftCorner);
        config.cubeClosestPackedObjects.push_back(cubeClosestPacked);
        break;
      }
    }
  }

  if (displayHelp) {
    printHelpMessage(std::cout, argv[0], relevantOptions);
    return MDFlexParser::exitCodes::parsingError;
  }
  return MDFlexParser::exitCodes::success;
}

// anonymous namespace to hide helper function
namespace {

/**
 * Checks if a file with the given path exists.
 * @param filename
 * @return True iff the file exists.
 */
bool checkFileExists(const std::string &filename) {
  struct stat buffer;
  return (stat(filename.c_str(), &buffer) == 0);
}

}  // namespace

void MDFlexParser::CLIParser::inputFilesPresent(int argc, char **argv, MDFlexConfig &config) {
  // suppress error messages since we only want to look if the yaml option is there
  auto opterrBefore = opterr;
  opterr = 0;
  std::vector<struct option> longOptions = {config.checkpointfile.toGetoptOption(),
                                            config.yamlFilename.toGetoptOption(),
                                            {nullptr, 0, nullptr, 0}};  // needed to signal the end of the array
  optind = 1;

  // search all cli parameters for input file options
  for (int cliOption = 0, cliOptionIndex = 0;
       (cliOption = getopt_long(argc, argv, "", longOptions.data(), &cliOptionIndex)) != -1;) {
    std::string strArg;
    switch (cliOption) {
      case decltype(config.checkpointfile)::getoptChar:
        config.checkpointfile.value = optarg;
        if (not checkFileExists(optarg)) {
          throw std::runtime_error("CLIParser::inputFilesPresent: Checkpoint-File " + config.checkpointfile.value +
                                   " not found!");
        }
        break;
      case decltype(config.yamlFilename)::getoptChar:
        config.yamlFilename.value = optarg;
        if (not checkFileExists(optarg)) {
          throw std::runtime_error("CLIParser::inputFilesPresent: Yaml-File " + config.yamlFilename.value +
                                   " not found!");
        }
        break;
      default: {
        // do nothing
      }
    }
  }

  opterr = opterrBefore;
}<|MERGE_RESOLUTION|>--- conflicted
+++ resolved
@@ -35,21 +35,12 @@
       config.extrapolationMethodOption, config.evidenceFirstPrediction, config.functorOption, config.dontMeasureFlops,
       config.generatorOption, config.iterations, config.tuningInterval, config.logLevel, config.logFileName,
       config.distributionMean, config.maxTuningPhasesWithoutTest, config.particlesPerDim, config.particlesTotal,
-<<<<<<< HEAD
-      config.relativeOptimumRange, config.relativeBlacklistRange, config.periodic, config.tuningPhases,
-      config.verletClusterSize, config.verletSkinRadius, config.particleSpacing, config.tuningSamples,
-      config.traversalOptions, config.tuningStrategyOption, config.mpiStrategyOption, config.useThermostat,
-      config.verletRebuildFrequency, config.vtkFileName, config.vtkWriteFrequency, config.selectorStrategy,
-      config.yamlFilename, config.distributionStdDev, config.globalForce, config.loadBalancer,
-      config.loadBalancingInterval, zshCompletionsOption, helpOption)};
-=======
       config.relativeOptimumRange, config.relativeBlacklistRange, config.tuningPhases, config.verletClusterSize,
       config.verletSkinRadius, config.particleSpacing, config.tuningSamples, config.traversalOptions,
       config.tuningStrategyOption, config.mpiStrategyOption, config.MPITuningMaxDifferenceForBucket,
       config.MPITuningWeightForMaxDensity, config.useThermostat, config.verletRebuildFrequency, config.vtkFileName,
       config.vtkWriteFrequency, config.selectorStrategy, config.yamlFilename, config.distributionStdDev,
-      config.globalForce, config.boundaryOption, zshCompletionsOption, helpOption)};
->>>>>>> 73887fd6
+      config.globalForce, config.boundaryOption, config.loadBalancer, config.loadBalancingInterval, zshCompletionsOption, helpOption)};
 
   constexpr auto relevantOptionsSize = std::tuple_size_v<decltype(relevantOptions)>;
 
@@ -560,7 +551,11 @@
         }
         break;
       }
-<<<<<<< HEAD
+      case decltype(config.boundaryOption)::getoptChar: {
+        auto parsedOption = options::BoundaryTypeOption::parseOptionExact((strArg));
+        config.boundaryOption.value = {parsedOption, parsedOption, parsedOption};
+        break;
+      }
       case decltype(config.loadBalancer)::getoptChar: {
         auto parsedOptions = LoadBalancerOption::parseOptions(strArg);
 
@@ -577,11 +572,6 @@
       }
       case decltype(config.loadBalancingInterval)::getoptChar: {
         config.loadBalancingInterval.value = (unsigned int)stoul(strArg);
-=======
-      case decltype(config.boundaryOption)::getoptChar: {
-        auto parsedOption = options::BoundaryTypeOption::parseOptionExact((strArg));
-        config.boundaryOption.value = {parsedOption, parsedOption, parsedOption};
->>>>>>> 73887fd6
         break;
       }
 
