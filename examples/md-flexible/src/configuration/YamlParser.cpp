--- conflicted
+++ resolved
@@ -128,361 +128,6 @@
   YAML::Mark mark;
   std::vector<std::string> errors;
 
-<<<<<<< HEAD
-  if (node[config.containerOptions.name]) {
-    config.containerOptions.value = autopas::ContainerOption::parseOptions(
-        autopas::utils::ArrayUtils::to_string(node[config.containerOptions.name], ", ", {"", ""}));
-  }
-  if (node[config.boxMin.name]) {
-    auto tmpNode = node[config.boxMin.name];
-    config.boxMin.value = {tmpNode[0].as<double>(), tmpNode[1].as<double>(), tmpNode[2].as<double>()};
-  }
-  if (node[config.boxMax.name]) {
-    auto tmpNode = node[config.boxMax.name];
-    config.boxMax.value = {tmpNode[0].as<double>(), tmpNode[1].as<double>(), tmpNode[2].as<double>()};
-  }
-  if (node[config.subdivideDimension.name]) {
-    auto tmpNode = node[config.subdivideDimension.name];
-    config.subdivideDimension.value = {tmpNode[0].as<bool>(), tmpNode[1].as<bool>(), tmpNode[2].as<bool>()};
-  }
-  if (node[config.loadBalancingInterval.name]) {
-    config.loadBalancingInterval.value = node[config.loadBalancingInterval.name].as<unsigned int>();
-  }
-  if (node[config.selectorStrategy.name]) {
-    auto parsedOptions =
-        autopas::SelectorStrategyOption::parseOptions(node[config.selectorStrategy.name].as<std::string>());
-    if (parsedOptions.size() != 1) {
-      throw std::runtime_error(
-          "YamlParser::parseYamlFile: Pass exactly one selector strategy option! Possible values:\n" +
-          autopas::utils::ArrayUtils::to_string(autopas::SelectorStrategyOption::getAllOptions(), "", {"(", ")"}));
-    }
-    config.selectorStrategy.value = *parsedOptions.begin();
-  }
-  if (node[config.boundaryOption.name]) {
-    auto tmpNode = node[config.boundaryOption.name];
-    config.boundaryOption.value = {options::BoundaryTypeOption::parseOptionExact(tmpNode[0].as<std::string>()),
-                                   options::BoundaryTypeOption::parseOptionExact(tmpNode[1].as<std::string>()),
-                                   options::BoundaryTypeOption::parseOptionExact(tmpNode[2].as<std::string>())};
-  }
-  if (node[config.cutoff.name]) {
-    config.cutoff.value = node[config.cutoff.name].as<double>();
-  }
-  if (node[config.cellSizeFactors.name]) {
-    config.cellSizeFactors.value = autopas::utils::StringUtils::parseNumberSet(
-        autopas::utils::ArrayUtils::to_string(node[config.cellSizeFactors.name], ", ", {"", ""}));
-  }
-  if (node[config.dataLayoutOptions.name]) {
-    config.dataLayoutOptions.value = autopas::DataLayoutOption::parseOptions(
-        autopas::utils::ArrayUtils::to_string(node[config.dataLayoutOptions.name], ", ", {"", ""}));
-  }
-  if (node[config.functorOption.name]) {
-    auto strArg = node[config.functorOption.name].as<std::string>();
-    transform(strArg.begin(), strArg.end(), strArg.begin(), ::tolower);
-    if (strArg.find("avx") != std::string::npos) {
-      config.functorOption.value = MDFlexConfig::FunctorOption::lj12_6_AVX;
-    } else if (strArg.find("sve") != std::string::npos) {
-      config.functorOption.value = MDFlexConfig::FunctorOption::lj12_6_SVE;
-    } else if (strArg.find("glob") != std::string::npos) {
-      config.functorOption.value = MDFlexConfig::FunctorOption::lj12_6_Globals;
-    } else if (strArg.find("lj") != std::string::npos or strArg.find("lennard-jones") != std::string::npos) {
-      config.functorOption.value = MDFlexConfig::FunctorOption::lj12_6;
-    }
-  }
-  if (node[config.iterations.name]) {
-    config.iterations.value = node[config.iterations.name].as<unsigned long>();
-  }
-  if (node[config.tuningPhases.name]) {
-    config.tuningPhases.value = node[config.tuningPhases.name].as<unsigned long>();
-  }
-  if (node[config.dontMeasureFlops.name]) {
-    // "not" needed because of semantics
-    config.dontMeasureFlops.value = not node[config.dontMeasureFlops.name].as<bool>();
-  }
-  if (node[config.dontCreateEndConfig.name]) {
-    // "not" needed because of semantics
-    config.dontCreateEndConfig.value = not node[config.dontCreateEndConfig.name].as<bool>();
-  }
-  if (node[config.dontShowProgressBar.name]) {
-    config.dontShowProgressBar.value = node[config.dontShowProgressBar.name].as<bool>();
-  }
-  if (node[config.newton3Options.name]) {
-    config.newton3Options.value = autopas::Newton3Option::parseOptions(
-        autopas::utils::ArrayUtils::to_string(node[config.newton3Options.name], ", ", {"", ""}));
-  }
-  if (node[config.deltaT.name]) {
-    config.deltaT.value = node[config.deltaT.name].as<double>();
-  }
-  if (node[config.traversalOptions.name]) {
-    config.traversalOptions.value = autopas::TraversalOption::parseOptions(
-        autopas::utils::ArrayUtils::to_string(node[config.traversalOptions.name], ", ", {"", ""}));
-  }
-  if (node[config.loadEstimatorOptions.name]) {
-    config.loadEstimatorOptions.value = autopas::LoadEstimatorOption::parseOptions(
-        autopas::utils::ArrayUtils::to_string(node[config.loadEstimatorOptions.name], ", ", {"", ""}));
-  }
-  if (node[config.tuningInterval.name]) {
-    config.tuningInterval.value = node[config.tuningInterval.name].as<unsigned int>();
-  }
-  if (node[config.tuningSamples.name]) {
-    config.tuningSamples.value = node[config.tuningSamples.name].as<unsigned int>();
-  }
-  if (node[config.tuningMaxEvidence.name]) {
-    config.tuningMaxEvidence.value = node[config.tuningMaxEvidence.name].as<unsigned int>();
-  }
-  if (node[config.relativeOptimumRange.name]) {
-    config.relativeOptimumRange.value = node[config.relativeOptimumRange.name].as<double>();
-  }
-  if (node[config.maxTuningPhasesWithoutTest.name]) {
-    config.maxTuningPhasesWithoutTest.value = node[config.maxTuningPhasesWithoutTest.name].as<unsigned int>();
-  }
-  if (node[config.relativeBlacklistRange.name]) {
-    config.relativeBlacklistRange.value = node[config.relativeBlacklistRange.name].as<double>();
-  }
-  if (node[config.evidenceFirstPrediction.name]) {
-    config.evidenceFirstPrediction.value = node[config.evidenceFirstPrediction.name].as<unsigned int>();
-  }
-  if (node[config.extrapolationMethodOption.name]) {
-    auto parsedOptions =
-        autopas::ExtrapolationMethodOption::parseOptions(node[config.extrapolationMethodOption.name].as<std::string>());
-    if (parsedOptions.size() != 1) {
-      throw std::runtime_error(
-          "YamlParser::parseYamlFile: Pass exactly one extrapolation method option! Possible values:\n" +
-          autopas::utils::ArrayUtils::to_string(autopas::ExtrapolationMethodOption::getAllOptions(), "", {"(", ")"}));
-    }
-    config.extrapolationMethodOption.value = *parsedOptions.begin();
-  }
-  if (node[config.tuningStrategyOption.name]) {
-    auto parsedOptions =
-        autopas::TuningStrategyOption::parseOptions(node[config.tuningStrategyOption.name].as<std::string>());
-    if (parsedOptions.size() != 1) {
-      throw std::runtime_error(
-          "YamlParser::parseYamlFile: Pass exactly one tuning strategy option! Possible values:\n" +
-          autopas::utils::ArrayUtils::to_string(autopas::TuningStrategyOption::getAllOptions(), "", {"(", ")"}));
-    }
-    config.tuningStrategyOption.value = *parsedOptions.begin();
-  }
-  if (node[config.mpiStrategyOption.name]) {
-    auto parsedOptions =
-        autopas::MPIStrategyOption::parseOptions(node[config.mpiStrategyOption.name].as<std::string>());
-    if (parsedOptions.size() != 1) {
-      throw std::runtime_error(
-          "YamlParser::parseYamlFile: Pass exactly one mpi strategy option!"
-          "AutoPas cannot switch between several.");
-    }
-    config.mpiStrategyOption.value = *parsedOptions.begin();
-  }
-  if (node[config.MPITuningMaxDifferenceForBucket.name]) {
-    config.MPITuningMaxDifferenceForBucket.value = node[config.MPITuningMaxDifferenceForBucket.name].as<double>();
-  }
-  if (node[config.MPITuningWeightForMaxDensity.name]) {
-    config.MPITuningWeightForMaxDensity.value = node[config.MPITuningWeightForMaxDensity.name].as<double>();
-  }
-  if (node[config.acquisitionFunctionOption.name]) {
-    auto parsedOptions =
-        autopas::AcquisitionFunctionOption::parseOptions(node[config.acquisitionFunctionOption.name].as<std::string>());
-    if (parsedOptions.size() != 1) {
-      throw std::runtime_error(
-          "YamlParser::parseYamlFile: Pass exactly one acquisition function option! Possible values:\n" +
-          autopas::utils::ArrayUtils::to_string(autopas::AcquisitionFunctionOption::getAllOptions(), "", {"(", ")"}));
-    }
-    config.acquisitionFunctionOption.value = *parsedOptions.begin();
-  }
-  if (node[config.logLevel.name]) {
-    auto strArg = node[config.logLevel.name].as<std::string>();
-    switch (std::tolower(strArg[0])) {
-      case 't': {
-        config.logLevel.value = autopas::Logger::LogLevel::trace;
-        break;
-      }
-      case 'd': {
-        config.logLevel.value = autopas::Logger::LogLevel::debug;
-        break;
-      }
-      case 'i': {
-        config.logLevel.value = autopas::Logger::LogLevel::info;
-        break;
-      }
-      case 'w': {
-        config.logLevel.value = autopas::Logger::LogLevel::warn;
-        break;
-      }
-      case 'e': {
-        config.logLevel.value = autopas::Logger::LogLevel::err;
-        break;
-      }
-      case 'c': {
-        config.logLevel.value = autopas::Logger::LogLevel::critical;
-        break;
-      }
-      case 'o': {
-        config.logLevel.value = autopas::Logger::LogLevel::off;
-        break;
-      }
-    }
-  }
-  if (node[config.checkpointfile.name]) {
-    config.checkpointfile.value = node[config.checkpointfile.name].as<std::string>();
-  }
-  if (node[config.logFileName.name]) {
-    config.logFileName.value = node[config.logFileName.name].as<std::string>();
-  }
-  if (node[config.verletRebuildFrequency.name]) {
-    config.verletRebuildFrequency.value = node[config.verletRebuildFrequency.name].as<unsigned int>();
-  }
-  if (node[config.verletSkinRadiusPerTimestep.name]) {
-    config.verletSkinRadiusPerTimestep.value = node[config.verletSkinRadiusPerTimestep.name].as<double>();
-  }
-  if (node[config.fastParticlesThrow.name]) {
-    config.fastParticlesThrow.value = node[config.fastParticlesThrow.name].as<bool>();
-  }
-  if (node[config.verletClusterSize.name]) {
-    config.verletClusterSize.value = node[config.verletClusterSize.name].as<unsigned int>();
-  }
-  if (node[config.vtkFileName.name]) {
-    config.vtkFileName.value = node[config.vtkFileName.name].as<std::string>();
-  }
-  if (node[config.vtkWriteFrequency.name]) {
-    config.vtkWriteFrequency.value = node[config.vtkWriteFrequency.name].as<size_t>();
-  }
-  if (node[config.globalForce.name]) {
-    config.globalForce.value = {node[config.globalForce.name][0].as<double>(),
-                                node[config.globalForce.name][1].as<double>(),
-                                node[config.globalForce.name][2].as<double>()};
-  }
-  if (node[MDFlexConfig::siteStr]) {
-    // remove default objects
-    config.epsilonMap.value.clear();
-    config.sigmaMap.value.clear();
-    config.massMap.value.clear();
-
-    for (auto siteIterator : node[MDFlexConfig::siteStr]) {
-      config.addSiteType(siteIterator.second[MDFlexConfig::siteTypeStr].as<unsigned long>(),
-                   siteIterator.second[config.epsilonMap.name].as<double>(),
-                   siteIterator.second[config.sigmaMap.name].as<double>(),
-                   siteIterator.second[config.massMap.name].as<double>());
-    }
-  }
-  if (node[MDFlexConfig::moleculesStr]) {
-    // todo throw warning if momentOfInertia with zero element is used (physically nonsense + breaks the quaternion update)
-
-    // remove default objects
-    config.molToSiteIdMap.clear();
-    config.molToSitePosMap.clear();
-    config.momentOfInertiaMap.clear();
-
-#if defined(MD_FLEXIBLE_USE_MULTI_SITE)
-    for (auto moleculeInterator : node[MDFlexConfig::moleculesStr]) {
-      auto molToSiteIdMap =
-          moleculeInterator.second[MDFlexConfig::moleculeToSiteIdStr]
-              .as<std::vector<unsigned long>>();
-      auto molToSitePosMap =
-          moleculeInterator.second[MDFlexConfig::moleculeToSitePosStr].as<std::vector<std::array<double, 3>>>();
-      config.addMolType(moleculeInterator.second[MDFlexConfig::molTypeStr].as<unsigned long>(), molToSiteIdMap,
-                        molToSitePosMap, moleculeInterator.second[MDFlexConfig::momentOfInertiaStr].as<std::array<double,3>>());
-    }
-#else
-    std::cout << "Multi-Site Molecule information has been provided, however md-flexible has been compiled without Multi-Site support.";
-#endif
-  }
-  if (node[MDFlexConfig::objectsStr]) {
-    // remove default objects
-    config.cubeGridObjects.clear();
-    config.cubeGaussObjects.clear();
-    config.cubeUniformObjects.clear();
-    config.sphereObjects.clear();
-    config.cubeClosestPackedObjects.clear();
-
-
-    for (auto objectIterator = node[MDFlexConfig::objectsStr].begin();
-         objectIterator != node[MDFlexConfig::objectsStr].end(); ++objectIterator) {
-      if (objectIterator->first.as<std::string>() == MDFlexConfig::cubeGridObjectsStr) {
-        for (auto it = objectIterator->second.begin(); it != objectIterator->second.end(); ++it) {
-          CubeGrid cubeGrid({it->second[MDFlexConfig::velocityStr][0].as<double>(),
-                             it->second[MDFlexConfig::velocityStr][1].as<double>(),
-                             it->second[MDFlexConfig::velocityStr][2].as<double>()},
-                            it->second[MDFlexConfig::molTypeStr].as<unsigned long>(),
-                            {it->second[config.particlesPerDim.name][0].as<unsigned long>(),
-                             it->second[config.particlesPerDim.name][1].as<unsigned long>(),
-                             it->second[config.particlesPerDim.name][2].as<unsigned long>()},
-                            it->second[config.particleSpacing.name].as<double>(),
-                            {it->second[MDFlexConfig::bottomLeftBackCornerStr][0].as<double>(),
-                             it->second[MDFlexConfig::bottomLeftBackCornerStr][1].as<double>(),
-                             it->second[MDFlexConfig::bottomLeftBackCornerStr][2].as<double>()});
-
-          config.cubeGridObjects.emplace_back(cubeGrid);
-        }
-        continue;
-      }
-      if (objectIterator->first.as<std::string>() == MDFlexConfig::cubeGaussObjectsStr) {
-        for (auto it = objectIterator->second.begin(); it != objectIterator->second.end(); ++it) {
-          CubeGauss cubeGauss(
-              {it->second[MDFlexConfig::velocityStr][0].as<double>(),
-               it->second[MDFlexConfig::velocityStr][1].as<double>(),
-               it->second[MDFlexConfig::velocityStr][2].as<double>()},
-              it->second[MDFlexConfig::molTypeStr].as<unsigned long>(),
-              it->second[MDFlexConfig::particlesPerObjectStr].as<size_t>(),
-              {it->second[config.boxLength.name][0].as<double>(), it->second[config.boxLength.name][1].as<double>(),
-               it->second[config.boxLength.name][2].as<double>()},
-              {it->second[config.distributionMean.name][0].as<double>(),
-               it->second[config.distributionMean.name][1].as<double>(),
-               it->second[config.distributionMean.name][2].as<double>()},
-              {it->second[config.distributionStdDev.name][0].as<double>(),
-               it->second[config.distributionStdDev.name][1].as<double>(),
-               it->second[config.distributionStdDev.name][2].as<double>()},
-              {it->second[MDFlexConfig::bottomLeftBackCornerStr][0].as<double>(),
-               it->second[MDFlexConfig::bottomLeftBackCornerStr][1].as<double>(),
-               it->second[MDFlexConfig::bottomLeftBackCornerStr][2].as<double>()});
-          config.cubeGaussObjects.emplace_back(cubeGauss);
-        }
-        continue;
-      }
-      if (objectIterator->first.as<std::string>() == MDFlexConfig::cubeUniformObjectsStr) {
-        for (auto it = objectIterator->second.begin(); it != objectIterator->second.end(); ++it) {
-          CubeUniform cubeUniform(
-              {it->second[MDFlexConfig::velocityStr][0].as<double>(),
-               it->second[MDFlexConfig::velocityStr][1].as<double>(),
-               it->second[MDFlexConfig::velocityStr][2].as<double>()},
-              it->second[MDFlexConfig::molTypeStr].as<unsigned long>(),
-              it->second[MDFlexConfig::particlesPerObjectStr].as<size_t>(),
-              {it->second[config.boxLength.name][0].as<double>(), it->second[config.boxLength.name][1].as<double>(),
-               it->second[config.boxLength.name][2].as<double>()},
-              {it->second[MDFlexConfig::bottomLeftBackCornerStr][0].as<double>(),
-               it->second[MDFlexConfig::bottomLeftBackCornerStr][1].as<double>(),
-               it->second[MDFlexConfig::bottomLeftBackCornerStr][2].as<double>()});
-          config.cubeUniformObjects.emplace_back(cubeUniform);
-        }
-        continue;
-      }
-      if (objectIterator->first.as<std::string>() == MDFlexConfig::sphereObjectsStr) {
-        for (auto it = objectIterator->second.begin(); it != objectIterator->second.end(); ++it) {
-          Sphere sphere({it->second[MDFlexConfig::velocityStr][0].as<double>(),
-                         it->second[MDFlexConfig::velocityStr][1].as<double>(),
-                         it->second[MDFlexConfig::velocityStr][2].as<double>()},
-                        it->second[MDFlexConfig::molTypeStr].as<unsigned long>(),
-                        {it->second[MDFlexConfig::sphereCenterStr][0].as<double>(),
-                         it->second[MDFlexConfig::sphereCenterStr][1].as<double>(),
-                         it->second[MDFlexConfig::sphereCenterStr][2].as<double>()},
-                        it->second[MDFlexConfig::sphereRadiusStr].as<int>(),
-                        it->second[config.particleSpacing.name].as<double>());
-          config.sphereObjects.emplace_back(sphere);
-        }
-        continue;
-      }
-      if (objectIterator->first.as<std::string>() == MDFlexConfig::cubeClosestPackedObjectsStr) {
-        for (auto it = objectIterator->second.begin(); it != objectIterator->second.end(); ++it) {
-          CubeClosestPacked cubeClosestPacked(
-              {it->second[MDFlexConfig::velocityStr][0].as<double>(),
-               it->second[MDFlexConfig::velocityStr][1].as<double>(),
-               it->second[MDFlexConfig::velocityStr][2].as<double>()},
-              it->second[MDFlexConfig::molTypeStr].as<unsigned long>(),
-  it->second[config.particleSpacing.name].as<double>(),
-              {it->second[config.boxLength.name][0].as<double>(), it->second[config.boxLength.name][1].as<double>(),
-               it->second[config.boxLength.name][2].as<double>()},
-              {it->second[MDFlexConfig::bottomLeftBackCornerStr][0].as<double>(),
-               it->second[MDFlexConfig::bottomLeftBackCornerStr][1].as<double>(),
-               it->second[MDFlexConfig::bottomLeftBackCornerStr][2].as<double>()});
-          config.cubeClosestPackedObjects.emplace_back(cubeClosestPacked);
-=======
   const auto node = YAML::LoadFile(config.yamlFilename.value);
 
   // We iterate over all keys to identify known/unknown parameters.
@@ -568,7 +213,6 @@
             autopas::DataLayoutOption::parseOptions(autopas::utils::ArrayUtils::to_string(node[key], ", ", {"", ""}));
         if (config.dataLayoutOptions.value.empty()) {
           throw std::runtime_error("Parsed data-layouts-list is empty.");
->>>>>>> e47c9257
         }
       } else if (key == config.functorOption.name) {
         expected = "One of the possible values.";
