/**
 * @file MDFlexConfig.h
 * @author F. Gratl * @date 18.10.2019
 */

#pragma once

#include <getopt.h>

#include <map>
#include <set>
#include <utility>

#include "autopas/options/AcquisitionFunctionOption.h"
#include "autopas/options/ContainerOption.h"
#include "autopas/options/DataLayoutOption.h"
#include "autopas/options/ExtrapolationMethodOption.h"
#include "autopas/options/LoadEstimatorOption.h"
#include "autopas/options/MPIStrategyOption.h"
#include "autopas/options/Newton3Option.h"
#include "autopas/options/SelectorStrategyOption.h"
#include "autopas/options/TraversalOption.h"
#include "autopas/options/TuningStrategyOption.h"
#include "autopas/utils/NumberSet.h"
#include "src/TypeDefinitions.h"
#include "src/configuration/objects/CubeClosestPacked.h"
#include "src/configuration/objects/CubeGauss.h"
#include "src/configuration/objects/CubeGrid.h"
#include "src/configuration/objects/CubeUniform.h"
#include "src/configuration/objects/Sphere.h"
#include "src/domainDecomposition/LoadBalancerOption.h"
#include "src/options/BoundaryTypeOption.h"

/**
 * Class containing all necessary parameters for configuring a md-flexible simulation.
 */
class MDFlexConfig {
 public:
  /**
   * Constructor.
   * @param argc: the argument count of the arguments passed to the main function.
   * @param argv: the argument vector passed to the main function.
   */
  MDFlexConfig(int argc, char **argv);

  /**
   * Struct to bundle information for options.
   * @tparam T Datatype of the option
   * @tparam getOptChar int for the switch case that is used during cli argument parsing with getOpt.
   * @note ints should be unique so they can be used for a switch case.
   * @note getOptChar should never be -1 because getopt uses this value to indicate that there are no more cli arguments
   * @note use __LINE__ as a cheap generator for unique ints.
   * @todo c++20: With support for non-type template parameters replace the template getOptChar with the name string
   * Then the getOptChar can be generated from that (e.g. with a hash) at compile time. Discussed here:
   * https://github.com/AutoPas/AutoPas/pull/469#discussion_r431270944
   */
  template <class T, int getOptChar>
  struct MDFlexOption {
    /**
     * Value of this option.
     */
    T value;

    /**
     * Indicate whether this option is a flag or takes arguments.
     */
    bool requiresArgument;

    /**
     * String representation of the option name.
     */
    std::string name;

    /**
     * String describing this option. This is displayed when md-flexible is invoked with --help.
     */
    std::string description;

    /**
     * Member to access the template parameter.
     */
    constexpr static int getoptChar{getOptChar};

    /**
     * Constructor
     * @param value Default value for this option.
     * @param newName String representation of the option name.
     * @param requiresArgument Indicate whether this option is a flag or takes arguments.
     * @param newDescription String describing this option. This is displayed when md-flexible is invoked with --help.
     */
    MDFlexOption(T value, std::string newName, bool requiresArgument, std::string newDescription)
        : requiresArgument(requiresArgument),
          name(std::move(newName)),
          value(std::move(value)),
          description(std::move(newDescription)) {}

    /**
     * Returns a getopt option struct for this object.
     * @return
     */
    [[nodiscard]] auto toGetoptOption() const {
      struct option retStruct {
        name.c_str(), requiresArgument, nullptr, getOptChar
      };
      return retStruct;
    }
  };

  /**
   * Convert the content of the config to a string representation.
   * @return
   */
  [[nodiscard]] std::string to_string() const;

  /**
   * Checks parsed Objects and determines the necessary size of the simulation box.
   */
  void calcSimulationBox();

  /**
   * Returns the particles generated based on the povided configuration file.
   * @return a vector containing the generated particles.
   */
  std::vector<ParticleType> getParticles() { return _particles; }

  /**
   * Returns the ParticlePropertiesLibrary containing the properties of the particle types used in this simulation.
   * @return the ParticlePropertiesLibrary
   */
  std::shared_ptr<ParticlePropertiesLibraryType> getParticlePropertiesLibrary() { return _particlePropertiesLibrary; }
  /**
   * Adds parameters to all relevant particle property attributes and checks if the type already exists.
   * @param typeId
   * @param epsilon
   * @param sigma
   * @param mass
   */
  void addParticleType(unsigned long typeId, double epsilon, double sigma, double mass);

  /**
   * Flushes the particles.
   */
  void flushParticles();

  /**
   * Loads the particles from the checkpoint file defined in the configuration file.
   * If the checkpoint has been recorded using multiple processes, the rank of the current process needs to be passed.
   * The provided rank also needs to respect the domain decomposition. E. g. if the a regular grid decomposition is
   * used,   * don't pass the MPI_COMM_WORLD rank, as it might differ from the grid rank derived in the decomposition
   * scheme. The wrong rank might result in a very bad network topology and therefore increase communication cost.
   * @param rank: The MPI rank of the current process.
   * @param communicatorSize: The size of the MPI communicator used for the simulation.
   */
  void loadParticlesFromCheckpoint(const size_t &rank, const size_t &communicatorSize);

  /**
   * Choice of the functor
   */
  enum class FunctorOption { lj12_6, lj12_6_AVX, lj12_6_SVE, lj12_6_Globals };

  /**
   * Choice of the particle generators specified in the command line
   */
  enum class GeneratorOption { grid, uniform, gaussian, sphere, closestPacked };

  //  All options in the config
  //  Make sure that the description is parsable by `CLIParser::createZSHCompletionFile()`!

  /**
   * yamlFilename
   */
  MDFlexOption<std::string, __LINE__> yamlFilename{"", "yaml-filename", true, "Path to a .yaml input file."};

  // AutoPas options:
  /**
   * containerOptions
   */
  MDFlexOption<std::set<autopas::ContainerOption>, __LINE__> containerOptions{
      autopas::ContainerOption::getMostOptions(), "container", true,
      "List of container options to use. Possible Values: " +
          autopas::utils::ArrayUtils::to_string(autopas::ContainerOption::getAllOptions(), " ", {"(", ")"})};
  /**
   * dataLayoutOptions
   */
  MDFlexOption<std::set<autopas::DataLayoutOption>, __LINE__> dataLayoutOptions{
      autopas::DataLayoutOption::getMostOptions(), "data-layout", true,
      "List of data layout options to use. Possible Values: " +
          autopas::utils::ArrayUtils::to_string(autopas::DataLayoutOption::getAllOptions(), " ", {"(", ")"})};
  /**
   * selectorStrategy
   */
  MDFlexOption<autopas::SelectorStrategyOption, __LINE__> selectorStrategy{
      autopas::SelectorStrategyOption::fastestAbs, "selector-strategy", true,
      "Strategy how to reduce the sample measurements to a single value. Possible Values: " +
          autopas::utils::ArrayUtils::to_string(autopas::SelectorStrategyOption::getAllOptions(), " ", {"(", ")"})};
  /**
   * traversalOptions
   */
  MDFlexOption<std::set<autopas::TraversalOption>, __LINE__> traversalOptions{
      autopas::TraversalOption::getMostOptions(), "traversal", true,
      "List of traversal options to use. Possible Values: " +
          autopas::utils::ArrayUtils::to_string(autopas::TraversalOption::getAllOptions(), " ", {"(", ")"})};
  /**
   * traversalOptions
   */
  MDFlexOption<std::set<autopas::LoadEstimatorOption>, __LINE__> loadEstimatorOptions{
      autopas::LoadEstimatorOption::getMostOptions(), "load-estimator", true,
      "List of load estimator function choices for traversals that do heuristic load balancing. Possible Values: " +
          autopas::utils::ArrayUtils::to_string(autopas::LoadEstimatorOption::getAllOptions(), " ", {"(", ")"})};
  /**
   * newton3Options
   */
  MDFlexOption<std::set<autopas::Newton3Option>, __LINE__> newton3Options{
      autopas::Newton3Option::getMostOptions(), "newton3", true,
      "List of newton3 options to use. Possible Values: " +
          autopas::utils::ArrayUtils::to_string(autopas::Newton3Option::getAllOptions(), " ", {"(", ")"})};
  /**
   * cellSizeFactors
   */
  MDFlexOption<std::shared_ptr<autopas::NumberSet<double>>, __LINE__> cellSizeFactors{
      std::make_shared<autopas::NumberSetFinite<double>>(std::set<double>{1.}), "cell-size", true,
      "Factor for the interaction length to determine the cell size."};
  /**
   * logFileName
   */
  MDFlexOption<std::string, __LINE__> logFileName{"", "log-file", true,
                                                  "Path to an .out file to store the log output."};
  /**
   * logLevel
   */
  MDFlexOption<autopas::Logger::LogLevel, __LINE__> logLevel{
      autopas::Logger::LogLevel::info, "log-level", true,
      "Log level for AutoPas. Set to debug for tuning information. "
      "Possible Values: (trace debug info warn error critical off)"};
  /**
   * tuningStrategyOption
   */
  MDFlexOption<autopas::TuningStrategyOption, __LINE__> tuningStrategyOption{
      autopas::TuningStrategyOption::fullSearch, "tuning-strategy", true,
      "Strategy how to reduce the sample measurements to a single value. Possible Values: " +
          autopas::utils::ArrayUtils::to_string(autopas::TuningStrategyOption::getAllOptions(), " ", {"(", ")"})};
  /**
   * mpiStrategyOption
   */
  MDFlexOption<autopas::MPIStrategyOption, __LINE__> mpiStrategyOption{
      autopas::MPIStrategyOption::noMPI, "mpi-strategy", true,
      "Whether to tune using with MPI or not. Possible Values: " +
          autopas::utils::ArrayUtils::to_string(autopas::MPIStrategyOption::getAllOptions(), " ", {"(", ")"})};

  /**
   * MPITuningMaxDifferenceForBucket
   */
  MDFlexOption<double, __LINE__> MPITuningMaxDifferenceForBucket{
      0.2, "mpi-tuning-max-difference-for-bucket", true,
      "For MPI-tuning: Maximum of the relative difference in the comparison metric for two ranks which exchange their "
      "tuning information."};

  /**
   * MPITuningWeightForMaxDensity
   */
  MDFlexOption<double, __LINE__> MPITuningWeightForMaxDensity{
      0.1, "mpi-tuning-weight-for-max-density", true,
      "For MPI-tuning: Weight for maxDensity in the calculation for bucket distribution."};

  /**
   * tuningInterval
   */
  MDFlexOption<unsigned int, __LINE__> tuningInterval{5000, "tuning-interval", true,
                                                      "Number of iterations between two tuning phases."};
  /**
   * tuningSamples
   */
  MDFlexOption<unsigned int, __LINE__> tuningSamples{3, "tuning-samples", true,
                                                     "Number of samples to collect per configuration."};
  /**
   * tuningMaxEvidence
   */
  MDFlexOption<unsigned int, __LINE__> tuningMaxEvidence{
      10, "tuning-max-evidence", true,
      "For Bayesian based tuning strategies: Maximum number of evidences "
      "tuning strategies that have no finishing indicator take."};
  /**
   * relativeOptimumRange
   */
  MDFlexOption<double, __LINE__> relativeOptimumRange{
      1.2, "relative-optimum-range", true,
      "For predictive based tuning strategies: Configurations whose predicted performance lies within this range of "
      "the predicted optimal performance will be tested."};
  /**
   * maxTuningPhasesWithoutTest
   */
  MDFlexOption<unsigned int, __LINE__> maxTuningPhasesWithoutTest{
      5, "max-tuning-phases-without-test", true,
      "For predictive based tuning strategies: Maximal number of "
      "tuning phases a configurations can be excluded from testing."};
  /**
   * relativeBlacklistRange
   */
  MDFlexOption<double, __LINE__> relativeBlacklistRange{
      0, "relative-blacklist-range", true,
      "For predictive based tuning strategies: When the first evidence of a configuration is further away from the "
      "optimum than this relative range, the configuration is ignored for the rest of the simulation. Set to zero to "
      "disable blacklisting."};
  /**
   * evidenceFirstPrediction
   */
  MDFlexOption<unsigned int, __LINE__> evidenceFirstPrediction{
      3, "evidence-for-prediction", true,
      "For predictive based tuning strategies: The number of evidence for a configuration that needs to be gathered "
      "before the first prediction is made. This number also determines how much evidence is used for the calculation "
      "of the prediction and for a polynomial extrapolation method, this is also the degree of the polynomial."};
  /**
   * extrapolationMethodOption
   */
  MDFlexOption<autopas::ExtrapolationMethodOption, __LINE__> extrapolationMethodOption{
      autopas::ExtrapolationMethodOption::linearRegression, "extrapolation-method", true,
      "For predictive based tuning strategies: The extrapolation method that calculates the prediction. Possible "
      "Values: " +
          autopas::utils::ArrayUtils::to_string(autopas::ExtrapolationMethodOption::getAllOptions(), " ", {"(", ")"})};
  /**
   * vtkOutputFolder
   */
  MDFlexOption<std::string, __LINE__> vtkOutputFolder{"output", "vtk-output-folder", true,
                                                      "The location where the vtk output will be created."};
  /**
   * vtkFileName
   */
  MDFlexOption<std::string, __LINE__> vtkFileName{"", "vtk-filename", true, "Basename for all VTK output files."};
  /**
   * vtkWriteFrequency
   */
  MDFlexOption<size_t, __LINE__> vtkWriteFrequency{100, "vtk-write-frequency", true,
                                                   "Number of iterations after which a VTK file is written."};
  /**
   * verletClusterSize
   */
  MDFlexOption<unsigned int, __LINE__> verletClusterSize{4, "verlet-cluster-size", true,
                                                         "Number of particles in Verlet clusters."};
  /**
   * verletRebuildFrequency
   */
  MDFlexOption<unsigned int, __LINE__> verletRebuildFrequency{
      15, "verlet-rebuild-frequency", true, "Number of iterations after which containers are rebuilt."};
  /**
   * verletSkinRadiusPerTimeStep
   */
<<<<<<< HEAD
  MDFlexOption<double, __LINE__> verletSkinRadius{.2, "verlet-skin-radius", true,
                                                  "Skin added to the cutoff to form the interaction length."};

  /**
   * fastParticlesThrow
   */
  MDFlexOption<bool, __LINE__> fastParticlesThrow{false, "fastParticlesThrow", false,
                                                  "Decide if particles that move farther than skin/2/rebuildFrequency "
                                                  "will throw an exception during the position update or not."};

=======
  MDFlexOption<double, __LINE__> verletSkinRadiusPerTimestep{
      .2, "verlet-skin-radius-per-timestep", true,
      "Skin added to the cutoff to form the interaction length. The total skin width is this number times "
      "verletRebuildFrequency."};
>>>>>>> f82946a4
  /**
   * boxMin
   */
  MDFlexOption<std::array<double, 3>, 0> boxMin{
      {0, 0, 0}, "box-min", true, "Lower front left corner of the simulation box."};
  /**
   * boxMax
   */
  MDFlexOption<std::array<double, 3>, 0> boxMax{
      {1, 1, 1}, "box-max", true, "Upper back right corner of the simulation box."};

  /**
   * loadBalancingInterval
   */
  MDFlexOption<unsigned int, __LINE__> loadBalancingInterval{
      100, "load-balancing-interval", true, "Defines the iteration interval at which load balancing should occur."};

  /**
   * subdivideDimension
   */
  MDFlexOption<std::array<bool, 3>, 0> subdivideDimension{
      {true, true, true},
      "subdivide-dimension",
      true,
      "Indicates in which dimensions the global domain can be subdivided by the MPI decomposition"};

  /**
   * acquisitionFunctionOption
   */
  MDFlexOption<autopas::AcquisitionFunctionOption, __LINE__> acquisitionFunctionOption{
      autopas::AcquisitionFunctionOption::upperConfidenceBound, "tuning-acquisition-function", true,
      "For Bayesian based tuning strategies: Function to determine the predicted knowledge gain when testing a given "
      "configuration. Possible Values: " +
          autopas::utils::ArrayUtils::to_string(autopas::AcquisitionFunctionOption::getAllOptions(), " ", {"(", ")"})};

  // Simulation Options:
  /**
   * cutoff
   */
  MDFlexOption<double, __LINE__> cutoff{2., "cutoff", true, "Lennard-Jones force cutoff."};
  /**
   * functorOption
   */
  MDFlexOption<FunctorOption, __LINE__> functorOption{FunctorOption::lj12_6, "functor", true,
                                                      "Force functor to use. Possible Values: (lennard-jones "
                                                      "lennard-jones-AVX2 lennard-jones-SVE lennard-jones-globals)"};
  /**
   * iterations
   */
  MDFlexOption<size_t, __LINE__> iterations{10, "iterations", true, "Number of iterations to simulate."};
  /**
   * tuningPhases
   */
  MDFlexOption<size_t, __LINE__> tuningPhases{
      0, "tuning-phases", true, "Number of tuning phases to simulate. This option overwrites --iterations."};
  /**
   * Boundary types.
   */
  MDFlexOption<std::array<options::BoundaryTypeOption, 3>, __LINE__> boundaryOption{
      {options::BoundaryTypeOption::periodic, options::BoundaryTypeOption::periodic,
       options::BoundaryTypeOption::periodic},
      "boundary-type",
      true,
      "Boundary condition types for each of the three dimensions. Possible Values: " +
          autopas::utils::ArrayUtils::to_string(options::BoundaryTypeOption::getAllOptions(), " ", {"(", ")"}) +
          " Default: {periodic, periodic, periodic}"};
  /**
   * dontMeasureFlops
   */
  MDFlexOption<bool, __LINE__> dontMeasureFlops{true, "no-flops", false, "Set to omit the calculation of flops."};
  /**
   * Omit the creation of a config file at the end of the Simulation.
   * This starts with a "not" such that it can be used as a flag with a sane default.
   */
  MDFlexOption<bool, __LINE__> dontCreateEndConfig{
      true, "no-end-config", false, "Set to omit the creation of a yaml file at the end of a simulation."};
  /**
   * Omit the output of the progress bar and progress information. This might be useful if this upsets your output.
   */
  MDFlexOption<bool, __LINE__> dontShowProgressBar{false, "no-progress-bar", false,
                                                   "Set to omit printing the progress bar."};
  /**
   * deltaT
   */
  MDFlexOption<double, __LINE__> deltaT{0.001, "deltaT", true,
                                        "Length of a timestep. Set to 0 to deactivate time integration."};
  /**
   * epsilonMap
   */
  MDFlexOption<std::map<unsigned long, double>, 0> epsilonMap{
      {{0ul, 1.}}, "particle-epsilon", true, "Mapping from particle type to an epsilon value."};
  /**
   * sigmaMap
   */
  MDFlexOption<std::map<unsigned long, double>, 0> sigmaMap{
      {{0ul, 1.}}, "particle-sigma", true, "Mapping from particle type to a sigma value."};
  /**
   * massMap
   */
  MDFlexOption<std::map<unsigned long, double>, 0> massMap{
      {{0ul, 1.}}, "particle-mass", true, "Mapping from particle type to a mass value."};

  // Options for additional Object Generation on command line
  /**
   * boxLength
   */
  MDFlexOption<double, __LINE__> boxLength{10, "box-length", true, "Length of the simulation box as a cuboid."};
  /**
   * distributionMean
   */
  MDFlexOption<std::array<double, 3>, __LINE__> distributionMean{
      {5., 5., 5.}, "distribution-mean", true, "Mean of the gaussian distribution for random particle initialization."};
  /**
   * distributionStdDev
   */
  MDFlexOption<std::array<double, 3>, __LINE__> distributionStdDev{
      {2., 2., 2.},
      "distribution-stddeviation",
      true,
      "Standard deviation of the gaussian distribution for random particle initialization."};
  /**
   * particlesPerDim
   */
  MDFlexOption<size_t, __LINE__> particlesPerDim{10, "particles-per-dimension", true,
                                                 "Size of the scenario for the grid generator."};
  /**
   * particlesTotal
   */
  MDFlexOption<size_t, __LINE__> particlesTotal{
      1000, "particles-total", true, "Total number of particles for the random distribution based generators."};
  /**
   * particleSpacing
   * For a stable grid initialize this as 2^(1/6) sigma
   */
  MDFlexOption<double, __LINE__> particleSpacing{1.1225 * 1, "particle-spacing", true,
                                                 "Space between two particles for the grid generator."};
  /**
   * generatorOption
   */
  MDFlexOption<GeneratorOption, __LINE__> generatorOption{
      GeneratorOption::grid, "particle-generator", true,
      "Scenario generator. Possible Values: (grid uniform gaussian sphere closestPacking) Default: grid"};

  // Object Generation:
  /**
   * objectsStr
   */
  static inline const char *objectsStr{"Objects"};
  /**
   * bottomLeftBackCornerStr
   */
  static inline const char *bottomLeftBackCornerStr{"bottomLeftCorner"};
  /**
   * velocityStr
   */
  static inline const char *const velocityStr{"velocity"};
  /**
   * particleTypeStr
   */
  static inline const char *const particleTypeStr{"particle-type"};
  /**
   * particlesPerObjectStr
   */
  static inline const char *const particlesPerObjectStr{"numberOfParticles"};
  /**
   * cubeGridObjectsStr
   */
  static inline const char *const cubeGridObjectsStr{"CubeGrid"};
  /**
   * cubeGridObjects
   */
  std::vector<CubeGrid> cubeGridObjects{};
  /**
   * cubeGaussObjectsStr
   */
  static inline const char *const cubeGaussObjectsStr{"CubeGauss"};
  /**
   * cubeGaussObjects
   */
  std::vector<CubeGauss> cubeGaussObjects{};
  /**
   * cubeUniformObjectsStr
   */
  static inline const char *const cubeUniformObjectsStr{"CubeUniform"};
  /**
   * cubeUniformObjects
   */
  std::vector<CubeUniform> cubeUniformObjects{};
  /**
   * sphereObjectsStr
   */
  static inline const char *const sphereObjectsStr{"Sphere"};
  /**
   * sphereCenterStr
   */
  static inline const char *const sphereCenterStr{"center"};
  /**
   * sphereRadiusStr
   */
  static inline const char *const sphereRadiusStr{"radius"};
  /**
   * sphereObjects
   */
  std::vector<Sphere> sphereObjects{};
  /**
   * cubeClosestPackedObjects
   */
  std::vector<CubeClosestPacked> cubeClosestPackedObjects{};
  /**
   * cubeClosestPackedObjectsStr
   */
  static inline const char *const cubeClosestPackedObjectsStr{"CubeClosestPacked"};

  // Thermostat Options
  /**
   * useThermostat
   */
  MDFlexOption<bool, __LINE__> useThermostat{
      false, "thermostat", true,
      "(De)Activate the thermostat. Only useful when used to overwrite a yaml file. "
      "Possible Values: (true false) Default: false"};
  /**
   * initTemperature
   */
  MDFlexOption<double, __LINE__> initTemperature{0., "initialTemperature", true,
                                                 "Thermostat option. Initial temperature of the system."};
  /**
   * targetTemperature
   */
  MDFlexOption<double, __LINE__> targetTemperature{0., "targetTemperature", true,
                                                   "Thermostat option. Target temperature of the system."};
  /**
   * deltaTemp
   */
  MDFlexOption<double, __LINE__> deltaTemp{
      0., "deltaTemperature", true, "Thermostat option. Maximal temperature jump the thermostat is allowed to apply."};
  /**
   * thermostatInterval
   */
  MDFlexOption<size_t, __LINE__> thermostatInterval{
      0, "thermostatInterval", true,
      "Thermostat option. Number of Iterations between two applications of the thermostat."};
  /**
   * addBrownianMotion
   */
  MDFlexOption<bool, __LINE__> addBrownianMotion{
      true, "addBrownianMotion", true,
      "Thermostat option. Whether the particle velocities should be initialized using "
      "Brownian motion. Possible Values: (true false) Default: true"};

  /**
   * Global external force like e.g. gravity
   */
  MDFlexOption<std::array<double, 3>, __LINE__> globalForce{
      {0, 0, 0},
      "globalForce",
      true,
      "Global force applied on every particle. Useful to model e.g. gravity. Default: {0,0,0}"};

  /**
   * Convenience function testing if the global force contains only 0 entries.
   * @return false if any entry in globalForce.value is != 0.
   */
  [[nodiscard]] bool globalForceIsZero() const {
    bool isZero = true;
    for (auto gf : globalForce.value) {
      isZero &= gf == 0;
    }
    return isZero;
  }

  // Checkpoint Options
  /**
   * checkpointfile
   */
  MDFlexOption<std::string, __LINE__> checkpointfile{"", "checkpoint", true,
                                                     "Path to a .pvtu File to load as a checkpoint."};

  /**
   * loadBalancer
   */
  MDFlexOption<LoadBalancerOption, __LINE__> loadBalancer{
      LoadBalancerOption::invertedPressure, "load-balancer", true,
      "Defines which load balancing approach will be used with the adaptive grid decomposition. If ALL is chosen as "
      "load balancer, MD-Flexible uses ALL's TENSOR method. Possible Values: " +
          autopas::utils::ArrayUtils::to_string(LoadBalancerOption::getAllOptions(), " ", {"(", ")"})};

  /**
   * valueOffset used for cli-output alignment
   */
  static constexpr size_t valueOffset{33};

 private:
  /**
   * Stores the particles generated based on the provided configuration file
   * These particles can be added to the respective autopas container,
   * but have to be converted to the respective particle type, first.
   */
  std::vector<ParticleType> _particles;

  /**
   * Stores the physical properties of the particles used in the an MDFlexSimulation
   */
  std::shared_ptr<ParticlePropertiesLibraryType> _particlePropertiesLibrary;

  /**
   * Initializes the ParticlePropertiesLibrary
   */
  void initializeParticlePropertiesLibrary();

  /**
   * Initializes all particles present at the start of the simulation.
   */
  void initializeObjects();
};

/**
 * Stream insertion operator for MDFlexConfig.
 * @param os
 * @param config
 * @return
 */
inline std::ostream &operator<<(std::ostream &os, const MDFlexConfig &config) { return os << config.to_string(); }<|MERGE_RESOLUTION|>--- conflicted
+++ resolved
@@ -344,23 +344,17 @@
   /**
    * verletSkinRadiusPerTimeStep
    */
-<<<<<<< HEAD
-  MDFlexOption<double, __LINE__> verletSkinRadius{.2, "verlet-skin-radius", true,
-                                                  "Skin added to the cutoff to form the interaction length."};
-
-  /**
-   * fastParticlesThrow
-   */
-  MDFlexOption<bool, __LINE__> fastParticlesThrow{false, "fastParticlesThrow", false,
-                                                  "Decide if particles that move farther than skin/2/rebuildFrequency "
-                                                  "will throw an exception during the position update or not."};
-
-=======
   MDFlexOption<double, __LINE__> verletSkinRadiusPerTimestep{
       .2, "verlet-skin-radius-per-timestep", true,
       "Skin added to the cutoff to form the interaction length. The total skin width is this number times "
       "verletRebuildFrequency."};
->>>>>>> f82946a4
+
+  /**
+   * fastParticlesThrow
+   */
+  MDFlexOption<bool, __LINE__> fastParticlesThrow{false, "fastParticlesThrow", false,
+                                                  "Decide if particles that move farther than skin/2/rebuildFrequency "
+                                                  "will throw an exception during the position update or not."};
   /**
    * boxMin
    */
