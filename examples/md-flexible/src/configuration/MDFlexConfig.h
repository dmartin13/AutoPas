--- conflicted
+++ resolved
@@ -346,11 +346,7 @@
       {true, true, true},
       "subdivide-dimension",
       true,
-<<<<<<< HEAD
-      "Indicates which dimension will be subdivided when subdividing the global domain"};
-=======
       "Indicates in which dimensions the global domain can be subdivided by the MPI decomposition"};
->>>>>>> c9cc2c6c
 
   /**
    * acquisitionFunctionOption
