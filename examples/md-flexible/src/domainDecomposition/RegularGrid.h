--- conflicted
+++ resolved
@@ -113,16 +113,8 @@
    */
   void sendDataToNeighbour(std::vector<char> sendBuffer, const int &neighbour);
 
-<<<<<<< HEAD
-  /**
-   * Synchronizes all processes which own a domain in this decomposition.
-   */
-  void synchronizeDomains();
-
-  /**
-=======
+
   /** 
->>>>>>> 127e3737
    * Waits for all send requests to be finished.
    */
   void waitForSendRequests();
