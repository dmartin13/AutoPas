/**
 * @file RegularGridDecomposition.cpp
 * @author J. Körner
 * @date 19.04.2021
 */
#include "RegularGridDecomposition.h"

#include <algorithm>
#include <cmath>
#include <functional>
#include <iomanip>
#include <numeric>

#include "DomainTools.h"
#include "autopas/AutoPas.h"
#include "autopas/utils/ArrayUtils.h"
#include "src/ParticleCommunicator.h"

RegularGridDecomposition::RegularGridDecomposition(const std::array<double, 3> &globalBoxMin,
                                                   const std::array<double, 3> &globalBoxMax,
                                                   const std::array<bool, 3> &subdivideDimension,
                                                   const double &cutoffWidth, const double &skinWidth)
    : _cutoffWidth(cutoffWidth), _skinWidth(skinWidth) {
#if defined(AUTOPAS_INCLUDE_MPI)
  _mpiIsEnabled = true;
#else
  _mpiIsEnabled = false;
#endif

  autopas::AutoPas_MPI_Comm_size(AUTOPAS_MPI_COMM_WORLD, &_subdomainCount);

  if (_subdomainCount == 1) {
    _mpiIsEnabled = false;
  }

  if (_mpiIsEnabled) {
    std::cout << "MPI will be used." << std::endl;

    // std::vector<ALL::Point<double>> points;
    // points.emplace_back(3, _globalBoxMin.data());
    // points.emplace_back(3, _globalBoxMax.data());

    //_all = new ALL::ALL<double, double>(ALL::LB_t::STAGGERED, 3, points, 0);

  } else {
    std::cout << "MPI will not be used." << std::endl;
  }

  DomainTools::generateDecomposition(_subdomainCount, subdivideDimension, _decomposition);

  std::cout << "Decomposition: " << autopas::utils::ArrayUtils::to_string(_decomposition) << std::endl;

  initializeMPICommunicator();

  initializeLocalDomain();

  initializeGlobalBox(globalBoxMin, globalBoxMax);

  initializeLocalBox();

  initializeNeighbourIds();
}

RegularGridDecomposition::~RegularGridDecomposition() {}

void RegularGridDecomposition::update(const double &work) {
  if (_mpiIsEnabled) {
    // This corresponds to the work for each direction (dimension * 2).
    const double distributedWork = calculateDistributedWork(work);

    // This is a dummy variable which is not being used.
    autopas::AutoPas_MPI_Request dummyRequest;

    for (int i = 0; i < _dimensionCount; ++i) {
      // Create planar communicator along shift axis. The shift axis is vertical to the dimension's direction.
      autopas::AutoPas_MPI_Comm planarCommunicator;
      autopas::AutoPas_MPI_Comm_split(_communicator, _domainId[i], _domainId[i], &planarCommunicator);

      // Calculate average distributed work in planar communicator.
      double distributedWorkInPlane;
      autopas::AutoPas_MPI_Allreduce(&distributedWork, &distributedWorkInPlane, 1, AUTOPAS_MPI_DOUBLE, AUTOPAS_MPI_SUM,
                                     planarCommunicator);
      distributedWorkInPlane = distributedWorkInPlane / _decomposition[i + 1];

      const int leftNeighbour = _neighbourDomainIndices[(i * 2) % _neighbourCount];
      const int rightNeighbour = _neighbourDomainIndices[(i * 2 + 1) % _neighbourCount];
      if (_localBoxMin[i] != _globalBoxMin[i]) {
        autopas::AutoPas_MPI_Isend(&distributedWorkInPlane, 1, AUTOPAS_MPI_DOUBLE, leftNeighbour, 0, _communicator,
                                   &dummyRequest);
        autopas::AutoPas_MPI_Isend(&_localBoxMax[i], 1, AUTOPAS_MPI_DOUBLE, leftNeighbour, 0, _communicator,
                                   &dummyRequest);
      }
      if (_localBoxMax[i] != _globalBoxMax[i]) {
        autopas::AutoPas_MPI_Isend(&distributedWorkInPlane, 1, AUTOPAS_MPI_DOUBLE, rightNeighbour, 0, _communicator,
                                   &dummyRequest);
        autopas::AutoPas_MPI_Isend(&_localBoxMin[i], 1, AUTOPAS_MPI_DOUBLE, rightNeighbour, 0, _communicator,
                                   &dummyRequest);
      }

      if (_localBoxMin[i] != _globalBoxMin[i]) {
        double neighbourPlaneWork, neighbourBoundary;
        autopas::AutoPas_MPI_Recv(&neighbourPlaneWork, 1, AUTOPAS_MPI_DOUBLE, leftNeighbour, 0, _communicator,
                                  AUTOPAS_MPI_STATUS_IGNORE);
        autopas::AutoPas_MPI_Recv(&neighbourBoundary, 1, AUTOPAS_MPI_DOUBLE, leftNeighbour, 0, _communicator,
                                  AUTOPAS_MPI_STATUS_IGNORE);

        _localBoxMin[i] = DomainTools::balanceAdjacentDomains(neighbourPlaneWork, distributedWorkInPlane,
                                                              neighbourBoundary, _localBoxMax[i]);
      }
      if (_localBoxMax[i] != _globalBoxMax[i]) {
        double neighbourPlaneWork, neighbourBoundary;
        autopas::AutoPas_MPI_Recv(&neighbourPlaneWork, 1, AUTOPAS_MPI_DOUBLE, rightNeighbour, 0, _communicator,
                                  AUTOPAS_MPI_STATUS_IGNORE);
        autopas::AutoPas_MPI_Recv(&neighbourBoundary, 1, AUTOPAS_MPI_DOUBLE, rightNeighbour, 0, _communicator,
                                  AUTOPAS_MPI_STATUS_IGNORE);

        _localBoxMax[i] = DomainTools::balanceAdjacentDomains(distributedWorkInPlane, neighbourPlaneWork,
                                                              _localBoxMin[i], neighbourBoundary);
      }
    }
  }
}

void RegularGridDecomposition::initializeMPICommunicator() {
  std::vector<int> periods(3, 1);
  autopas::AutoPas_MPI_Cart_create(AUTOPAS_MPI_COMM_WORLD, 3, _decomposition.data(), periods.data(), true,
                                   &_communicator);
  autopas::AutoPas_MPI_Comm_rank(_communicator, &_domainIndex);
}

void RegularGridDecomposition::initializeLocalDomain() {
  _domainId = {0, 0, 0};
  autopas::AutoPas_MPI_Comm_rank(_communicator, &_domainIndex);

  std::vector<int> periods(3, 1);
  autopas::AutoPas_MPI_Cart_get(_communicator, 3, _decomposition.data(), periods.data(), _domainId.data());
}

void RegularGridDecomposition::initializeLocalBox() {
  for (int i = 0; i < 3; ++i) {
    double localBoxWidth = (_globalBoxMax[i] - _globalBoxMin[i]) / static_cast<double>(_decomposition[i]);

    _localBoxMin[i] = _domainId[i] * localBoxWidth + _globalBoxMin[i];
    _localBoxMax[i] = (_domainId[i] + 1) * localBoxWidth + _globalBoxMin[i];

    if (_domainId[i] == 0) {
      _localBoxMin[i] = _globalBoxMin[i];
    } else if (_domainId[i] == _decomposition[i] - 1) {
      _localBoxMax[i] = _globalBoxMax[i];
    }
  }
}

void RegularGridDecomposition::initializeNeighbourIds() {
  for (int i = 0; i < 3; ++i) {
    auto neighbourIndex = i * 2;
    auto preceedingNeighbourId = _domainId;
    preceedingNeighbourId[i] = (--preceedingNeighbourId[i] + _decomposition[i]) % _decomposition[i];
    _neighbourDomainIndices[neighbourIndex] = convertIdToIndex(preceedingNeighbourId);

    ++neighbourIndex;
    auto succeedingNeighbourId = _domainId;
    succeedingNeighbourId[i] = (++succeedingNeighbourId[i] + _decomposition[i]) % _decomposition[i];
    _neighbourDomainIndices[neighbourIndex] = convertIdToIndex(succeedingNeighbourId);
  }
}

void RegularGridDecomposition::initializeGlobalBox(const std::array<double, 3> &globalBoxMin,
                                                   const std::array<double, 3> &globalBoxMax) {
  for (int i = 0; i < 3; ++i) {
    _globalBoxMin[i] = globalBoxMin[i];
    _globalBoxMax[i] = globalBoxMax[i];
  }
}

bool RegularGridDecomposition::isInsideLocalDomain(const std::array<double, 3> &coordinates) {
  return DomainTools::isInsideDomain(coordinates, _localBoxMin, _localBoxMax);
}

void RegularGridDecomposition::exchangeHaloParticles(SharedAutoPasContainer &autoPasContainer) {
  for (int i = 0; i < _dimensionCount; ++i) {
    std::vector<ParticleType> haloParticles{};
    for (int j = i; j < _dimensionCount; ++j) {
      const size_t dimensionIndex = j % _dimensionCount;

      std::vector<ParticleType> particlesForLeftNeighbour, particlesForRightNeighbour;
      std::array<double, _dimensionCount> haloBoxMin, haloBoxMax;
      if (j == i) {
        for (int k = 0; k < _dimensionCount; ++k) {
          haloBoxMin[k] = _localBoxMin[k] - _skinWidth;
          haloBoxMax[k] = _skinWidth + _localBoxMax[k];
        }
        haloBoxMax[dimensionIndex] = _localBoxMin[dimensionIndex] + _cutoffWidth + _skinWidth;

        for (auto particleIterator =
                 autoPasContainer->getRegionIterator(haloBoxMin, haloBoxMax, autopas::IteratorBehavior::owned);
             particleIterator.isValid(); ++particleIterator) {
          std::array<double, _dimensionCount> position = particleIterator->getR();
          particlesForLeftNeighbour.push_back(*particleIterator);

          // Apply boundary condition
          if (_localBoxMin[dimensionIndex] == _globalBoxMin[dimensionIndex]) {
            position[dimensionIndex] =
                position[dimensionIndex] + (_globalBoxMax[dimensionIndex] - _globalBoxMin[dimensionIndex]);
            particlesForLeftNeighbour.back().setR(position);
          }
        }

        for (int k = 0; k < _dimensionCount; ++k) {
          haloBoxMin[k] = _localBoxMax[k] - _skinWidth - (_localBoxMax[k] - _localBoxMin[k]);
          haloBoxMax[k] = _localBoxMax[k] + _skinWidth;
        }
        haloBoxMin[dimensionIndex] = _localBoxMax[dimensionIndex] - _cutoffWidth - _skinWidth;

        for (auto particleIterator =
                 autoPasContainer->getRegionIterator(haloBoxMin, haloBoxMax, autopas::IteratorBehavior::owned);
             particleIterator.isValid(); ++particleIterator) {
          std::array<double, _dimensionCount> position = particleIterator->getR();
          particlesForRightNeighbour.push_back(*particleIterator);

          // Apply boundary condition
          if (_localBoxMax[dimensionIndex] == _globalBoxMax[dimensionIndex]) {
            position[dimensionIndex] =
                position[dimensionIndex] - (_globalBoxMax[dimensionIndex] - _globalBoxMin[dimensionIndex]);
            particlesForRightNeighbour.back().setR(position);
          }
        }
      }

      double leftHaloMin = _localBoxMin[dimensionIndex] - _skinWidth;
      double leftHaloMax = _localBoxMin[dimensionIndex] + _cutoffWidth + _skinWidth;
      double rightHaloMin = _localBoxMax[dimensionIndex] - _cutoffWidth - _skinWidth;
      double rightHaloMax = _localBoxMax[dimensionIndex] + _skinWidth;

      for (const auto &particle : haloParticles) {
        std::array<double, _dimensionCount> position = particle.getR();
        if (position[dimensionIndex] >= leftHaloMin and position[dimensionIndex] < leftHaloMax) {
          particlesForLeftNeighbour.push_back(particle);

          // Apply boundary condition
          if (_localBoxMin[dimensionIndex] == _globalBoxMin[dimensionIndex]) {
            position[dimensionIndex] =
                position[dimensionIndex] + (_globalBoxMax[dimensionIndex] - _globalBoxMin[dimensionIndex]);
            particlesForLeftNeighbour.back().setR(position);
          }
        } else if (position[dimensionIndex] >= rightHaloMin and position[dimensionIndex] < rightHaloMax) {
          particlesForRightNeighbour.push_back(particle);

          // Apply boundary condition
          if (_localBoxMax[dimensionIndex] == _globalBoxMax[dimensionIndex]) {
            position[dimensionIndex] =
                position[dimensionIndex] - (_globalBoxMax[dimensionIndex] - _globalBoxMin[dimensionIndex]);
            particlesForRightNeighbour.back().setR(position);
          }
        }
      }

      // See documentation for _neighbourDomainIndices to explain the indexing
      int leftNeighbour = _neighbourDomainIndices[(dimensionIndex * 2) % _neighbourCount];
      int rightNeighbour = _neighbourDomainIndices[(dimensionIndex * 2 + 1) % _neighbourCount];
      sendAndReceiveParticlesLeftAndRight(particlesForLeftNeighbour, particlesForRightNeighbour, leftNeighbour,
                                          rightNeighbour, haloParticles);
    }

    for (auto &particle : haloParticles) {
      autoPasContainer->addOrUpdateHaloParticle(particle);
    }
  }
}

void RegularGridDecomposition::exchangeMigratingParticles(SharedAutoPasContainer &autoPasContainer,
                                                          std::vector<ParticleType> &emigrants, const bool &updated) {
  if (updated) {
    const std::array<double, _dimensionCount> globalBoxMin = {_globalBoxMin[0], _globalBoxMin[1], _globalBoxMin[2]};
    const std::array<double, _dimensionCount> globalBoxMax = {_globalBoxMax[0], _globalBoxMax[1], _globalBoxMax[2]};
    const std::array<double, _dimensionCount> globalBoxLength =
        autopas::utils::ArrayMath::sub(globalBoxMax, globalBoxMin);

    for (int i = 0; i < _dimensionCount; ++i) {
      for (int j = i; j < _dimensionCount; ++j) {
        const size_t dimensionIndex = j % _dimensionCount;

        std::vector<ParticleType> immigrants, remainingEmigrants;
        std::vector<ParticleType> particlesForLeftNeighbour;
        std::vector<ParticleType> particlesForRightNeighbour;

        // See documentation for _neighbourDomainIndices to explain the indexing
        int leftNeighbour = _neighbourDomainIndices[(dimensionIndex * 2) % _neighbourCount];
        int rightNeighbour = _neighbourDomainIndices[(dimensionIndex * 2 + 1) % _neighbourCount];

        std::array<double, _dimensionCount> position;
        for (const auto &particle : emigrants) {
          position = particle.getR();
          if (position[dimensionIndex] < _localBoxMin[dimensionIndex]) {
            particlesForLeftNeighbour.push_back(particle);

            // Apply boundary condition
            if (_localBoxMin[dimensionIndex] == _globalBoxMin[dimensionIndex]) {
              position[dimensionIndex] =
                  std::min(std::nextafter(_globalBoxMax[dimensionIndex], _globalBoxMin[dimensionIndex]),
                           position[dimensionIndex] + globalBoxLength[dimensionIndex]);
              particlesForLeftNeighbour.back().setR(position);
            }
          } else if (position[dimensionIndex] >= _localBoxMax[dimensionIndex]) {
            particlesForRightNeighbour.push_back(particle);

            // Apply boundary condition
            if (_localBoxMax[dimensionIndex] == _globalBoxMax[dimensionIndex]) {
              position[dimensionIndex] =
                  std::max(_globalBoxMin[dimensionIndex], position[dimensionIndex] - globalBoxLength[dimensionIndex]);
              particlesForRightNeighbour.back().setR(position);
            }
          } else {
            remainingEmigrants.push_back(particle);
          }
        }
        emigrants = remainingEmigrants;

        sendAndReceiveParticlesLeftAndRight(particlesForLeftNeighbour, particlesForRightNeighbour, leftNeighbour,
                                            rightNeighbour, immigrants);

        for (const auto &particle : immigrants) {
          if (isInsideLocalDomain(particle.getR())) {
            autoPasContainer->addParticle(particle);
          } else {
            emigrants.push_back(particle);
          }
        }

        immigrants.clear();
      }
    }
  }
}

void RegularGridDecomposition::sendAndReceiveParticlesLeftAndRight(const std::vector<ParticleType> &particlesToLeft,
                                                                   const std::vector<ParticleType> &particlesToRight,
                                                                   const int &leftNeighbour, const int &rightNeighbour,
                                                                   std::vector<ParticleType> &receivedParticles) {
<<<<<<< HEAD
  if (_mpiIsEnabled && leftNeighbour != _domainIndex) {
    ParticleCommunicator particleCommunicator(_communicator);
    particleCommunicator.sendParticles(particlesToLeft, leftNeighbour);
    particleCommunicator.sendParticles(particlesToRight, rightNeighbour);
=======
  if (_mpiIsEnabled and leftNeighbour != _domainIndex) {
    sendParticles(particlesToLeft, leftNeighbour);
    sendParticles(particlesToRight, rightNeighbour);
>>>>>>> 30468afc

    particleCommunicator.receiveParticles(receivedParticles, leftNeighbour);
    particleCommunicator.receiveParticles(receivedParticles, rightNeighbour);

    particleCommunicator.waitForSendRequests();
  } else {
    receivedParticles.insert(receivedParticles.end(), particlesToLeft.begin(), particlesToLeft.end());
    receivedParticles.insert(receivedParticles.end(), particlesToRight.begin(), particlesToRight.end());
  }
}

int RegularGridDecomposition::convertIdToIndex(const std::array<int, 3> &domainId) {
  int neighbourDomainIndex = 0;

  for (int i = 0; i < 3; ++i) {
    int accumulatedTail = 1;

    if (i < _decomposition.size() - 1) {
      accumulatedTail =
          std::accumulate(_decomposition.begin() + i + 1, _decomposition.end(), 1, std::multiplies<int>());
    }

    neighbourDomainIndex += accumulatedTail * domainId[i];
  }

  return neighbourDomainIndex;
}

double RegularGridDecomposition::calculateDistributedWork(const double work) {
  size_t numberOfShiftableBoundaries = 0;
  for (int i = 0; i < _dimensionCount; ++i) {
    if (_localBoxMin[i] != _globalBoxMin[i]) {
      numberOfShiftableBoundaries++;
    }
    if (_localBoxMax[i] != _globalBoxMax[i]) {
      numberOfShiftableBoundaries++;
    }
  }

  return work / (numberOfShiftableBoundaries != 0 ? numberOfShiftableBoundaries : 1);
}<|MERGE_RESOLUTION|>--- conflicted
+++ resolved
@@ -36,19 +36,11 @@
   if (_mpiIsEnabled) {
     std::cout << "MPI will be used." << std::endl;
 
-    // std::vector<ALL::Point<double>> points;
-    // points.emplace_back(3, _globalBoxMin.data());
-    // points.emplace_back(3, _globalBoxMax.data());
-
-    //_all = new ALL::ALL<double, double>(ALL::LB_t::STAGGERED, 3, points, 0);
-
   } else {
     std::cout << "MPI will not be used." << std::endl;
   }
 
   DomainTools::generateDecomposition(_subdomainCount, subdivideDimension, _decomposition);
-
-  std::cout << "Decomposition: " << autopas::utils::ArrayUtils::to_string(_decomposition) << std::endl;
 
   initializeMPICommunicator();
 
@@ -337,16 +329,10 @@
                                                                    const std::vector<ParticleType> &particlesToRight,
                                                                    const int &leftNeighbour, const int &rightNeighbour,
                                                                    std::vector<ParticleType> &receivedParticles) {
-<<<<<<< HEAD
   if (_mpiIsEnabled && leftNeighbour != _domainIndex) {
     ParticleCommunicator particleCommunicator(_communicator);
     particleCommunicator.sendParticles(particlesToLeft, leftNeighbour);
     particleCommunicator.sendParticles(particlesToRight, rightNeighbour);
-=======
-  if (_mpiIsEnabled and leftNeighbour != _domainIndex) {
-    sendParticles(particlesToLeft, leftNeighbour);
-    sendParticles(particlesToRight, rightNeighbour);
->>>>>>> 30468afc
 
     particleCommunicator.receiveParticles(receivedParticles, leftNeighbour);
     particleCommunicator.receiveParticles(receivedParticles, rightNeighbour);
