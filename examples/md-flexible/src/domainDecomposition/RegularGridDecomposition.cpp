/**
 * @file RegularGridDecomposition.cpp
 * @author J. Körner
 * @date 19.04.2021
 */
#include "RegularGridDecomposition.h"

#include <algorithm>
#include <cmath>
#include <functional>
#include <iomanip>
#include <numeric>

#include "DomainTools.h"
#include "autopas/AutoPas.h"
#include "autopas/utils/ArrayUtils.h"
#include "src/ParticleSerializationTools.h"

RegularGridDecomposition::RegularGridDecomposition(const std::array<double, 3> &globalBoxMin,
                                                   const std::array<double, 3> &globalBoxMax,
                                                   const std::array<bool, 3> &subdivideDimension,
                                                   const double &cutoffWidth, const double &skinWidth)
    : _cutoffWidth(cutoffWidth), _skinWidth(skinWidth) {
  autopas::AutoPas_MPI_Comm_size(AUTOPAS_MPI_COMM_WORLD, &_subdomainCount);

  int rank;
  autopas::AutoPas_MPI_Comm_rank(AUTOPAS_MPI_COMM_WORLD, &rank);

#if defined(AUTOPAS_INCLUDE_MPI)
  _mpiCommunicationNeeded = true;
#else
  _mpiCommunicationNeeded = false;
#endif

  if (_subdomainCount == 1) {
    _mpiCommunicationNeeded = false;
  }

  DomainTools::generateDecomposition(_subdomainCount, subdivideDimension, _decomposition);

  initializeMPICommunicator();

  initializeLocalDomain();

  initializeGlobalBox(globalBoxMin, globalBoxMax);

  initializeLocalBox();

  initializeNeighbourIds();
}

RegularGridDecomposition::~RegularGridDecomposition() {}

<<<<<<< HEAD
void RegularGridDecomposition::update(const double &work) {
  if (_mpiIsEnabled) {
    // This is a dummy variable which is not being used.
    autopas::AutoPas_MPI_Request dummyRequest;

    auto oldLocalBoxMin = _localBoxMin;
    auto oldLocalBoxMax = _localBoxMax;

    std::array<double, 3> distributedWorkInPlane{};

    for (int i = 0; i < _dimensionCount; ++i) {
      const int domainCountInPlane =
          _decomposition[(i + 1) % _dimensionCount] * _decomposition[(i + 2) % _dimensionCount];

      distributedWorkInPlane[i] = work;
      if (domainCountInPlane > 1) {
        autopas::AutoPas_MPI_Allreduce(&work, &distributedWorkInPlane[i], 1, AUTOPAS_MPI_DOUBLE, AUTOPAS_MPI_SUM,
                                       _planarCommunicators[i]);
        distributedWorkInPlane[i] = distributedWorkInPlane[i] / domainCountInPlane;
      }

      const int leftNeighbour = _neighbourDomainIndices[i * 2];
      const int rightNeighbour = _neighbourDomainIndices[i * 2 + 1];

      if (_localBoxMin[i] != _globalBoxMin[i]) {
        autopas::AutoPas_MPI_Isend(&distributedWorkInPlane[i], 1, AUTOPAS_MPI_DOUBLE, leftNeighbour, 0, _communicator,
                                   &dummyRequest);
        autopas::AutoPas_MPI_Isend(&oldLocalBoxMax[i], 1, AUTOPAS_MPI_DOUBLE, leftNeighbour, 0, _communicator,
                                   &dummyRequest);
      }

      if (_localBoxMax[i] != _globalBoxMax[i]) {
        autopas::AutoPas_MPI_Isend(&distributedWorkInPlane[i], 1, AUTOPAS_MPI_DOUBLE, rightNeighbour, 0, _communicator,
                                   &dummyRequest);
        autopas::AutoPas_MPI_Isend(&oldLocalBoxMin[i], 1, AUTOPAS_MPI_DOUBLE, rightNeighbour, 0, _communicator,
                                   &dummyRequest);
      }
    }

    for (int i = 0; i < _dimensionCount; ++i) {
      const int leftNeighbour = _neighbourDomainIndices[i * 2];
      const int rightNeighbour = _neighbourDomainIndices[i * 2 + 1];

      double neighbourPlaneWork, neighbourBoundary;
      if (_localBoxMin[i] != _globalBoxMin[i]) {
        autopas::AutoPas_MPI_Recv(&neighbourPlaneWork, 1, AUTOPAS_MPI_DOUBLE, leftNeighbour, 0, _communicator,
                                  AUTOPAS_MPI_STATUS_IGNORE);
        autopas::AutoPas_MPI_Recv(&neighbourBoundary, 1, AUTOPAS_MPI_DOUBLE, leftNeighbour, 0, _communicator,
                                  AUTOPAS_MPI_STATUS_IGNORE);

        _localBoxMin[i] =
            DomainTools::balanceAdjacentDomains(neighbourPlaneWork, distributedWorkInPlane[i], neighbourBoundary,
                                                oldLocalBoxMax[i], 2 * (_cutoffWidth + _skinWidth));
      }

      if (_localBoxMax[i] != _globalBoxMax[i]) {
        double neighbourPlaneWork, neighbourBoundary;
        autopas::AutoPas_MPI_Recv(&neighbourPlaneWork, 1, AUTOPAS_MPI_DOUBLE, rightNeighbour, 0, _communicator,
                                  AUTOPAS_MPI_STATUS_IGNORE);
        autopas::AutoPas_MPI_Recv(&neighbourBoundary, 1, AUTOPAS_MPI_DOUBLE, rightNeighbour, 0, _communicator,
                                  AUTOPAS_MPI_STATUS_IGNORE);

        _localBoxMax[i] =
            DomainTools::balanceAdjacentDomains(distributedWorkInPlane[i], neighbourPlaneWork, oldLocalBoxMin[i],
                                                neighbourBoundary, 2 * (_cutoffWidth + _skinWidth));
      }
    }
  }
}
=======
int RegularGridDecomposition::getNumberOfSubdomains() const {
  return std::accumulate(_decomposition.begin(), _decomposition.end(), 1, std::multiplies<int>());
}

void RegularGridDecomposition::update() { updateLocalBox(); }
>>>>>>> 91e6db98

void RegularGridDecomposition::initializeMPICommunicator() {
  std::vector<int> periods(3, 1);
  autopas::AutoPas_MPI_Cart_create(AUTOPAS_MPI_COMM_WORLD, 3, _decomposition.data(), periods.data(), true,
                                   &_communicator);
  autopas::AutoPas_MPI_Comm_rank(_communicator, &_domainIndex);
}

void RegularGridDecomposition::initializeLocalDomain() {
  _domainId = {0, 0, 0};
  autopas::AutoPas_MPI_Comm_rank(_communicator, &_domainIndex);

  std::vector<int> periods(3, 1);
  autopas::AutoPas_MPI_Cart_get(_communicator, 3, _decomposition.data(), periods.data(), _domainId.data());

  // Create planar communicators used for diffuse load balancing.
  for (int i = 0; i < _dimensionCount; ++i) {
    if (_mpiIsEnabled) {
      const size_t key = _decomposition[(i + 1) % _dimensionCount] * _domainId[(i + 2) % _dimensionCount] +
                         _domainId[(i + 1) % _dimensionCount];
      autopas::AutoPas_MPI_Comm_split(_communicator, _domainId[i], key, &_planarCommunicators[i]);
    } else {
      _planarCommunicators[i] = AUTOPAS_MPI_COMM_WORLD;
    }
  }
}

void RegularGridDecomposition::initializeLocalBox() {
  for (int i = 0; i < 3; ++i) {
    double localBoxWidth = (_globalBoxMax[i] - _globalBoxMin[i]) / static_cast<double>(_decomposition[i]);

    _localBoxMin[i] = _domainId[i] * localBoxWidth + _globalBoxMin[i];
    _localBoxMax[i] = (_domainId[i] + 1) * localBoxWidth + _globalBoxMin[i];

    if (_domainId[i] == 0) {
      _localBoxMin[i] = _globalBoxMin[i];
    } else if (_domainId[i] == _decomposition[i] - 1) {
      _localBoxMax[i] = _globalBoxMax[i];
    }
  }
}

void RegularGridDecomposition::initializeNeighbourIds() {
  for (int i = 0; i < 3; ++i) {
    auto neighbourIndex = i * 2;
    auto preceedingNeighbourId = _domainId;
    preceedingNeighbourId[i] = (--preceedingNeighbourId[i] + _decomposition[i]) % _decomposition[i];
    _neighbourDomainIndices[neighbourIndex] = DomainTools::convertIdToIndex(preceedingNeighbourId, _decomposition);

    ++neighbourIndex;
    auto succeedingNeighbourId = _domainId;
    succeedingNeighbourId[i] = (++succeedingNeighbourId[i] + _decomposition[i]) % _decomposition[i];
    _neighbourDomainIndices[neighbourIndex] = DomainTools::convertIdToIndex(succeedingNeighbourId, _decomposition);
  }
}

void RegularGridDecomposition::initializeGlobalBox(const std::array<double, 3> &globalBoxMin,
                                                   const std::array<double, 3> &globalBoxMax) {
  for (int i = 0; i < 3; ++i) {
    _globalBoxMin[i] = globalBoxMin[i];
    _globalBoxMax[i] = globalBoxMax[i];
  }
}

bool RegularGridDecomposition::isInsideLocalDomain(const std::array<double, 3> &coordinates) const {
  return DomainTools::isInsideDomain(coordinates, _localBoxMin, _localBoxMax);
}

std::array<int, 6> RegularGridDecomposition::getExtentOfSubdomain(const int subdomainIndex) const {
  return DomainTools::getExtentOfSubdomain(subdomainIndex, _decomposition);
}

void RegularGridDecomposition::exchangeHaloParticles(SharedAutoPasContainer &autoPasContainer) {
  std::vector<ParticleType> haloParticles{};

  for (int dimensionIndex = 0; dimensionIndex < _dimensionCount; ++dimensionIndex) {
    std::vector<ParticleType> particlesForLeftNeighbour{};
    std::vector<ParticleType> particlesForRightNeighbour{};

    collectHaloParticlesForLeftNeighbour(autoPasContainer, dimensionIndex, particlesForLeftNeighbour);
    collectHaloParticlesForRightNeighbour(autoPasContainer, dimensionIndex, particlesForRightNeighbour);

    double leftHaloMin = _localBoxMin[dimensionIndex] - _skinWidth;
    double leftHaloMax = _localBoxMin[dimensionIndex] + _cutoffWidth + _skinWidth;
    double rightHaloMin = _localBoxMax[dimensionIndex] - _cutoffWidth - _skinWidth;
    double rightHaloMax = _localBoxMax[dimensionIndex] + _skinWidth;

    for (const auto &particle : haloParticles) {
      std::array<double, _dimensionCount> position = particle.getR();
      if (position[dimensionIndex] >= leftHaloMin and position[dimensionIndex] < leftHaloMax) {
        particlesForLeftNeighbour.push_back(particle);

        // Apply boundary condition
        if (_localBoxMin[dimensionIndex] == _globalBoxMin[dimensionIndex]) {
          position[dimensionIndex] =
              position[dimensionIndex] + (_globalBoxMax[dimensionIndex] - _globalBoxMin[dimensionIndex]);
          particlesForLeftNeighbour.back().setR(position);
        }
      } else if (position[dimensionIndex] >= rightHaloMin and position[dimensionIndex] < rightHaloMax) {
        particlesForRightNeighbour.push_back(particle);

        // Apply boundary condition
        if (_localBoxMax[dimensionIndex] == _globalBoxMax[dimensionIndex]) {
          position[dimensionIndex] =
              position[dimensionIndex] - (_globalBoxMax[dimensionIndex] - _globalBoxMin[dimensionIndex]);
          particlesForRightNeighbour.back().setR(position);
        }
      }
    }
    // See documentation for _neighbourDomainIndices to explain the indexing
    int leftNeighbour = _neighbourDomainIndices[(dimensionIndex * 2) % _neighbourCount];
    int rightNeighbour = _neighbourDomainIndices[(dimensionIndex * 2 + 1) % _neighbourCount];
    sendAndReceiveParticlesLeftAndRight(particlesForLeftNeighbour, particlesForRightNeighbour, leftNeighbour,
                                        rightNeighbour, haloParticles);
  }
  for (auto &particle : haloParticles) {
    autoPasContainer->addOrUpdateHaloParticle(particle);
  }
}

void RegularGridDecomposition::exchangeMigratingParticles(SharedAutoPasContainer &autoPasContainer,
                                                          std::vector<ParticleType> &emigrants) {
  const std::array<double, _dimensionCount> globalBoxMin = {_globalBoxMin[0], _globalBoxMin[1], _globalBoxMin[2]};
  const std::array<double, _dimensionCount> globalBoxMax = {_globalBoxMax[0], _globalBoxMax[1], _globalBoxMax[2]};
  const std::array<double, _dimensionCount> globalBoxLength =
      autopas::utils::ArrayMath::sub(globalBoxMax, globalBoxMin);

  for (int dimensionIndex = 0; dimensionIndex < _dimensionCount; ++dimensionIndex) {
    std::vector<ParticleType> immigrants, remainingEmigrants;
    std::vector<ParticleType> particlesForLeftNeighbour;
    std::vector<ParticleType> particlesForRightNeighbour;

    // See documentation for _neighbourDomainIndices to explain the indexing
    int leftNeighbour = _neighbourDomainIndices[(dimensionIndex * 2) % _neighbourCount];
    int rightNeighbour = _neighbourDomainIndices[(dimensionIndex * 2 + 1) % _neighbourCount];

    for (const auto &particle : emigrants) {
      std::array<double, _dimensionCount> position = particle.getR();
      if (position[dimensionIndex] < _localBoxMin[dimensionIndex]) {
        particlesForLeftNeighbour.push_back(particle);

        // Apply boundary condition
        if (_localBoxMin[dimensionIndex] == _globalBoxMin[dimensionIndex]) {
          position[dimensionIndex] =
              std::min(std::nextafter(_globalBoxMax[dimensionIndex], _globalBoxMin[dimensionIndex]),
                       position[dimensionIndex] + globalBoxLength[dimensionIndex]);
          particlesForLeftNeighbour.back().setR(position);
        }
      } else if (position[dimensionIndex] >= _localBoxMax[dimensionIndex]) {
        particlesForRightNeighbour.push_back(particle);

        // Apply boundary condition
        if (_localBoxMax[dimensionIndex] == _globalBoxMax[dimensionIndex]) {
          position[dimensionIndex] =
              std::max(_globalBoxMin[dimensionIndex], position[dimensionIndex] - globalBoxLength[dimensionIndex]);
          particlesForRightNeighbour.back().setR(position);
        }
      } else {
        remainingEmigrants.push_back(particle);
      }
    }
    emigrants = remainingEmigrants;

    sendAndReceiveParticlesLeftAndRight(particlesForLeftNeighbour, particlesForRightNeighbour, leftNeighbour,
                                        rightNeighbour, immigrants);

    for (const auto &particle : immigrants) {
      if (isInsideLocalDomain(particle.getR())) {
        autoPasContainer->addParticle(particle);
      } else {
        emigrants.push_back(particle);
      }
    }
  }

  // Add remaining emigrants to current container
  for (auto &particle : emigrants) {
    autoPasContainer->addParticle(particle);
  }
}

void RegularGridDecomposition::sendParticles(const std::vector<ParticleType> &particles, const int &receiver) {
  std::vector<char> buffer;

  for (const auto &particle : particles) {
    ParticleSerializationTools::serializeParticle(particle, buffer);
  }

  sendDataToNeighbour(buffer, receiver);
}

void RegularGridDecomposition::receiveParticles(std::vector<ParticleType> &receivedParticles, const int &source) {
  std::vector<char> receiveBuffer;

  receiveDataFromNeighbour(source, receiveBuffer);

  if (!receiveBuffer.empty()) {
    ParticleSerializationTools::deserializeParticles(receiveBuffer, receivedParticles);
  }
}

void RegularGridDecomposition::sendDataToNeighbour(std::vector<char> sendBuffer, const int &neighbour) {
  _sendBuffers.push_back(sendBuffer);

  autopas::AutoPas_MPI_Request sendRequest;
  _sendRequests.push_back(sendRequest);

  autopas::AutoPas_MPI_Isend(_sendBuffers.back().data(), _sendBuffers.back().size(), AUTOPAS_MPI_CHAR, neighbour, 0,
                             _communicator, &_sendRequests.back());
}

void RegularGridDecomposition::receiveDataFromNeighbour(const int &neighbour, std::vector<char> &receiveBuffer) {
  autopas::AutoPas_MPI_Status status;
  autopas::AutoPas_MPI_Probe(neighbour, 0, _communicator, &status);

  int receiveBufferSize;
  autopas::AutoPas_MPI_Get_count(&status, AUTOPAS_MPI_CHAR, &receiveBufferSize);
  receiveBuffer.resize(receiveBufferSize);

  autopas::AutoPas_MPI_Recv(receiveBuffer.data(), receiveBufferSize, AUTOPAS_MPI_CHAR, neighbour, 0, _communicator,
                            AUTOPAS_MPI_STATUS_IGNORE);
}

void RegularGridDecomposition::sendAndReceiveParticlesLeftAndRight(std::vector<ParticleType> &particlesToLeft,
                                                                   std::vector<ParticleType> &particlesToRight,
                                                                   const int &leftNeighbour, const int &rightNeighbour,
                                                                   std::vector<ParticleType> &receivedParticles) {
  if (_mpiCommunicationNeeded and leftNeighbour != _domainIndex) {
    sendParticles(particlesToLeft, leftNeighbour);
    sendParticles(particlesToRight, rightNeighbour);

    receiveParticles(receivedParticles, leftNeighbour);
    receiveParticles(receivedParticles, rightNeighbour);

    waitForSendRequests();
  } else {
    receivedParticles.insert(receivedParticles.end(), particlesToLeft.begin(), particlesToLeft.end());
    receivedParticles.insert(receivedParticles.end(), particlesToRight.begin(), particlesToRight.end());
  }
}

void RegularGridDecomposition::waitForSendRequests() {
  std::vector<autopas::AutoPas_MPI_Status> sendStates;
  sendStates.resize(_sendRequests.size());
  autopas::AutoPas_MPI_Waitall(_sendRequests.size(), _sendRequests.data(), sendStates.data());
  _sendRequests.clear();
  _sendBuffers.clear();
}

void RegularGridDecomposition::collectHaloParticlesForLeftNeighbour(SharedAutoPasContainer &autoPasContainer,
                                                                    const size_t &direction,
                                                                    std::vector<ParticleType> &haloParticles) {
  std::array<double, _dimensionCount> boxMin, boxMax;

  // Calculate halo box for left neighbour
  for (int i = 0; i < _dimensionCount; ++i) {
    boxMin[i] = _localBoxMin[i] - _skinWidth;
    boxMax[i] = _skinWidth + _localBoxMax[i];
  }
  boxMax[direction] = _localBoxMin[direction] + _cutoffWidth + _skinWidth;

  // Collect the halo particles for the left neighbour
  for (auto particle = autoPasContainer->getRegionIterator(boxMin, boxMax, autopas::IteratorBehavior::owned);
       particle.isValid(); ++particle) {
    std::array<double, _dimensionCount> position = particle->getR();
    haloParticles.push_back(*particle);

    // Apply boundary condition
    if (_localBoxMin[direction] == _globalBoxMin[direction]) {
      position[direction] = position[direction] + (_globalBoxMax[direction] - _globalBoxMin[direction]);
      haloParticles.back().setR(position);
    }
  }
}

void RegularGridDecomposition::collectHaloParticlesForRightNeighbour(SharedAutoPasContainer &autoPasContainer,
                                                                     const size_t &direction,
                                                                     std::vector<ParticleType> &haloParticles) {
  std::array<double, _dimensionCount> boxMin, boxMax;

  // Calculate left halo box of right neighbour
  for (int i = 0; i < _dimensionCount; ++i) {
    boxMin[i] = _localBoxMin[i] - _skinWidth;
    boxMax[i] = _localBoxMax[i] + _skinWidth;
  }
  boxMin[direction] = _localBoxMax[direction] - _cutoffWidth - _skinWidth;

  // Collect the halo particles for the right neighbour
  for (auto particle = autoPasContainer->getRegionIterator(boxMin, boxMax, autopas::IteratorBehavior::owned);
       particle.isValid(); ++particle) {
    std::array<double, _dimensionCount> position = particle->getR();
    haloParticles.push_back(*particle);

    // Apply boundary condition
    if (_localBoxMax[direction] == _globalBoxMax[direction]) {
      position[direction] = position[direction] - (_globalBoxMax[direction] - _globalBoxMin[direction]);
      haloParticles.back().setR(position);
    }
  }
}

void RegularGridDecomposition::categorizeParticlesIntoLeftAndRightNeighbour(
    const std::vector<ParticleType> &particles, const size_t &direction,
    std::vector<ParticleType> &leftNeighbourParticles, std::vector<ParticleType> &rightNeighbourParticles,
    std::vector<ParticleType> &uncategorizedParticles) {
  for (const auto &particle : particles) {
    std::array<double, _dimensionCount> position = particle.getR();
    if (position[direction] < _localBoxMin[direction]) {
      leftNeighbourParticles.push_back(particle);

      // Apply boundary condition
      if (_localBoxMin[direction] == _globalBoxMin[direction]) {
        position[direction] = std::min(std::nextafter(_globalBoxMax[direction], _globalBoxMin[direction]),
                                       position[direction] + _globalBoxMax[direction] - _globalBoxMin[direction]);
        leftNeighbourParticles.back().setR(position);
      }
    } else if (position[direction] >= _localBoxMax[direction]) {
      rightNeighbourParticles.push_back(particle);

      // Apply boundary condition
      if (_localBoxMax[direction] == _globalBoxMax[direction]) {
        position[direction] = std::max(_globalBoxMin[direction],
                                       position[direction] - (_globalBoxMax[direction] - _globalBoxMin[direction]));
        rightNeighbourParticles.back().setR(position);
      }
    } else {
      uncategorizedParticles.push_back(particle);
    }
  }
}<|MERGE_RESOLUTION|>--- conflicted
+++ resolved
@@ -51,9 +51,8 @@
 
 RegularGridDecomposition::~RegularGridDecomposition() {}
 
-<<<<<<< HEAD
 void RegularGridDecomposition::update(const double &work) {
-  if (_mpiIsEnabled) {
+  if (_mpiCommunicationNeeded) {
     // This is a dummy variable which is not being used.
     autopas::AutoPas_MPI_Request dummyRequest;
 
@@ -121,13 +120,10 @@
     }
   }
 }
-=======
+
 int RegularGridDecomposition::getNumberOfSubdomains() const {
   return std::accumulate(_decomposition.begin(), _decomposition.end(), 1, std::multiplies<int>());
 }
-
-void RegularGridDecomposition::update() { updateLocalBox(); }
->>>>>>> 91e6db98
 
 void RegularGridDecomposition::initializeMPICommunicator() {
   std::vector<int> periods(3, 1);
@@ -145,7 +141,7 @@
 
   // Create planar communicators used for diffuse load balancing.
   for (int i = 0; i < _dimensionCount; ++i) {
-    if (_mpiIsEnabled) {
+    if (_mpiCommunicationNeeded) {
       const size_t key = _decomposition[(i + 1) % _dimensionCount] * _domainId[(i + 2) % _dimensionCount] +
                          _domainId[(i + 1) % _dimensionCount];
       autopas::AutoPas_MPI_Comm_split(_communicator, _domainId[i], key, &_planarCommunicators[i]);
