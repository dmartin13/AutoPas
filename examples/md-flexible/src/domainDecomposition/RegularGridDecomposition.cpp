--- conflicted
+++ resolved
@@ -65,42 +65,9 @@
         balanceWithAllLoadBalancer(work);
         break;
       }
-<<<<<<< HEAD
 #endif
       default: {
         // do nothing
-=======
-    }
-
-    for (int i = 0; i < _dimensionCount; ++i) {
-      const int leftNeighbour = _neighbourDomainIndices[i * 2];
-      const int rightNeighbour = _neighbourDomainIndices[i * 2 + 1];
-
-      double neighbourPlaneWork, neighbourBoundary, balancedPosition;
-      if (_localBoxMin[i] != _globalBoxMin[i]) {
-        autopas::AutoPas_MPI_Recv(&neighbourPlaneWork, 1, AUTOPAS_MPI_DOUBLE, leftNeighbour, 0, _communicator,
-                                  AUTOPAS_MPI_STATUS_IGNORE);
-        autopas::AutoPas_MPI_Recv(&neighbourBoundary, 1, AUTOPAS_MPI_DOUBLE, leftNeighbour, 0, _communicator,
-                                  AUTOPAS_MPI_STATUS_IGNORE);
-
-        balancedPosition =
-            DomainTools::balanceAdjacentDomains(neighbourPlaneWork, distributedWorkInPlane[i], neighbourBoundary,
-                                                oldLocalBoxMax[i], 2 * (_cutoffWidth + _skinWidth));
-        _localBoxMin[i] += (balancedPosition - _localBoxMin[i]) / 2;
-      }
-
-      if (_localBoxMax[i] != _globalBoxMax[i]) {
-        double neighbourPlaneWork, neighbourBoundary;
-        autopas::AutoPas_MPI_Recv(&neighbourPlaneWork, 1, AUTOPAS_MPI_DOUBLE, rightNeighbour, 0, _communicator,
-                                  AUTOPAS_MPI_STATUS_IGNORE);
-        autopas::AutoPas_MPI_Recv(&neighbourBoundary, 1, AUTOPAS_MPI_DOUBLE, rightNeighbour, 0, _communicator,
-                                  AUTOPAS_MPI_STATUS_IGNORE);
-
-        balancedPosition =
-            DomainTools::balanceAdjacentDomains(distributedWorkInPlane[i], neighbourPlaneWork, oldLocalBoxMin[i],
-                                                neighbourBoundary, 2 * (_cutoffWidth + _skinWidth));
-        _localBoxMax[i] += (balancedPosition - _localBoxMax[i]) / 2;
->>>>>>> 89d52271
       }
     }
   }
@@ -496,9 +463,10 @@
       autopas::AutoPas_MPI_Recv(&neighbourBoundary, 1, AUTOPAS_MPI_DOUBLE, leftNeighbour, 0, _communicator,
                                 AUTOPAS_MPI_STATUS_IGNORE);
 
-      _localBoxMin[i] =
-          DomainTools::balanceAdjacentDomains(neighbourPlaneWork, distributedWorkInPlane[i], neighbourBoundary,
-                                              oldLocalBoxMax[i], 2 * (_cutoffWidth + _skinWidth));
+        balancedPosition =
+            DomainTools::balanceAdjacentDomains(neighbourPlaneWork, distributedWorkInPlane[i], neighbourBoundary,
+                                                oldLocalBoxMax[i], 2 * (_cutoffWidth + _skinWidth));
+        _localBoxMin[i] += (balancedPosition - _localBoxMin[i]) / 2;
     }
 
     if (_localBoxMax[i] != _globalBoxMax[i]) {
@@ -508,9 +476,10 @@
       autopas::AutoPas_MPI_Recv(&neighbourBoundary, 1, AUTOPAS_MPI_DOUBLE, rightNeighbour, 0, _communicator,
                                 AUTOPAS_MPI_STATUS_IGNORE);
 
-      _localBoxMax[i] =
-          DomainTools::balanceAdjacentDomains(distributedWorkInPlane[i], neighbourPlaneWork, oldLocalBoxMin[i],
-                                              neighbourBoundary, 2 * (_cutoffWidth + _skinWidth));
+        balancedPosition =
+            DomainTools::balanceAdjacentDomains(distributedWorkInPlane[i], neighbourPlaneWork, oldLocalBoxMin[i],
+                                                neighbourBoundary, 2 * (_cutoffWidth + _skinWidth));
+        _localBoxMax[i] += (balancedPosition - _localBoxMax[i]) / 2;
     }
   }
 }
