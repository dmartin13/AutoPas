/**
 * @file RegularGridDecomposition.cpp
 * @author J. Körner
 * @date 19.04.2021
 */
#include "RegularGridDecomposition.h"

#include <algorithm>
#include <cmath>
#include <functional>
#include <iomanip>
#include <numeric>

#include "DomainTools.h"
#include "autopas/AutoPas.h"
#include "autopas/utils/ArrayUtils.h"
#include "src/ParticleSerializationTools.h"

RegularGridDecomposition::RegularGridDecomposition(const MDFlexConfig &configuration)
    : _cutoffWidth(configuration.cutoff.value), _skinWidth(configuration.verletSkinRadius.value) {
#if defined(AUTOPAS_INCLUDE_MPI)
  _mpiIsEnabled = true;
#else
  _mpiIsEnabled = false;
#endif

  autopas::AutoPas_MPI_Comm_size(AUTOPAS_MPI_COMM_WORLD, &_subdomainCount);

  if (_subdomainCount == 1) {
    _mpiIsEnabled = false;
  }

  if (_mpiIsEnabled) {
    std::cout << "MPI will be used." << std::endl;
  } else {
    std::cout << "MPI will not be used." << std::endl;
  }

  DomainTools::generateDecomposition(_subdomainCount, configuration.subdivideDimension.value, _decomposition);

  initializeMPICommunicator();

  initializeLocalDomain();

  initializeGlobalBox(configuration.boxMin.value, configuration.boxMax.value);

  initializeLocalBox();

  initializeNeighbourIds();

  _loadBalancer = configuration.loadBalancer.value;

#if defined(MD_FLEXIBLE_INCLUDE_ALL)
  _allLoadBalancer = new ALL::ALL<double, double>(ALL::STAGGERED, _dimensionCount, 0);
  _allLoadBalancer->setCommunicator(_communicator);
  _allLoadBalancer->setup();
#endif
}

RegularGridDecomposition::~RegularGridDecomposition() {}

void RegularGridDecomposition::update(const double &work) {
  if (_mpiIsEnabled) {
    switch (_loadBalancer) {
      case LoadBalancerOption::invertedPressure: {
        balanceWithInvertedPressureLoadBalancer(work);
        break;
      }
      case LoadBalancerOption::all: {
        balanceWithAllLoadBalancer(work);
        break;
      }
<<<<<<< HEAD
      default: {
        // do nothing
=======

      if (_localBoxMax[i] != _globalBoxMax[i]) {
        autopas::AutoPas_MPI_Isend(&distributedWorkInPlane[i], 1, AUTOPAS_MPI_DOUBLE, rightNeighbour, 0, _communicator,
                                   &dummyRequest);
        autopas::AutoPas_MPI_Isend(&oldLocalBoxMin[i], 1, AUTOPAS_MPI_DOUBLE, rightNeighbour, 0, _communicator,
                                   &dummyRequest);
      }
    }

    for (int i = 0; i < _dimensionCount; ++i) {
      const int leftNeighbour = _neighbourDomainIndices[i * 2];
      const int rightNeighbour = _neighbourDomainIndices[i * 2 + 1];

      double neighbourPlaneWork, neighbourBoundary;
      if (_localBoxMin[i] != _globalBoxMin[i]) {
        autopas::AutoPas_MPI_Recv(&neighbourPlaneWork, 1, AUTOPAS_MPI_DOUBLE, leftNeighbour, 0, _communicator,
                                  AUTOPAS_MPI_STATUS_IGNORE);
        autopas::AutoPas_MPI_Recv(&neighbourBoundary, 1, AUTOPAS_MPI_DOUBLE, leftNeighbour, 0, _communicator,
                                  AUTOPAS_MPI_STATUS_IGNORE);

        _localBoxMin[i] = DomainTools::balanceAdjacentDomains(neighbourPlaneWork, distributedWorkInPlane[i], neighbourBoundary, oldLocalBoxMax[i], 2 * (_cutoffWidth + _skinWidth));
      }

      if (_localBoxMax[i] != _globalBoxMax[i]) {
        double neighbourPlaneWork, neighbourBoundary;
        autopas::AutoPas_MPI_Recv(&neighbourPlaneWork, 1, AUTOPAS_MPI_DOUBLE, rightNeighbour, 0, _communicator,
                                  AUTOPAS_MPI_STATUS_IGNORE);
        autopas::AutoPas_MPI_Recv(&neighbourBoundary, 1, AUTOPAS_MPI_DOUBLE, rightNeighbour, 0, _communicator,
                                  AUTOPAS_MPI_STATUS_IGNORE);

        _localBoxMax[i] = DomainTools::balanceAdjacentDomains(distributedWorkInPlane[i], neighbourPlaneWork, oldLocalBoxMin[i], neighbourBoundary, 2 * (_cutoffWidth + _skinWidth));
>>>>>>> 840427fe
      }
    }
  }
}

void RegularGridDecomposition::initializeMPICommunicator() {
  std::vector<int> periods(3, 1);
  autopas::AutoPas_MPI_Cart_create(AUTOPAS_MPI_COMM_WORLD, 3, _decomposition.data(), periods.data(), true,
                                   &_communicator);
  autopas::AutoPas_MPI_Comm_rank(_communicator, &_domainIndex);
}

void RegularGridDecomposition::initializeLocalDomain() {
  _domainId = {0, 0, 0};
  autopas::AutoPas_MPI_Comm_rank(_communicator, &_domainIndex);

  std::vector<int> periods(3, 1);
  autopas::AutoPas_MPI_Cart_get(_communicator, 3, _decomposition.data(), periods.data(), _domainId.data());

  // Create planar communicators used for diffuse load balancing.
  for (int i = 0; i < _dimensionCount; ++i) {
    if (_mpiIsEnabled) {
      const size_t key = _decomposition[(i + 1) % _dimensionCount] * _domainId[(i + 2) % _dimensionCount] +
                         _domainId[(i + 1) % _dimensionCount];
      autopas::AutoPas_MPI_Comm_split(_communicator, _domainId[i], key, &_planarCommunicators[i]);
    } else {
      _planarCommunicators[i] = AUTOPAS_MPI_COMM_WORLD;
    }
  }
}

void RegularGridDecomposition::initializeLocalBox() {
  for (int i = 0; i < 3; ++i) {
    double localBoxWidth = (_globalBoxMax[i] - _globalBoxMin[i]) / static_cast<double>(_decomposition[i]);

    _localBoxMin[i] = _domainId[i] * localBoxWidth + _globalBoxMin[i];
    _localBoxMax[i] = (_domainId[i] + 1) * localBoxWidth + _globalBoxMin[i];

    if (_domainId[i] == 0) {
      _localBoxMin[i] = _globalBoxMin[i];
    } else if (_domainId[i] == _decomposition[i] - 1) {
      _localBoxMax[i] = _globalBoxMax[i];
    }
  }
}

void RegularGridDecomposition::initializeNeighbourIds() {
  for (int i = 0; i < 3; ++i) {
    auto neighbourIndex = i * 2;
    auto preceedingNeighbourId = _domainId;
    preceedingNeighbourId[i] = (--preceedingNeighbourId[i] + _decomposition[i]) % _decomposition[i];
    _neighbourDomainIndices[neighbourIndex] = DomainTools::convertIdToIndex(preceedingNeighbourId, _decomposition);

    ++neighbourIndex;
    auto succeedingNeighbourId = _domainId;
    succeedingNeighbourId[i] = (++succeedingNeighbourId[i] + _decomposition[i]) % _decomposition[i];
    _neighbourDomainIndices[neighbourIndex] = DomainTools::convertIdToIndex(succeedingNeighbourId, _decomposition);
  }
}

void RegularGridDecomposition::initializeGlobalBox(const std::array<double, 3> &globalBoxMin,
                                                   const std::array<double, 3> &globalBoxMax) {
  for (int i = 0; i < 3; ++i) {
    _globalBoxMin[i] = globalBoxMin[i];
    _globalBoxMax[i] = globalBoxMax[i];
  }
}

bool RegularGridDecomposition::isInsideLocalDomain(const std::array<double, 3> &coordinates) const {
  return DomainTools::isInsideDomain(coordinates, _localBoxMin, _localBoxMax);
}

std::array<int, 6> RegularGridDecomposition::getExtentOfSubdomain(const int subdomainIndex) const {
  return DomainTools::getExtentOfSubdomain(subdomainIndex, _decomposition);
}

void RegularGridDecomposition::exchangeHaloParticles(SharedAutoPasContainer &autoPasContainer) {
  std::vector<ParticleType> haloParticles{};

  for (int dimensionIndex = 0; dimensionIndex < _dimensionCount; ++dimensionIndex) {
    std::vector<ParticleType> particlesForLeftNeighbour{};
    std::vector<ParticleType> particlesForRightNeighbour{};

    collectHaloParticlesForLeftNeighbour(autoPasContainer, dimensionIndex, particlesForLeftNeighbour);
    collectHaloParticlesForRightNeighbour(autoPasContainer, dimensionIndex, particlesForRightNeighbour);

    double leftHaloMin = _localBoxMin[dimensionIndex] - _skinWidth;
    double leftHaloMax = _localBoxMin[dimensionIndex] + _cutoffWidth + _skinWidth;
    double rightHaloMin = _localBoxMax[dimensionIndex] - _cutoffWidth - _skinWidth;
    double rightHaloMax = _localBoxMax[dimensionIndex] + _skinWidth;

    for (const auto &particle : haloParticles) {
      std::array<double, _dimensionCount> position = particle.getR();
      if (position[dimensionIndex] >= leftHaloMin and position[dimensionIndex] < leftHaloMax) {
        particlesForLeftNeighbour.push_back(particle);

        // Apply boundary condition
        if (_localBoxMin[dimensionIndex] == _globalBoxMin[dimensionIndex]) {
          position[dimensionIndex] =
              position[dimensionIndex] + (_globalBoxMax[dimensionIndex] - _globalBoxMin[dimensionIndex]);
          particlesForLeftNeighbour.back().setR(position);
        }
      } else if (position[dimensionIndex] >= rightHaloMin and position[dimensionIndex] < rightHaloMax) {
        particlesForRightNeighbour.push_back(particle);

        // Apply boundary condition
        if (_localBoxMax[dimensionIndex] == _globalBoxMax[dimensionIndex]) {
          position[dimensionIndex] =
              position[dimensionIndex] - (_globalBoxMax[dimensionIndex] - _globalBoxMin[dimensionIndex]);
          particlesForRightNeighbour.back().setR(position);
        }
      }
    }
    // See documentation for _neighbourDomainIndices to explain the indexing
    int leftNeighbour = _neighbourDomainIndices[(dimensionIndex * 2) % _neighbourCount];
    int rightNeighbour = _neighbourDomainIndices[(dimensionIndex * 2 + 1) % _neighbourCount];
    sendAndReceiveParticlesLeftAndRight(particlesForLeftNeighbour, particlesForRightNeighbour, leftNeighbour,
                                        rightNeighbour, haloParticles);
  }
  for (auto &particle : haloParticles) {
    autoPasContainer->addOrUpdateHaloParticle(particle);
  }
}

void RegularGridDecomposition::exchangeMigratingParticles(SharedAutoPasContainer &autoPasContainer,
                                                          std::vector<ParticleType> &emigrants) {
  const std::array<double, _dimensionCount> globalBoxMin = {_globalBoxMin[0], _globalBoxMin[1], _globalBoxMin[2]};
  const std::array<double, _dimensionCount> globalBoxMax = {_globalBoxMax[0], _globalBoxMax[1], _globalBoxMax[2]};
  const std::array<double, _dimensionCount> globalBoxLength =
      autopas::utils::ArrayMath::sub(globalBoxMax, globalBoxMin);

  for (int dimensionIndex = 0; dimensionIndex < _dimensionCount; ++dimensionIndex) {
    std::vector<ParticleType> immigrants, remainingEmigrants;
    std::vector<ParticleType> particlesForLeftNeighbour;
    std::vector<ParticleType> particlesForRightNeighbour;

    // See documentation for _neighbourDomainIndices to explain the indexing
    int leftNeighbour = _neighbourDomainIndices[(dimensionIndex * 2) % _neighbourCount];
    int rightNeighbour = _neighbourDomainIndices[(dimensionIndex * 2 + 1) % _neighbourCount];

    for (const auto &particle : emigrants) {
      std::array<double, _dimensionCount> position = particle.getR();
      if (position[dimensionIndex] < _localBoxMin[dimensionIndex]) {
        particlesForLeftNeighbour.push_back(particle);

        // Apply boundary condition
        if (_localBoxMin[dimensionIndex] == _globalBoxMin[dimensionIndex]) {
          position[dimensionIndex] =
              std::min(std::nextafter(_globalBoxMax[dimensionIndex], _globalBoxMin[dimensionIndex]),
                       position[dimensionIndex] + globalBoxLength[dimensionIndex]);
          particlesForLeftNeighbour.back().setR(position);
        }
      } else if (position[dimensionIndex] >= _localBoxMax[dimensionIndex]) {
        particlesForRightNeighbour.push_back(particle);

        // Apply boundary condition
        if (_localBoxMax[dimensionIndex] == _globalBoxMax[dimensionIndex]) {
          position[dimensionIndex] =
              std::max(_globalBoxMin[dimensionIndex], position[dimensionIndex] - globalBoxLength[dimensionIndex]);
          particlesForRightNeighbour.back().setR(position);
        }
      } else {
        remainingEmigrants.push_back(particle);
      }
    }
    emigrants = remainingEmigrants;

    sendAndReceiveParticlesLeftAndRight(particlesForLeftNeighbour, particlesForRightNeighbour, leftNeighbour,
                                        rightNeighbour, immigrants);

    for (const auto &particle : immigrants) {
      if (isInsideLocalDomain(particle.getR())) {
        autoPasContainer->addParticle(particle);
      } else {
        emigrants.push_back(particle);
      }
    }
  }

  // Add remaining emigrants to current container
  for (auto &particle : emigrants) {
    autoPasContainer->addParticle(particle);
  }
}

void RegularGridDecomposition::sendParticles(const std::vector<ParticleType> &particles, const int &receiver) {
  std::vector<char> buffer;

  for (const auto &particle : particles) {
    ParticleSerializationTools::serializeParticle(particle, buffer);
  }

  sendDataToNeighbour(buffer, receiver);
}

void RegularGridDecomposition::receiveParticles(std::vector<ParticleType> &receivedParticles, const int &source) {
  std::vector<char> receiveBuffer;

  receiveDataFromNeighbour(source, receiveBuffer);

  if (!receiveBuffer.empty()) {
    ParticleSerializationTools::deserializeParticles(receiveBuffer, receivedParticles);
  }
}

void RegularGridDecomposition::sendDataToNeighbour(std::vector<char> sendBuffer, const int &neighbour) {
  _sendBuffers.push_back(sendBuffer);

  autopas::AutoPas_MPI_Request sendRequest;
  _sendRequests.push_back(sendRequest);

  autopas::AutoPas_MPI_Isend(_sendBuffers.back().data(), _sendBuffers.back().size(), AUTOPAS_MPI_CHAR, neighbour, 0,
                             _communicator, &_sendRequests.back());
}

void RegularGridDecomposition::receiveDataFromNeighbour(const int &neighbour, std::vector<char> &receiveBuffer) {
  autopas::AutoPas_MPI_Status status;
  autopas::AutoPas_MPI_Probe(neighbour, 0, _communicator, &status);

  int receiveBufferSize;
  autopas::AutoPas_MPI_Get_count(&status, AUTOPAS_MPI_CHAR, &receiveBufferSize);
  receiveBuffer.resize(receiveBufferSize);

  autopas::AutoPas_MPI_Recv(receiveBuffer.data(), receiveBufferSize, AUTOPAS_MPI_CHAR, neighbour, 0, _communicator,
                            AUTOPAS_MPI_STATUS_IGNORE);
}

void RegularGridDecomposition::sendAndReceiveParticlesLeftAndRight(std::vector<ParticleType> &particlesToLeft,
                                                                   std::vector<ParticleType> &particlesToRight,
                                                                   const int &leftNeighbour, const int &rightNeighbour,
                                                                   std::vector<ParticleType> &receivedParticles) {
  if (_mpiIsEnabled and leftNeighbour != _domainIndex) {
    sendParticles(particlesToLeft, leftNeighbour);
    sendParticles(particlesToRight, rightNeighbour);

    receiveParticles(receivedParticles, leftNeighbour);
    receiveParticles(receivedParticles, rightNeighbour);

    waitForSendRequests();
  } else {
    receivedParticles.insert(receivedParticles.end(), particlesToLeft.begin(), particlesToLeft.end());
    receivedParticles.insert(receivedParticles.end(), particlesToRight.begin(), particlesToRight.end());
  }
}

void RegularGridDecomposition::waitForSendRequests() {
  std::vector<autopas::AutoPas_MPI_Status> sendStates;
  sendStates.resize(_sendRequests.size());
  autopas::AutoPas_MPI_Waitall(_sendRequests.size(), _sendRequests.data(), sendStates.data());
  _sendRequests.clear();
  _sendBuffers.clear();
}

void RegularGridDecomposition::collectHaloParticlesForLeftNeighbour(SharedAutoPasContainer &autoPasContainer,
                                                                    const size_t &direction,
                                                                    std::vector<ParticleType> &haloParticles) {
  std::array<double, _dimensionCount> boxMin, boxMax;

  // Calculate halo box for left neighbour
  for (int i = 0; i < _dimensionCount; ++i) {
    boxMin[i] = _localBoxMin[i] - _skinWidth;
    boxMax[i] = _skinWidth + _localBoxMax[i];
  }
  boxMax[direction] = _localBoxMin[direction] + _cutoffWidth + _skinWidth;

  // Collect the halo particles for the left neighbour
  for (auto particle = autoPasContainer->getRegionIterator(boxMin, boxMax, autopas::IteratorBehavior::owned);
       particle.isValid(); ++particle) {
    std::array<double, _dimensionCount> position = particle->getR();
    haloParticles.push_back(*particle);

    // Apply boundary condition
    if (_localBoxMin[direction] == _globalBoxMin[direction]) {
      position[direction] = position[direction] + (_globalBoxMax[direction] - _globalBoxMin[direction]);
      haloParticles.back().setR(position);
    }
  }
}

void RegularGridDecomposition::collectHaloParticlesForRightNeighbour(SharedAutoPasContainer &autoPasContainer,
                                                                     const size_t &direction,
                                                                     std::vector<ParticleType> &haloParticles) {
  std::array<double, _dimensionCount> boxMin, boxMax;

  // Calculate left halo box of right neighbour
  for (int i = 0; i < _dimensionCount; ++i) {
    boxMin[i] = _localBoxMin[i] - _skinWidth;
    boxMax[i] = _localBoxMax[i] + _skinWidth;
  }
  boxMin[direction] = _localBoxMax[direction] - _cutoffWidth - _skinWidth;

  // Collect the halo particles for the right neighbour
  for (auto particle = autoPasContainer->getRegionIterator(boxMin, boxMax, autopas::IteratorBehavior::owned);
       particle.isValid(); ++particle) {
    std::array<double, _dimensionCount> position = particle->getR();
    haloParticles.push_back(*particle);

    // Apply boundary condition
    if (_localBoxMax[direction] == _globalBoxMax[direction]) {
      position[direction] = position[direction] - (_globalBoxMax[direction] - _globalBoxMin[direction]);
      haloParticles.back().setR(position);
    }
  }
}

void RegularGridDecomposition::categorizeParticlesIntoLeftAndRightNeighbour(
    const std::vector<ParticleType> &particles, const size_t &direction,
    std::vector<ParticleType> &leftNeighbourParticles, std::vector<ParticleType> &rightNeighbourParticles,
    std::vector<ParticleType> &uncategorizedParticles) {
  for (const auto &particle : particles) {
    std::array<double, _dimensionCount> position = particle.getR();
    if (position[direction] < _localBoxMin[direction]) {
      leftNeighbourParticles.push_back(particle);

      // Apply boundary condition
      if (_localBoxMin[direction] == _globalBoxMin[direction]) {
        position[direction] = std::min(std::nextafter(_globalBoxMax[direction], _globalBoxMin[direction]),
                                       position[direction] + _globalBoxMax[direction] - _globalBoxMin[direction]);
        leftNeighbourParticles.back().setR(position);
      }
    } else if (position[direction] >= _localBoxMax[direction]) {
      rightNeighbourParticles.push_back(particle);

      // Apply boundary condition
      if (_localBoxMax[direction] == _globalBoxMax[direction]) {
        position[direction] = std::max(_globalBoxMin[direction],
                                       position[direction] - (_globalBoxMax[direction] - _globalBoxMin[direction]));
        rightNeighbourParticles.back().setR(position);
      }
    } else {
      uncategorizedParticles.push_back(particle);
    }
  }
}

void RegularGridDecomposition::balanceWithInvertedPressureLoadBalancer(const double &work) {
  // This is a dummy variable which is not being used.
  autopas::AutoPas_MPI_Request dummyRequest;

  auto oldLocalBoxMin = _localBoxMin;
  auto oldLocalBoxMax = _localBoxMax;

  std::array<double, 3> distributedWorkInPlane{};

  for (int i = 0; i < _dimensionCount; ++i) {
    const int domainCountInPlane =
        _decomposition[(i + 1) % _dimensionCount] * _decomposition[(i + 2) % _dimensionCount];

    distributedWorkInPlane[i] = work;
    if (domainCountInPlane > 1) {
      autopas::AutoPas_MPI_Allreduce(&work, &distributedWorkInPlane[i], 1, AUTOPAS_MPI_DOUBLE, AUTOPAS_MPI_SUM,
                                     _planarCommunicators[i]);
      distributedWorkInPlane[i] = distributedWorkInPlane[i] / domainCountInPlane;
    }

    const int leftNeighbour = _neighbourDomainIndices[i * 2];
    const int rightNeighbour = _neighbourDomainIndices[i * 2 + 1];

    if (_localBoxMin[i] != _globalBoxMin[i]) {
      autopas::AutoPas_MPI_Isend(&distributedWorkInPlane[i], 1, AUTOPAS_MPI_DOUBLE, leftNeighbour, 0, _communicator,
                                 &dummyRequest);
      autopas::AutoPas_MPI_Isend(&oldLocalBoxMax[i], 1, AUTOPAS_MPI_DOUBLE, leftNeighbour, 0, _communicator,
                                 &dummyRequest);
    }

    if (_localBoxMax[i] != _globalBoxMax[i]) {
      autopas::AutoPas_MPI_Isend(&distributedWorkInPlane[i], 1, AUTOPAS_MPI_DOUBLE, rightNeighbour, 0, _communicator,
                                 &dummyRequest);
      autopas::AutoPas_MPI_Isend(&oldLocalBoxMin[i], 1, AUTOPAS_MPI_DOUBLE, rightNeighbour, 0, _communicator,
                                 &dummyRequest);
    }
  }

  for (int i = 0; i < _dimensionCount; ++i) {
    const int leftNeighbour = _neighbourDomainIndices[i * 2];
    const int rightNeighbour = _neighbourDomainIndices[i * 2 + 1];

    double neighbourPlaneWork, neighbourBoundary, balancedPosition;
    if (_localBoxMin[i] != _globalBoxMin[i]) {
      autopas::AutoPas_MPI_Recv(&neighbourPlaneWork, 1, AUTOPAS_MPI_DOUBLE, leftNeighbour, 0, _communicator,
                                AUTOPAS_MPI_STATUS_IGNORE);
      autopas::AutoPas_MPI_Recv(&neighbourBoundary, 1, AUTOPAS_MPI_DOUBLE, leftNeighbour, 0, _communicator,
                                AUTOPAS_MPI_STATUS_IGNORE);

      balancedPosition =
          DomainTools::balanceAdjacentDomains(neighbourPlaneWork, distributedWorkInPlane[i], neighbourBoundary,
                                              oldLocalBoxMax[i], 2 * (_cutoffWidth + _skinWidth));
      _localBoxMin[i] += (balancedPosition - _localBoxMin[i]) / 2;
    }

    if (_localBoxMax[i] != _globalBoxMax[i]) {
      double neighbourPlaneWork, neighbourBoundary;
      autopas::AutoPas_MPI_Recv(&neighbourPlaneWork, 1, AUTOPAS_MPI_DOUBLE, rightNeighbour, 0, _communicator,
                                AUTOPAS_MPI_STATUS_IGNORE);
      autopas::AutoPas_MPI_Recv(&neighbourBoundary, 1, AUTOPAS_MPI_DOUBLE, rightNeighbour, 0, _communicator,
                                AUTOPAS_MPI_STATUS_IGNORE);

      balancedPosition =
          DomainTools::balanceAdjacentDomains(distributedWorkInPlane[i], neighbourPlaneWork, oldLocalBoxMin[i],
                                              neighbourBoundary, 2 * (_cutoffWidth + _skinWidth));
      _localBoxMax[i] += (balancedPosition - _localBoxMax[i]) / 2;
    }
  }
}

#if defined(MD_FLEXIBLE_INCLUDE_ALL)
void RegularGridDecomposition::balanceWithAllLoadBalancer(const double &work) {
  std::vector<ALL::Point<double>> domain(2, ALL::Point<double>(3));

  for (int i = 0; i < 3; ++i) {
    domain[0][i] = _localBoxMin[i];
    domain[1][i] = _localBoxMax[i];
  }

  _allLoadBalancer->setVertices(domain);
  _allLoadBalancer->setWork(work);
  _allLoadBalancer->balance();

  std::vector<ALL::Point<double>> updatedVertices = _allLoadBalancer->getVertices();

  for (int i = 0; i < 3; ++i) {
    _localBoxMin[i] = updatedVertices[0][i];
    _localBoxMax[i] = updatedVertices[1][i];
  }
}

void RegularGridDecomposition::deleteAllLoadBalancer() { delete _allLoadBalancer; }
#endif<|MERGE_RESOLUTION|>--- conflicted
+++ resolved
@@ -66,46 +66,14 @@
         balanceWithInvertedPressureLoadBalancer(work);
         break;
       }
+#if defined(MD_FLEXIBLE_INCLUDE_ALL)
       case LoadBalancerOption::all: {
         balanceWithAllLoadBalancer(work);
         break;
       }
-<<<<<<< HEAD
+#endif
       default: {
         // do nothing
-=======
-
-      if (_localBoxMax[i] != _globalBoxMax[i]) {
-        autopas::AutoPas_MPI_Isend(&distributedWorkInPlane[i], 1, AUTOPAS_MPI_DOUBLE, rightNeighbour, 0, _communicator,
-                                   &dummyRequest);
-        autopas::AutoPas_MPI_Isend(&oldLocalBoxMin[i], 1, AUTOPAS_MPI_DOUBLE, rightNeighbour, 0, _communicator,
-                                   &dummyRequest);
-      }
-    }
-
-    for (int i = 0; i < _dimensionCount; ++i) {
-      const int leftNeighbour = _neighbourDomainIndices[i * 2];
-      const int rightNeighbour = _neighbourDomainIndices[i * 2 + 1];
-
-      double neighbourPlaneWork, neighbourBoundary;
-      if (_localBoxMin[i] != _globalBoxMin[i]) {
-        autopas::AutoPas_MPI_Recv(&neighbourPlaneWork, 1, AUTOPAS_MPI_DOUBLE, leftNeighbour, 0, _communicator,
-                                  AUTOPAS_MPI_STATUS_IGNORE);
-        autopas::AutoPas_MPI_Recv(&neighbourBoundary, 1, AUTOPAS_MPI_DOUBLE, leftNeighbour, 0, _communicator,
-                                  AUTOPAS_MPI_STATUS_IGNORE);
-
-        _localBoxMin[i] = DomainTools::balanceAdjacentDomains(neighbourPlaneWork, distributedWorkInPlane[i], neighbourBoundary, oldLocalBoxMax[i], 2 * (_cutoffWidth + _skinWidth));
-      }
-
-      if (_localBoxMax[i] != _globalBoxMax[i]) {
-        double neighbourPlaneWork, neighbourBoundary;
-        autopas::AutoPas_MPI_Recv(&neighbourPlaneWork, 1, AUTOPAS_MPI_DOUBLE, rightNeighbour, 0, _communicator,
-                                  AUTOPAS_MPI_STATUS_IGNORE);
-        autopas::AutoPas_MPI_Recv(&neighbourBoundary, 1, AUTOPAS_MPI_DOUBLE, rightNeighbour, 0, _communicator,
-                                  AUTOPAS_MPI_STATUS_IGNORE);
-
-        _localBoxMax[i] = DomainTools::balanceAdjacentDomains(distributedWorkInPlane[i], neighbourPlaneWork, oldLocalBoxMin[i], neighbourBoundary, 2 * (_cutoffWidth + _skinWidth));
->>>>>>> 840427fe
       }
     }
   }
@@ -490,10 +458,9 @@
       autopas::AutoPas_MPI_Recv(&neighbourBoundary, 1, AUTOPAS_MPI_DOUBLE, leftNeighbour, 0, _communicator,
                                 AUTOPAS_MPI_STATUS_IGNORE);
 
-      balancedPosition =
+      _localBoxMin[i] =
           DomainTools::balanceAdjacentDomains(neighbourPlaneWork, distributedWorkInPlane[i], neighbourBoundary,
                                               oldLocalBoxMax[i], 2 * (_cutoffWidth + _skinWidth));
-      _localBoxMin[i] += (balancedPosition - _localBoxMin[i]) / 2;
     }
 
     if (_localBoxMax[i] != _globalBoxMax[i]) {
@@ -503,10 +470,9 @@
       autopas::AutoPas_MPI_Recv(&neighbourBoundary, 1, AUTOPAS_MPI_DOUBLE, rightNeighbour, 0, _communicator,
                                 AUTOPAS_MPI_STATUS_IGNORE);
 
-      balancedPosition =
+      _localBoxMax[i] =
           DomainTools::balanceAdjacentDomains(distributedWorkInPlane[i], neighbourPlaneWork, oldLocalBoxMin[i],
                                               neighbourBoundary, 2 * (_cutoffWidth + _skinWidth));
-      _localBoxMax[i] += (balancedPosition - _localBoxMax[i]) / 2;
     }
   }
 }
