--- conflicted
+++ resolved
@@ -443,7 +443,6 @@
   autopas::AutoPas_MPI_Waitall(_sendRequests.size(), _sendRequests.data(), sendStates.data());
   _sendRequests.clear();
   _sendBuffers.clear();
-<<<<<<< HEAD
 }
 
 int RegularGridDecomposition::convertIdToIndex(const std::array<int, 3> &domainId) {
@@ -475,6 +474,4 @@
   }
 
   return work / (numberOfShiftableBoundaries != 0 ? numberOfShiftableBoundaries : 1);
-=======
->>>>>>> 77eae946
 }