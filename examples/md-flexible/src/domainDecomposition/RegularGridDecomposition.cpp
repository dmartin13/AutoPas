--- conflicted
+++ resolved
@@ -243,32 +243,20 @@
           particlesForRightNeighbor.back().setR(position);
         }
       }
-<<<<<<< HEAD
-=======
-
-      // See documentation for _neighbourDomainIndices to explain the indexing
-      int leftNeighbour = _neighbourDomainIndices[(dimensionIndex * 2) % _neighbourCount];
-      int rightNeighbour = _neighbourDomainIndices[(dimensionIndex * 2 + 1) % _neighbourCount];
-      sendAndReceiveParticlesLeftAndRight(particlesForLeftNeighbour, particlesForRightNeighbour, leftNeighbour,
-                                          rightNeighbour, haloParticles);
-    }
-
-    for (auto &particle : haloParticles) {
-      autoPasContainer->addHaloParticle(particle);
->>>>>>> 510e7bb4
-    }
-    // See documentation for _neighborDomainIndices to explain the indexing
-    int leftNeighbor = _neighborDomainIndices[(dimensionIndex * 2) % _neighborCount];
-    int rightNeighbor = _neighborDomainIndices[(dimensionIndex * 2 + 1) % _neighborCount];
-    sendAndReceiveParticlesLeftAndRight(particlesForLeftNeighbor, particlesForRightNeighbor, leftNeighbor,
-                                        rightNeighbor, haloParticles);
-  }
+
+      // See documentation for _neighborDomainIndices to explain the indexing
+      int leftNeighbor = _neighborDomainIndices[(dimensionIndex * 2) % _neighborCount];
+      int rightNeighbor = _neighborDomainIndices[(dimensionIndex * 2 + 1) % _neighborCount];
+      sendAndReceiveParticlesLeftAndRight(particlesForLeftNeighbor, particlesForRightNeighbor, leftNeighbor,
+                                          rightNeighbor, haloParticles);
+    }
+  }
+
   for (const auto &particle : haloParticles) {
-    autoPasContainer->addOrUpdateHaloParticle(particle);
-  }
-}
-
-<<<<<<< HEAD
+    autoPasContainer->addHaloParticle(particle);
+  }
+}
+
 void RegularGridDecomposition::exchangeMigratingParticles(SharedAutoPasContainer &autoPasContainer,
                                                           std::vector<ParticleType> &emigrants) {
   for (int dimensionIndex = 0; dimensionIndex < _dimensionCount; ++dimensionIndex) {
@@ -293,64 +281,6 @@
         autoPasContainer->addParticle(particle);
       } else {
         emigrants.push_back(particle);
-=======
-void RegularGridDecomposition::exchangeMigratingParticles(SharedAutoPasContainer &autoPasContainer) {
-  auto emigrants = autoPasContainer->updateContainer();
-
-  const std::array<double, _dimensionCount> globalBoxMin = {_globalBoxMin[0], _globalBoxMin[1], _globalBoxMin[2]};
-  const std::array<double, _dimensionCount> globalBoxMax = {_globalBoxMax[0], _globalBoxMax[1], _globalBoxMax[2]};
-  const std::array<double, _dimensionCount> globalBoxLength =
-      autopas::utils::ArrayMath::sub(globalBoxMax, globalBoxMin);
-  for (int i = 0; i < _dimensionCount; ++i) {
-    for (int j = i; j < _dimensionCount; ++j) {
-      const size_t dimensionIndex = j % _dimensionCount;
-
-      std::vector<ParticleType> immigrants, remainingEmigrants;
-      std::vector<ParticleType> particlesForLeftNeighbour;
-      std::vector<ParticleType> particlesForRightNeighbour;
-
-      // See documentation for _neighbourDomainIndices to explain the indexing
-      int leftNeighbour = _neighbourDomainIndices[(dimensionIndex * 2) % _neighbourCount];
-      int rightNeighbour = _neighbourDomainIndices[(dimensionIndex * 2 + 1) % _neighbourCount];
-
-      std::array<double, _dimensionCount> position;
-      for (const auto &particle : emigrants) {
-        position = particle.getR();
-        if (position[dimensionIndex] < _localBoxMin[dimensionIndex]) {
-          particlesForLeftNeighbour.push_back(particle);
-
-          // Apply boundary condition
-          if (_localBoxMin[dimensionIndex] == _globalBoxMin[dimensionIndex]) {
-            position[dimensionIndex] =
-                std::min(std::nextafter(_globalBoxMax[dimensionIndex], _globalBoxMin[dimensionIndex]),
-                         position[dimensionIndex] + globalBoxLength[dimensionIndex]);
-            particlesForLeftNeighbour.back().setR(position);
-          }
-        } else if (position[dimensionIndex] >= _localBoxMax[dimensionIndex]) {
-          particlesForRightNeighbour.push_back(particle);
-
-          // Apply boundary condition
-          if (_localBoxMax[dimensionIndex] == _globalBoxMax[dimensionIndex]) {
-            position[dimensionIndex] =
-                std::max(_globalBoxMin[dimensionIndex], position[dimensionIndex] - globalBoxLength[dimensionIndex]);
-            particlesForRightNeighbour.back().setR(position);
-          }
-        } else {
-          remainingEmigrants.push_back(particle);
-        }
-      }
-      emigrants = remainingEmigrants;
-
-      sendAndReceiveParticlesLeftAndRight(particlesForLeftNeighbour, particlesForRightNeighbour, leftNeighbour,
-                                          rightNeighbour, immigrants);
-
-      for (const auto &particle : immigrants) {
-        if (isInsideLocalDomain(particle.getR())) {
-          autoPasContainer->addParticle(particle);
-        } else {
-          emigrants.push_back(particle);
-        }
->>>>>>> 510e7bb4
       }
 
       immigrants.clear();
