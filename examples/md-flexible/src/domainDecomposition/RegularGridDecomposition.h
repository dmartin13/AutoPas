/**
 * @file RegularGridDecomposition.h
 * @author J. Körner
 * @date 19.04.2021
 */
#pragma once

#if defined(AUTOPAS_ENABLE_ALLLBL)
#include <ALL.hpp>
#endif
#include <memory>

#include "DomainDecomposition.h"
#include "autopas/utils/WrapMPI.h"
#include "src/TypeDefinitions.h"
#include "src/configuration/MDFlexConfig.h"

/**
 * This class can be used as a domain decomposition which divides the domain in equal sized rectangular subdomains.
 * The number of subdomains is equal to the number of MPI processes available.
 */
class RegularGridDecomposition final : public DomainDecomposition {
 public:
  /**
   * Constructor.
   * @param configuration: The configuration for definig the decomposition properties
   */
  RegularGridDecomposition(const MDFlexConfig &configuration);

  /**
   * Destructor.
   */
  ~RegularGridDecomposition() override;

  /**
   * Used to update the domain to the current topology.
   * Handles the diffuse load balancing by resizing the domains according to their work done.
   * Currently the metric used as work is the timins created by the simulation timer. Although they are of type 'long'
   * the update function use type 'double' because the work will be implicitly converted to 'double' during load
   * balancing anyway.
   * @param work: The work performed in the AutoPas container.
   */
  void update(const double &work) override;

  /**
   * Returns the index of the local domain in the global domain context.
   * @return domain index.
   */
  [[nodiscard]] int getDomainIndex() const override { return _domainIndex; }

  /**
   * Returns the minimum coordinates of global domain.
   * @return bottom left front corner of the global domain.
   */
  [[nodiscard]] std::array<double, 3> getGlobalBoxMin() const override { return _globalBoxMin; }

  /**
   * Returns the maximum coordinates of global domain.
   * @return top right back corner of the global domain.
   */
  [[nodiscard]] std::array<double, 3> getGlobalBoxMax() const override { return _globalBoxMax; }

  /**
   * Returns the minimum coordinates of local domain.
   * @return bottom left front corner of the local domain.
   */
  [[nodiscard]] std::array<double, 3> getLocalBoxMin() const override { return _localBoxMin; }

  /**
   * Returns the maximum coordinates of local domain.
   * @return top right back corner of the local domain.
   */
  [[nodiscard]] std::array<double, 3> getLocalBoxMax() const override { return _localBoxMax; }

  /**
   * Returns the number of domains in each dimension
   * @return vector containing the number of subdomains along each dimension
   */
  [[nodiscard]] std::array<int, 3> getDecomposition() const { return _decomposition; }

  /**
   * Returns the numnber of subdomains in the decomposition.
   * @return numner of subdomains in the decomposition.
   */
  [[nodiscard]] int getSubdomainCount() const { return _subdomainCount; }

  /**
   * Returns the current processes domain id.
   * @return domain id of the current processor
   */
  [[nodiscard]] const std::array<int, 3> getDomainId() const { return _domainId; }

  /**
   * Returns the number of subdomains in the simulation.
   * @return number of subdomains
   */
  [[nodiscard]] int getNumberOfSubdomains() const;

  /**
   * Checks if the provided coordinates are located in the local domain.
   * @param coordinates: The coordinates in question.
   * @return true if the coordinates lie inside the local domain, false otherwise.
   */
  [[nodiscard]] bool isInsideLocalDomain(const std::array<double, 3> &coordinates) const override;

  /**
   * Calculates and returns the extent of the subdomain with inde subdomainIndex.
   * @param subdomainIndex: The index of the subdomain for which to calculate the extent.
   * @return extent of the subdomain with index subdomainIndex.
   */
  [[nodiscard]] std::array<int, 6> getExtentOfSubdomain(const int subdomainIndex) const;

  /**
   * Exchanges halo particles with all neighbors of the provided AutoPasContainer.
   * @param autoPasContainer: The container, where the halo particles originate from.
   */
  void exchangeHaloParticles(SharedAutoPasContainer &autoPasContainer);

  /**
   * Exchanges migrating particles with all neighbors of the provided AutoPasContainer.
   * @param autoPasContainer: The container, where the migrating particles originate from.
   * @param emigrants: The emigrating particles send to neighbors.
   */
  void exchangeMigratingParticles(SharedAutoPasContainer &autoPasContainer, std::vector<ParticleType> &emigrants);

 private:
  /**
   * The number of neighbors of a rectangular domain.
   * This number does not include diagonal neighbors.
   */
  static constexpr int _neighborCount = 6;

  /**
   * The number of dimensions in the simulation domain.
   */
  static constexpr int _dimensionCount = 3;

  /**
   * Indicates if MPI is enabled and if it will be used.
   * In the case that MPI is enabled, but only one process is being used, this variable will be false.
   */
  bool _mpiCommunicationNeeded;

  /**
   * The number of subdomains in this decomposition.
   */
  int _subdomainCount;

  /**
   * The minimum coordinates of the global domain.
   */
  std::array<double, 3> _globalBoxMin;

  /**
   * The maximum coordinates of the global domain.
   */
  std::array<double, 3> _globalBoxMax;

  /**
   * The decomposition computed depending on the number of subdomains.
   */
  std::array<int, 3> _decomposition;

  /**
   * The MPI communicator containing all processes which own a subdomain in this decomposition.
   */
  autopas::AutoPas_MPI_Comm _communicator;

  /**
   * Contains the planar communicators along each dimension where the current process is a part of.
   * A planar communicator contains all processes with the same coordinate in a single dimension.
   */
  std::array<autopas::AutoPas_MPI_Comm, 3> _planarCommunicators;

  /**
   * Stores the domain cutoff width.
   */
  double _cutoffWidth;

  /**
   * Stores the domain skin width.
   */
  double _skinWidth;

  /**
   * The index of the current processor's domain.
   * This also is the rank of the current processor.
   */
  int _domainIndex;

  /**
   * The ID of the current processor's domain.
   */
  std::array<int, 3> _domainId;

  /**
   * The indices of the local domain's neighbors.
   * These correspond to the ranks of the processors which own the neigbour domain.  */
  std::array<int, 6> _neighborDomainIndices;

  /**
   * The minimum cooridnates of the local domain.
   */
  std::array<double, 3> _localBoxMin;

  /**
   * The maximum cooridnates of the local domain.
   */
  std::array<double, 3> _localBoxMax;

  /**
<<<<<<< HEAD
=======
   * A temporary buffer used for MPI send requests.
   */
  std::vector<autopas::AutoPas_MPI_Request> _sendRequests;

  /**
   * A temporary buffer for data which is sent by MPI_Send.
   */
  std::vector<std::vector<char>> _sendBuffers;

  /**
   * Defines which load balancer will be used.
   */
  LoadBalancerOption _loadBalancerOption;

#if defined(AUTOPAS_ENABLE_ALLLBL)
  /**
   * The ALL load balancer used for diffuse load balancing
   * We cannot use a shared pointer here, because whenn the load balancer is deleted, it calls MPI_Comm_free after
   * we call MPI_Finalize().
   */
  std::unique_ptr<ALL::ALL<double, double>> _allLoadBalancer;
#endif

  /**
>>>>>>> 4599e5f7
   * Initializes the decomposition of the domain.
   * This needs to be called before initializeMPICommunicator.
   */
  void initializeDecomposition();

  /**
   * Initializes the MPI communicator.
   * This needs to be called before initializeLocalDomain.
   */
  void initializeMPICommunicator();

  /**
   * Initializes the local domain.
   * This needs to be called before initializeLocalBox.
   */
  void initializeLocalDomain();

  /**
   * Initializes the global domain coordinates.
   */
  void initializeGlobalBox(const std::array<double, 3> &globalBoxMin, const std::array<double, 3> &globalBoxMax);

  /**
   * Initializes the local domain coordinates.
   * This needs to be called after initializeLocalDomain and initialzieGlobalDomain.
   */
  void initializeLocalBox();

  /**
   * Initializes the neighbor ids.
   * This needs to be called after initializeLocalDomain.
   */
  void initializeNeighborIds();

  /**
   * Updates the local box.
   */
  void updateLocalBox();

  /**
   * Sends and also receives particles to and from the left and right neighbours.
   * @param particlesToLeft: Particles which get send to the left neighbour.
   * @param particlesToRight: Particles which get send to the right neighbor.
   * @param leftNeighbor: The left neighbor's index / rank.
   * @param rightNeighbor: The right neighbor's index / rank.
   * @param receivedParticles: Container for the particles received from either neighbor.
   */
  void sendAndReceiveParticlesLeftAndRight(std::vector<ParticleType> &particlesToLeft,
                                           std::vector<ParticleType> &particlesToRight, const int &leftNeighbor,
                                           const int &rightNeighbor, std::vector<ParticleType> &receivedParticles);

  /**
   * Collects the halo particles for the left neighbour.
   * Halo particle positions will be wrapped around the global domain boundary if necessary.
   * @param autoPasContainer: The autopas container which owns the potential halo particles.
   * @param direction: The direction along which the neighbor is located.
   * @param haloParticles: The container the identified halo particles are gathered in to.
   */
  void collectHaloParticlesForLeftNeighbor(SharedAutoPasContainer &autoPasContainer, const size_t &direction,
                                           std::vector<ParticleType> &haloParticles);

  /**
   * Collects the halo particles for the right neighbor.
   * Halo particle positions will be wrapped around the global domain boundary if necessary.
   * @param autoPasContainer: The autopas container which owns the potential halo particles.
   * @param direction: The direction along which the neighbor is located.
   * @param haloParticles: The container the identified halo particles are gathered in to.
   */
  void collectHaloParticlesForRightNeighbor(SharedAutoPasContainer &autoPasContainer, const size_t &direction,
                                            std::vector<ParticleType> &haloParticles);

  /**
   * Categorizes the provided particles as particles for the left or the right neighbor and adds them to the respective
   * output vector. Particle positions will be wrapped around the global domain boundary if necessary.
   * @param particles: The particles which need to be categorized.
   * @param direction: The index of the dimension along which the left and right neighbor lie.
   * @param leftNeighborParticles: Contains the particles for the left neighbor after function execution.
   * @param rightNeighborParticles: Contains the particles for the right neighbor after function execution.
   * @param uncategorizedParticles: Contains particles which could neither be assigned to the left nor the right
   * neighbor.
   */
  void categorizeParticlesIntoLeftAndRightNeighbor(const std::vector<ParticleType> &particles, const size_t &direction,
                                                   std::vector<ParticleType> &leftNeighborParticles,
                                                   std::vector<ParticleType> &rightNeighborParticles,
                                                   std::vector<ParticleType> &uncategorizedParticles);

  /**
   * Balances the subdomains of the grid decomposition using the inverted pressure balancing algorithm.
   * @param work: The work performed by the process owning this sudomain.
   */
  void balanceWithInvertedPressureLoadBalancer(const double &work);

#if defined(AUTOPAS_ENABLE_ALLLBL)
  /**
   * Balances the subdomains of the grid decomposition using the ALL load balancer.
   * @param work: The work performed by the process owning this sudomain.
   */
  void balanceWithAllLoadBalancer(const double &work);
#endif
};<|MERGE_RESOLUTION|>--- conflicted
+++ resolved
@@ -123,6 +123,12 @@
    */
   void exchangeMigratingParticles(SharedAutoPasContainer &autoPasContainer, std::vector<ParticleType> &emigrants);
 
+  /**
+   * Calculates the ratio of the size of the local domain compared to the global domain.
+   * @return the ratio of the local domain comapred to the global domain.
+   */
+  double getRatioOfLocalToGlobalDomain();
+
  private:
   /**
    * The number of neighbors of a rectangular domain.
@@ -209,8 +215,6 @@
   std::array<double, 3> _localBoxMax;
 
   /**
-<<<<<<< HEAD
-=======
    * A temporary buffer used for MPI send requests.
    */
   std::vector<autopas::AutoPas_MPI_Request> _sendRequests;
@@ -235,7 +239,6 @@
 #endif
 
   /**
->>>>>>> 4599e5f7
    * Initializes the decomposition of the domain.
    * This needs to be called before initializeMPICommunicator.
    */
