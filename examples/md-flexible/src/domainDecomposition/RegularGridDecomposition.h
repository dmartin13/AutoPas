/**
 * @file RegularGridDecomposition.h
 * @author J. Körner
 * @date 19.04.2021
 */
#pragma once

#include <list>
#include <memory>

#include "DomainDecomposition.h"
#include "autopas/utils/WrapMPI.h"

/**
 * This class can be used as a domain decomposition which divides the domain in equal sized rectangular subdomains.
 * The number of subdomains is equal to the number of MPI processes available.
 */
class RegularGridDecomposition final : public DomainDecomposition {
 public:
  /**
   * Constructor.
   * @param globalBoxMin: The minimum coordinates of the global domain.
   * @param globalBoxMax: The maximum coordinates of the global domain.
   * @param subdivideDimension: Decides if a dimension will be subdivided.
   * @param cutoffWidth: The cutoff width for halo particles.
   * @param skinWidth: The skin width of an autopas container domain.
   */
  RegularGridDecomposition(const std::array<double, 3> &globalBoxMin, const std::array<double, 3> &globalBoxMax,
<<<<<<< HEAD
                           const std::array<bool, 3> subdivideDimension, const double &cutoffWidth,
=======
                           const std::array<bool, 3> &subdivideDimension, const double &cutoffWidth,
>>>>>>> c9cc2c6c
                           const double &skinWidth);

  /**
   * Destructor.
   */
  virtual ~RegularGridDecomposition();

  /**
   * Used to update the domain to the current topology.
   * Handles the diffuse load balancing by resizing the domains according to their work done.
   * @param work: The work performed in the AutoPas container.
   */
  void update(const double &work) override;

  /**
   * Returns the index of the local domain in the global domain context.
   * @return domain index.
   */
  int getDomainIndex() const override { return _domainIndex; }

  /**
   * Returns the minimum coordinates of global domain.
   * @return bottom left front corner of the global domain.
   */
  const std::array<double, 3> getGlobalBoxMin() const override { return _globalBoxMin; }

  /**
   * Returns the maximum coordinates of global domain.
   * @return top right back corner of the global domain.
   */
  const std::array<double, 3> getGlobalBoxMax() const override { return _globalBoxMax; }

  /**
   * Returns the minimum coordinates of local domain.
   * @return bottom left front corner of the local domain.
   */
  const std::array<double, 3> getLocalBoxMin() const override { return _localBoxMin; }

  /**
   * Returns the maximum coordinates of local domain.
   * @return top right back corner of the local domain.
   */
  const std::array<double, 3> getLocalBoxMax() const override { return _localBoxMax; }

  /**
   * Returns the number of domains in each dimension
   * @return vector containing the number of subdomains along each dimension
   */
  const std::array<int, 3> getDecomposition() const { return _decomposition; }

  /**
   * Returns the current processes domain id.
   * @return domain id of the current processor
   */
  const std::array<int, 3> getDomainId() const { return _domainId; }

  /**
   * Returns the numnber of subdomains in the decomposition.
   * @return numner of subdomains in the decomposition.
   */
  const int getSubdomainCount() { return _subdomainCount; }

  /**
   * Checks if the provided coordinates are located in the local domain.
   * @param coordinates: The coordinates in question.
   * @return true if the coordinates lie inside the local domain, false otherwise.
   */
  bool isInsideLocalDomain(const std::array<double, 3> &coordinates) const override;

  /**
   * Calculates and returns the extent of the subdomain with inde subdomainIndex.
   * @param subdomainIndex: The index of the subdomain for which to calculate the extent.
   * @return extent of the subdomain with index subdomainIndex.
   */
  std::array<int, 6> getExtentOfSubdomain(const int subdomainIndex) const;

  /**
   * Exchanges halo particles with all neighbours of the provided AutoPasContainer.
   * @param autoPasContainer: The container, where the halo particles originate from.
   */
  void exchangeHaloParticles(SharedAutoPasContainer &autoPasContainer);

  /**
   * Exchanges migrating particles with all neighbours of the provided AutoPasContainer.
   * @param autoPasContainer: The container, where the migrating particles originate from.
   * @param emigrants: The emigrating particles send to neighbours.
   */
  void exchangeMigratingParticles(SharedAutoPasContainer &autoPasContainer, std::vector<ParticleType> &emigrants,
                                  const bool &updated);

 private:
  /**
   * The number of neighbours of a rectangular domain.
   * This number does not include diagonal neighbours.
   */
  static constexpr int _neighbourCount = 6;

  /**
   * The number of dimensions in the simulation domain.
   */
  static constexpr int _dimensionCount = 3;

  /**
   * Indicates if MPI is enabled and if it will be used.
   * In the case that MPI is enabled, but only one process is being used, this variable will be false.
   */
  bool _mpiIsEnabled;

  /**
   * The number of subdomains in this decomposition.
   */
  int _subdomainCount;

  /**
   * The minimum coordinates of the global domain.
   */
  std::array<double, 3> _globalBoxMin;

  /**
   * The maximum coordinates of the global domain.
   */
  std::array<double, 3> _globalBoxMax;

  /**
   * The decomposition computed depending on the number of subdomains.
   */
  std::array<int, 3> _decomposition;

  /**
   * The MPI communicator containing all processes which own a subdomain in this decomposition.
   */
  autopas::AutoPas_MPI_Comm _communicator;

  /**
   * Contains the planar communicators along each dimension where the current process is a part of.
   * A planar communicator contains all processes with the same coordinate in a single dimension.
   */
  std::array<autopas::AutoPas_MPI_Comm, 3> _planarCommunicators;

  /**
   * Stores the domain cutoff width.
   */
  double _cutoffWidth;

  /**
   * Stores the domain skin width.
   */
  double _skinWidth;

  /**
   * The index of the current processor's domain.
   * This also is the rank of the current processor.
   */
  int _domainIndex;

  /**
   * The ID of the current processor's domain.
   */
  std::array<int, 3> _domainId;

  /**
   * The indices of the local domain's neighbours.
   * These correspond to the ranks of the processors which own the neigbour domain.  */
  std::array<int, 6> _neighbourDomainIndices;

  /**
   * The minimum cooridnates of the local domain.
   */
  std::array<double, 3> _localBoxMin;

  /**
   * The maximum cooridnates of the local domain.
   */
  std::array<double, 3> _localBoxMax;

  /**
   * A temporary buffer used for MPI send requests.
   */
  std::vector<autopas::AutoPas_MPI_Request> _sendRequests;

  /**
   * A temporary buffer for data which is sent by MPI_Send.
   */
  std::vector<std::vector<char>> _sendBuffers;

  /**
   * Initializes the decomposition of the domain.
   * This needs to be called before initializeMPICommunicator.
   */
  void initializeDecomposition();

  /**
   * Initializes the MPI communicator.
   * This needs to be called before initializeLocalDomain.
   */
  void initializeMPICommunicator();

  /**
   * Initializes the local domain.
   * This needs to be called before initializeLocalBox.
   */
  void initializeLocalDomain();

  /**
   * Initializes the global domain coordinates.
   */
  void initializeGlobalBox(const std::array<double, 3> &globalBoxMin, const std::array<double, 3> &globalBoxMax);

  /**
   * Initializes the local domain coordinates.
   * This needs to be called after initializeLocalDomain and initialzieGlobalDomain.
   */
  void initializeLocalBox();

  /**
   * Initializes the neighbour ids.
   * This needs to be called after initializeLocalDomain.
   */
  void initializeNeighbourIds();

  /**
   * Updates the local box.
   */
  void updateLocalBox();

  /**
   * Sends particles of type ParticleType to a receiver.
   * @param particles The particles to be sent to the receiver.
   * @param receiver The recipient of the particels.
   */
  void sendParticles(const std::vector<ParticleType> &particles, const int &receiver);

  /**
   * Received particles sent by a sender.
   * @param receivedParticles The container where the received particles will be stored.
   * @param source The sender id/rank.
   */
  void receiveParticles(std::vector<ParticleType> &receivedParticles, const int &source);

  /**
   * Received data which has been sent by a specifig neighbour of this domain.
   * @param neighbour The neighbour where the data originates from.
   * @param dataBuffer The buffer where the received data will be stored.
   */
  void receiveDataFromNeighbour(const int &neighbour, std::vector<char> &dataBuffer);

  /**
   * Sends data to a specific neighbour of this domain.
   * @param sendBuffer The buffer which will be sent to the neighbour.
   * @param neighbour The neighbour to which the data will be sent.
   */
  void sendDataToNeighbour(std::vector<char> sendBuffer, const int &neighbour);

  /**
   * Sends and also receives particles to and from the left and right neighbours.
   * @param particlesToLeft: Particles which get send to the left neighbour.
   * @param particlesToRight: Particles which get send to the right neighbor.
   * @param leftNeighbour: The left neighbour's index / rank.
   * @param rightNeighbour: The right neighbour's index / rank.
   * @param receivedParticles: Container for the particles received from either neighbour.
   */
  void sendAndReceiveParticlesLeftAndRight(std::vector<ParticleType> &particlesToLeft,
                                           std::vector<ParticleType> &particlesToRight, const int &leftNeighbour,
                                           const int &rightNeighbour, std::vector<ParticleType> &receivedParticles);

  /**
   * Waits for all send requests to be finished.
   */
  void waitForSendRequests();

  /**
   * Collects the halo particles for the left neighbour.
   * Halo particle positions will be wrapped around the global domain boundary if necessary.
   * @param autoPasContainer: The autopas container which owns the potential halo particles.
   * @param direction: The direction along which the neighbour is located.
   * @param haloParticles: The container the identified halo particles are gathered in to.
   */
  void collectHaloParticlesForLeftNeighbour(SharedAutoPasContainer &autoPasContainer, const size_t &direction,
                                            std::vector<ParticleType> &haloParticles);

  /**
   * Collects the halo particles for the right neighbour.
   * Halo particle positions will be wrapped around the global domain boundary if necessary.
   * @param autoPasContainer: The autopas container which owns the potential halo particles.
   * @param direction: The direction along which the neighbour is located.
   * @param haloParticles: The container the identified halo particles are gathered in to.
   */
  void collectHaloParticlesForRightNeighbour(SharedAutoPasContainer &autoPasContainer, const size_t &direction,
                                             std::vector<ParticleType> &haloParticles);

  /**
   * Categorizes the provided particles as particles for the left or the right neighbour and adds them to the respective
   * output vector. Particle positions will be wrapped around the global domain boundary if necessary.
   * @param particles: The particles which need to be categorized.
   * @param leftNeighbourParticles: Contains the particles for the left neighbour after function execution.
   * @param rightNeighbourParticles: Contains the particles for the right neighbour after function execution.
   * @param uncagtegorizedParticles: Contains particles which could neither be assigned to the left nor the right
   * neighbour.
   */
  void categorizeParticlesIntoLeftAndRightNeighbour(const std::vector<ParticleType> &particles, const size_t &direction,
                                                    std::vector<ParticleType> &leftNeighbourParticles,
                                                    std::vector<ParticleType> &rightNeighbourParticles,
                                                    std::vector<ParticleType> &uncategorizedParticles);

  /**
   * Converts a domain id to the domain index, i.e. rank of the local processor.
   */
  int convertIdToIndex(const std::array<int, 3> &domainIndex);
};<|MERGE_RESOLUTION|>--- conflicted
+++ resolved
@@ -26,11 +26,7 @@
    * @param skinWidth: The skin width of an autopas container domain.
    */
   RegularGridDecomposition(const std::array<double, 3> &globalBoxMin, const std::array<double, 3> &globalBoxMax,
-<<<<<<< HEAD
-                           const std::array<bool, 3> subdivideDimension, const double &cutoffWidth,
-=======
                            const std::array<bool, 3> &subdivideDimension, const double &cutoffWidth,
->>>>>>> c9cc2c6c
                            const double &skinWidth);
 
   /**
