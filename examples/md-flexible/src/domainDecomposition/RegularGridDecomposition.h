/**
 * @file RegularGridDecomposition.h
 * @author J. Körner
 * @date 19.04.2021
 */
#pragma once

#include <list>
#include <memory>

#include "DomainDecomposition.h"
#include "autopas/utils/WrapMPI.h"
<<<<<<< HEAD
#include "src/TypeDefinitions.h"
#include "src/configuration/MDFlexConfig.h"
=======
>>>>>>> d9f0ebcb

/**
 * This class can be used as a domain decomposition which divides the domain in equal sized rectangular subdomains.
 * The number of subdomains is equal to the number of MPI processes available.
 */
class RegularGridDecomposition final : public DomainDecomposition {
 public:
  /**
   * Constructor.
   * @param configuration: The configuration for definig the decomposition properties
   */
  RegularGridDecomposition(const MDFlexConfig &configuration);

  /**
   * Destructor.
   */
  virtual ~RegularGridDecomposition();

  /**
   * Used to update the domain to the current topology.
   * Handles the diffuse load balancing by resizing the domains according to their work done.
   * @param work: The work performed in the AutoPas container.
   */
  void update(const double &work) override;

  /**
   * Returns the index of the local domain in the global domain context.
   * @return domain index.
   */
  int getDomainIndex() const override { return _domainIndex; }

  /**
   * Returns the minimum coordinates of global domain.
   * @return bottom left front corner of the global domain.
   */
  std::array<double, 3> getGlobalBoxMin() const override { return _globalBoxMin; }

  /**
   * Returns the maximum coordinates of global domain.
   * @return top right back corner of the global domain.
   */
  std::array<double, 3> getGlobalBoxMax() const override { return _globalBoxMax; }

  /**
   * Returns the minimum coordinates of local domain.
   * @return bottom left front corner of the local domain.
   */
  std::array<double, 3> getLocalBoxMin() const override { return _localBoxMin; }

  /**
   * Returns the maximum coordinates of local domain.
   * @return top right back corner of the local domain.
   */
  std::array<double, 3> getLocalBoxMax() const override { return _localBoxMax; }

  /**
   * Returns the number of domains in each dimension
   * @return vector containing the number of subdomains along each dimension
   */
  std::array<int, 3> getDecomposition() const { return _decomposition; }

  /**
   * Returns the numnber of subdomains in the decomposition.
   * @return numner of subdomains in the decomposition.
   */
  int getSubdomainCount() const { return _subdomainCount; }

  /**
   * Returns the current processes domain id.
   * @return domain id of the current processor
   */
  const std::array<int, 3> getDomainId() const { return _domainId; }

  /**
   * Checks if the provided coordinates are located in the local domain.
   * @param coordinates: The coordinates in question.
   * @return true if the coordinates lie inside the local domain, false otherwise.
   */
  bool isInsideLocalDomain(const std::array<double, 3> &coordinates) const override;

  /**
   * Calculates and returns the extent of the subdomain with inde subdomainIndex.
   * @param subdomainIndex: The index of the subdomain for which to calculate the extent.
   * @return extent of the subdomain with index subdomainIndex.
   */
  std::array<int, 6> getExtentOfSubdomain(const int subdomainIndex) const;

  /**
   * Exchanges halo particles with all neighbours of the provided AutoPasContainer.
   * @param autoPasContainer: The container, where the halo particles originate from.
   */
  void exchangeHaloParticles(SharedAutoPasContainer &autoPasContainer);

  /**
   * Exchanges migrating particles with all neighbours of the provided AutoPasContainer.
   * @param autoPasContainer: The container, where the migrating particles originate from.
   * @param emigrants: The emigrating particles send to neighbours.
   */
  void exchangeMigratingParticles(SharedAutoPasContainer &autoPasContainer, std::vector<ParticleType> &emigrants,
                                  const bool &updated);

 private:
  /**
   * The number of neighbours of a rectangular domain.
   * This number does not include diagonal neighbours.
   */
  static constexpr int _neighbourCount = 6;

  /**
   * The number of dimensions in the simulation domain.
   */
  static constexpr int _dimensionCount = 3;

  /**
   * Indicates if MPI is enabled and if it will be used.
   * In the case that MPI is enabled, but only one process is being used, this variable will be false.
   */
  bool _mpiIsEnabled;

  /**
   * The number of subdomains in this decomposition.
   */
  int _subdomainCount;

  /**
   * The minimum coordinates of the global domain.
   */
  std::array<double, 3> _globalBoxMin;

  /**
   * The maximum coordinates of the global domain.
   */
  std::array<double, 3> _globalBoxMax;

  /**
   * The decomposition computed depending on the number of subdomains.
   */
  std::array<int, 3> _decomposition;

  /**
   * The MPI communicator containing all processes which own a subdomain in this decomposition.
   */
  autopas::AutoPas_MPI_Comm _communicator;

  /**
   * Contains the planar communicators along each dimension where the current process is a part of.
   * A planar communicator contains all processes with the same coordinate in a single dimension.
   */
  std::array<autopas::AutoPas_MPI_Comm, 3> _planarCommunicators;

  /**
   * Stores the domain cutoff width.
   */
  double _cutoffWidth;

  /**
   * Stores the domain skin width.
   */
  double _skinWidth;

  /**
   * The index of the current processor's domain.
   * This also is the rank of the current processor.
   */
  int _domainIndex;

  /**
   * The ID of the current processor's domain.
   */
  std::array<int, 3> _domainId;

  /**
   * The indices of the local domain's neighbours.
   * These correspond to the ranks of the processors which own the neigbour domain.  */
  std::array<int, 6> _neighbourDomainIndices;

  /**
   * The minimum cooridnates of the local domain.
   */
  std::array<double, 3> _localBoxMin;

  /**
   * The maximum cooridnates of the local domain.
   */
  std::array<double, 3> _localBoxMax;

  /**
   * A temporary buffer used for MPI send requests.
   */
  std::vector<autopas::AutoPas_MPI_Request> _sendRequests;

  /**
   * A temporary buffer for data which is sent by MPI_Send.
   */
  std::vector<std::vector<char>> _sendBuffers;

  /**
   * Initializes the decomposition of the domain.
   * This needs to be called before initializeMPICommunicator.
   */
  void initializeDecomposition();

  /**
   * Initializes the MPI communicator.
   * This needs to be called before initializeLocalDomain.
   */
  void initializeMPICommunicator();

  /**
   * Initializes the local domain.
   * This needs to be called before initializeLocalBox.
   */
  void initializeLocalDomain();

  /**
   * Initializes the global domain coordinates.
   */
  void initializeGlobalBox(const std::array<double, 3> &globalBoxMin, const std::array<double, 3> &globalBoxMax);

  /**
   * Initializes the local domain coordinates.
   * This needs to be called after initializeLocalDomain and initialzieGlobalDomain.
   */
  void initializeLocalBox();

  /**
   * Initializes the neighbour ids.
   * This needs to be called after initializeLocalDomain.
   */
  void initializeNeighbourIds();

  /**
   * Updates the local box.
   */
  void updateLocalBox();

  /**
   * Sends particles of type ParticleType to a receiver.
   * @param particles The particles to be sent to the receiver.
   * @param receiver The recipient of the particels.
   */
  void sendParticles(const std::vector<ParticleType> &particles, const int &receiver);

  /**
   * Received particles sent by a sender.
   * @param receivedParticles The container where the received particles will be stored.
   * @param source The sender id/rank.
   */
  void receiveParticles(std::vector<ParticleType> &receivedParticles, const int &source);

  /**
   * Received data which has been sent by a specifig neighbour of this domain.
   * @param neighbour The neighbour where the data originates from.
   * @param dataBuffer The buffer where the received data will be stored.
   */
  void receiveDataFromNeighbour(const int &neighbour, std::vector<char> &dataBuffer);

  /**
   * Sends data to a specific neighbour of this domain.
   * @param sendBuffer The buffer which will be sent to the neighbour.
   * @param neighbour The neighbour to which the data will be sent.
   */
  void sendDataToNeighbour(std::vector<char> sendBuffer, const int &neighbour);

  /**
   * Sends and also receives particles to and from the left and right neighbours.
   * @param particlesToLeft: Particles which get send to the left neighbour.
   * @param particlesToRight: Particles which get send to the right neighbor.
   * @param leftNeighbour: The left neighbour's index / rank.
   * @param rightNeighbour: The right neighbour's index / rank.
   * @param receivedParticles: Container for the particles received from either neighbour.
   */
  void sendAndReceiveParticlesLeftAndRight(std::vector<ParticleType> &particlesToLeft,
                                           std::vector<ParticleType> &particlesToRight, const int &leftNeighbour,
                                           const int &rightNeighbour, std::vector<ParticleType> &receivedParticles);

  /**
   * Waits for all send requests to be finished.
   */
  void waitForSendRequests();

  /**
   * Collects the halo particles for the left neighbour.
   * Halo particle positions will be wrapped around the global domain boundary if necessary.
   * @param autoPasContainer: The autopas container which owns the potential halo particles.
   * @param direction: The direction along which the neighbour is located.
   * @param haloParticles: The container the identified halo particles are gathered in to.
   */
  void collectHaloParticlesForLeftNeighbour(SharedAutoPasContainer &autoPasContainer, const size_t &direction,
                                            std::vector<ParticleType> &haloParticles);

  /**
   * Collects the halo particles for the right neighbour.
   * Halo particle positions will be wrapped around the global domain boundary if necessary.
   * @param autoPasContainer: The autopas container which owns the potential halo particles.
   * @param direction: The direction along which the neighbour is located.
   * @param haloParticles: The container the identified halo particles are gathered in to.
   */
  void collectHaloParticlesForRightNeighbour(SharedAutoPasContainer &autoPasContainer, const size_t &direction,
                                             std::vector<ParticleType> &haloParticles);

  /**
   * Categorizes the provided particles as particles for the left or the right neighbour and adds them to the respective
   * output vector. Particle positions will be wrapped around the global domain boundary if necessary.
   * @param particles: The particles which need to be categorized.
   * @param direction: The index of the dimension along which the left and right neighbour lie.
   * @param leftNeighbourParticles: Contains the particles for the left neighbour after function execution.
   * @param rightNeighbourParticles: Contains the particles for the right neighbour after function execution.
   * @param uncategorizedParticles: Contains particles which could neither be assigned to the left nor the right
   * neighbour.
   */
  void categorizeParticlesIntoLeftAndRightNeighbour(const std::vector<ParticleType> &particles, const size_t &direction,
                                                    std::vector<ParticleType> &leftNeighbourParticles,
                                                    std::vector<ParticleType> &rightNeighbourParticles,
                                                    std::vector<ParticleType> &uncategorizedParticles);
};<|MERGE_RESOLUTION|>--- conflicted
+++ resolved
@@ -10,11 +10,8 @@
 
 #include "DomainDecomposition.h"
 #include "autopas/utils/WrapMPI.h"
-<<<<<<< HEAD
 #include "src/TypeDefinitions.h"
 #include "src/configuration/MDFlexConfig.h"
-=======
->>>>>>> d9f0ebcb
 
 /**
  * This class can be used as a domain decomposition which divides the domain in equal sized rectangular subdomains.
