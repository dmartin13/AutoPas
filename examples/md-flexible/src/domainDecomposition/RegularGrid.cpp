--- conflicted
+++ resolved
@@ -40,36 +40,10 @@
 
 void RegularGrid::update() { updateLocalBox(); }
 
-<<<<<<< HEAD
-=======
 void RegularGrid::setHaloWidth(double width){
   _haloWidth = width; 
 }
 
-void RegularGrid::initializeDecomposition() {
-  std::list<unsigned int> primeFactors;
-  calculatePrimeFactors(_subdomainCount, primeFactors);
-
-  while (primeFactors.size() > _dimensionCount) {
-    primeFactors.sort();
-    auto firstElement = primeFactors.front();
-    primeFactors.pop_front();
-    primeFactors.front() *= firstElement;
-  }
-
-  _decomposition.resize(_dimensionCount);
-
-  for (auto &dimensionSize : _decomposition) {
-    if (primeFactors.size() > 0) {
-      dimensionSize = primeFactors.front();
-      primeFactors.pop_front();
-    } else {
-      dimensionSize = 1;
-    }
-  }
-}
-
->>>>>>> 127e3737
 void RegularGrid::initializeMPICommunicator() {
   std::vector<int> periods(_dimensionCount, 1);
   MPI_Cart_create(MPI_COMM_WORLD, _dimensionCount, _decomposition.data(), periods.data(), true, &_communicator);
