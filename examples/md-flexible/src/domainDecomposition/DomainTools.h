--- conflicted
+++ resolved
@@ -31,8 +31,8 @@
  * @param subdivideDimension: Decides if a dimension will be subdivided.
  * @param decomposition: Array containing the number of subdomains per dimension.
  */
-<<<<<<< HEAD
-void generateDecomposition(unsigned int subdomainCount, std::array<int, 3> &decomposition);
+void generateDecomposition(unsigned int subdomainCount, std::array<bool, 3> subdivideDimension,
+                           std::array<int, 3> &decomposition);
 
 /**
  * Balances two domains by shifting their shared boundary.
@@ -86,8 +86,4 @@
  * @return the extent of the subdomain with index subdomainIndex.
  */
 std::array<int, 6> getExtentOfSubdomain(const int subdomainIndex, const std::array<int, 3> decomposition);
-=======
-void generateDecomposition(unsigned int subdomainCount, std::array<bool, 3> subdivideDimension,
-                           std::array<int, 3> &decomposition);
->>>>>>> 41a8eef5
 }  // namespace DomainTools