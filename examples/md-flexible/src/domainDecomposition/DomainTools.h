/**
 * @file DomainTools.h
 * @author J. Körner
 * @date 13.05.2021
 */
#pragma once

#include <array>
#include <cstddef>

/**
 * Provides some functionality commonly used around rectangular domains.
 */
namespace DomainTools {
/**
 * Checks if the provided coordinates are inside the domain defined by boxMin and boxMax.
 * @param coordinates The coordinates in question.
 * @param boxMin The minimum boundaries of the box domain.
 * @param boxMax the maximum boundaries of the box domain.
 * @return true if the coordinates lie within the provided box.
 */
bool isInsideDomain(const std::array<double, 3> &coordinates, const std::array<double, 3> &boxMin,
                    const std::array<double, 3> &boxMax);

/**
 * Generates a decomposition with a specific number of subdomains.
 * This function uses prime factorization to determine the number of subdomains in each dimension.
 * Subdivision of a dimension can be prevented using the subdivideDimension argument.
 * By preventing subdivision in a dimension one can achieve different grid layouts (e. g. collumn layout)
 * @param subdomainCount: The number of subdomains in the resulting decomposition.
 * @param subdivideDimension: Decides if a dimension will be subdivided.
 * @param decomposition: Array containing the number of subdomains per dimension.
 */
void generateDecomposition(unsigned int subdomainCount, const std::array<bool, 3> &subdivideDimension,
                           std::array<int, 3> &decomposition);

/**
 * Balances two domains by shifting their shared boundary.
 * The balancing depends on work performed in each domain and on the areas of the domain.
 * The two domains have to be part of a regular grid and adjacent to each other.
 * @param leftDomainsWork: The work performed in the domain on the left side of the boundary.
 * @param rightDomainsWork: The work performed in the domain on the right side of the boundary.
 * @param leftDomainsMinBoundaryPosition: The the position of the left domain minimum boundary.
 * @param rightDomainsMaxBoundaryPosition: The the position of the right domain maximum boundary.
<<<<<<< HEAD
=======
 * @param minWidth: Defines a minimum resulting width of the domain.
>>>>>>> cbed05ff
 * @returns the updated position of the shared boundary between the two domains.
 */
double balanceAdjacentDomains(const double &leftDomainsWork, const double &rightDomainsWork,
                              const double &leftDomainsMinBoundaryPosition,
<<<<<<< HEAD
                              const double &rightDomainsMaxBoundaryPosition);
=======
                              const double &rightDomainsMaxBoundaryPosition, const double &minWidth);

/**
 * Converts a domain id to the domain index, i.e. rank of the local processor.
 * @param domainId: the domain id to be converted to an index.
 * @param decomposition: The global domain's decomposition.
 * @return the domain index which corresponds to the provided domain id.
 */
int convertIdToIndex(const std::array<int, 3> &domainId, const std::array<int, 3> decomposition);

/**
 * Convert a domain index to the corresponding domain id.
 * @param domainIndex: The index to be converted to a domain id.
 * @param decomposition: The global domain's decomposition.
 * @return the domain id which corresponds to the provided domain index.
 */
std::array<int, 3> convertIndexToId(const int domainIndex, const std::array<int, 3> decomposition);

/**
 * Returns the accumulated tail of a decomposition.
 * The accumulated tail refers to the number of elements in a decomposition's tail.
 * If the decomposition is [4,3,2], the accumulated tail of the subdivision starting after index 0 is 3 * 2 = 6.
 * The accumulated tail of this decomposition starting after index 1 is 2 .
 * the accumulated tail of this decomposition starting after index 2 is 1.
 * @param index: The starting index of the decomposition's tail.
 * @param decomposition: The global domain's decomposition.
 * @return the accumulated tail starting at index.
 */
int getAccumulatedTail(const size_t index, const std::array<int, 3> decomposition);

/**
 * Returns the extent of a subdomain in a domain decomposition.
 * The extent is defined by the starting coordinates of the subdomain within the domain decomposition.
 * A subdomain with id [2, 3, 4] in a subdivision [5, 5, 5] has the corresponding extent [2, 3, 3, 4, 4, 5],  where
 * the values are defined as follows: [ xmin, xmax, ymin, ymax, zmin, zmax ]. The global domain extent of this domain
 * decomposition would be [ 0, 5, 0, 5, 0, 5 ].
 * @param subdomainIndex: The index of the subdomain for which to calculate the domain extent.
 * @param decomposition: The decomposition subdomain's respective global domain.
 * @return the extent of the subdomain with index subdomainIndex.
 */
std::array<int, 6> getExtentOfSubdomain(const int subdomainIndex, const std::array<int, 3> decomposition);
>>>>>>> cbed05ff
}  // namespace DomainTools<|MERGE_RESOLUTION|>--- conflicted
+++ resolved
@@ -42,17 +42,11 @@
  * @param rightDomainsWork: The work performed in the domain on the right side of the boundary.
  * @param leftDomainsMinBoundaryPosition: The the position of the left domain minimum boundary.
  * @param rightDomainsMaxBoundaryPosition: The the position of the right domain maximum boundary.
-<<<<<<< HEAD
-=======
  * @param minWidth: Defines a minimum resulting width of the domain.
->>>>>>> cbed05ff
  * @returns the updated position of the shared boundary between the two domains.
  */
 double balanceAdjacentDomains(const double &leftDomainsWork, const double &rightDomainsWork,
                               const double &leftDomainsMinBoundaryPosition,
-<<<<<<< HEAD
-                              const double &rightDomainsMaxBoundaryPosition);
-=======
                               const double &rightDomainsMaxBoundaryPosition, const double &minWidth);
 
 /**
@@ -94,5 +88,4 @@
  * @return the extent of the subdomain with index subdomainIndex.
  */
 std::array<int, 6> getExtentOfSubdomain(const int subdomainIndex, const std::array<int, 3> decomposition);
->>>>>>> cbed05ff
 }  // namespace DomainTools