--- conflicted
+++ resolved
@@ -23,9 +23,5 @@
  * @param dimensionCount The number of dimensions in the simulation.
  * @param oDecomposition The resulting decomposition.
  */
-<<<<<<< HEAD
-void generateDecomposition(unsigned int subdomainCount, int dimensionCount, std::vector<double> &oDecomposition);
-=======
 void generateDecomposition(unsigned int subdomainCount, int dimensionCount, std::vector<int> &oDecomposition);
->>>>>>> a0c497ec
-}+}  // namespace DomainTools