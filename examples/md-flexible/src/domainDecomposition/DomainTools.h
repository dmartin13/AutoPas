/**
 * @file DomainTools.h
 * @author J. Körner
 * @date 13.05.2021
 */
#pragma once

#include <array>
#include <cstddef>

/**
 * Provides some functionality commonly used around rectangular domains.
 */
namespace DomainTools {
/**
 * Checks if the provided coordinates are inside the domain defined by boxMin and boxMax.
 * @param coordinates The coordinates in question.
 * @param boxMin The minimum boundaries of the box domain.
 * @param boxMax the maximum boundaries of the box domain.
 * @return true if the coordinates lie within the provided box.
 */
bool isInsideDomain(const std::array<double, 3> &coordinates, const std::array<double, 3> &boxMin,
                    const std::array<double, 3> &boxMax);

/**
 * Generates a decomposition with a specific number of subdomains.
 * This function uses prime factorization to determine the number of subdomains in each dimension.
 * Subdivision of a dimension can be prevented using the subdivideDimension argument.
 * By preventing subdivision in a dimension one can achieve different grid layouts (e. g. collumn layout)
 * @param subdomainCount: The number of subdomains in the resulting decomposition.
 * @param subdivideDimension: Decides if a dimension will be subdivided.
 * @param decomposition: Array containing the number of subdomains per dimension.
 */
void generateDecomposition(unsigned int subdomainCount, std::array<bool, 3> subdivideDimension,
                           std::array<int, 3> &decomposition);

/**
<<<<<<< HEAD
 * Balances two domains by shifting their shared boundary.
 * The balancing depends on work performed in each domain and on the areas of the domain.
 * The two domains have to be part of a regular grid and adjacent to each other.
 * @param leftDomainsWork: The work performed in the domain on the left side of the boundary.
 * @param rightDomainsWork: The work performed in the domain on the right side of the boundary.
 * @param leftDomainsMinBoundaryPosition: The the position of the left domain minimum boundary.
 * @param rightDomainsMaxBoundaryPosition: The the position of the right domain maximum boundary.
 * @param minWidth: Defines a minimum resulting width of the domain.
 * @returns the updated position of the shared boundary between the two domains.
 */
double balanceAdjacentDomains(const double &leftDomainsWork, const double &rightDomainsWork,
                              const double &leftDomainsMinBoundaryPosition,
                              const double &rightDomainsMaxBoundaryPosition, const double &minWidth);

/**
 * Converts a domain id to the domain index, i.e. rank of the local processor.
 * @param domainId: the domain id to be converted to an index.
 * @param decomposition: The global domain's decomposition.
 */
int convertIdToIndex(const std::array<int, 3> &domainId, const std::array<int, 3> decomposition);

/**
 * Convert a domain index to the corresponding domain id.
 * @param domainIndex: The index to be converted to a domain id.
 * @param decomposition: The global domain's decomposition.
 */
std::array<int, 3> convertIndexToId(const int domainIndex, const std::array<int, 3> decomposition);

/**
 * Returns the accumulated tail of a decomposition.
 * The accumulated tail refers to the number of elements in a decomposition's tail.
 * If the decomposition is [4,3,2], the accumulated tail of the subdivision starting after index 0 is 3 * 2 = 6.
 * The accumulated tail of this decomposition starting after index 1 is 2 .
 * the accumulated tail of this decomposition starting after index 2 is 1.
 * @param index: The starting index of the decomposition's tail.
 * @param decomposition: The global domain's decomposition.
 * @return the accumulated tail starting at index.
 */
int getAccumulatedTail(const size_t index, const std::array<int, 3> decomposition);

/**
 * Returns the extent of a subdomain in a domain decomposition.
 * The extent is defined by the starting coordinates of the subdomain within the domain decomposition.
 * A subdomain with id [2, 3, 4] in a subdivision [5, 5, 5] has the corresponding extent [2, 3, 3, 4, 4, 5],  where
 * the values are defined as follows: [ xmin, xmax, ymin, ymax, zmin, zmax ]. The global domain extent of this domain
 * decomposition would be [ 0, 5, 0, 5, 0, 5 ].
 * @param subdomainIndex: The index of the subdomain for which to calculate the domain extent.
 * @param decomposition: The decomposition subdomain's respective global domain.
 * @return the extent of the subdomain with index subdomainIndex.
 */
std::array<int, 6> getExtentOfSubdomain(const int subdomainIndex, const std::array<int, 3> decomposition);
=======
 * Generates a decomposition with a specific number of subdomains.
 * This function uses prime factorization to determine the number of subdomains in each dimension.
 * Subdivision of a dimension can be prevented using the subdivideDimension argument.
 * By preventing subdivision in a dimension one can achieve different grid layouts (e. g. collumn layout)
 * @param subdomainCount: The number of subdomains in the resulting decomposition.
 * @param subdivideDimension: Decides if a dimension will be subdivided.
 * @param decomposition: Array containing the number of subdomains per dimension.
 */
void generateDecomposition(unsigned int subdomainCount, const std::array<bool, 3> &subdivideDimension,
                           std::array<int, 3> &decomposition);
>>>>>>> c9cc2c6c
}  // namespace DomainTools<|MERGE_RESOLUTION|>--- conflicted
+++ resolved
@@ -31,11 +31,10 @@
  * @param subdivideDimension: Decides if a dimension will be subdivided.
  * @param decomposition: Array containing the number of subdomains per dimension.
  */
-void generateDecomposition(unsigned int subdomainCount, std::array<bool, 3> subdivideDimension,
+void generateDecomposition(unsigned int subdomainCount, const std::array<bool, 3> &subdivideDimension,
                            std::array<int, 3> &decomposition);
 
 /**
-<<<<<<< HEAD
  * Balances two domains by shifting their shared boundary.
  * The balancing depends on work performed in each domain and on the areas of the domain.
  * The two domains have to be part of a regular grid and adjacent to each other.
@@ -87,16 +86,4 @@
  * @return the extent of the subdomain with index subdomainIndex.
  */
 std::array<int, 6> getExtentOfSubdomain(const int subdomainIndex, const std::array<int, 3> decomposition);
-=======
- * Generates a decomposition with a specific number of subdomains.
- * This function uses prime factorization to determine the number of subdomains in each dimension.
- * Subdivision of a dimension can be prevented using the subdivideDimension argument.
- * By preventing subdivision in a dimension one can achieve different grid layouts (e. g. collumn layout)
- * @param subdomainCount: The number of subdomains in the resulting decomposition.
- * @param subdivideDimension: Decides if a dimension will be subdivided.
- * @param decomposition: Array containing the number of subdomains per dimension.
- */
-void generateDecomposition(unsigned int subdomainCount, const std::array<bool, 3> &subdivideDimension,
-                           std::array<int, 3> &decomposition);
->>>>>>> c9cc2c6c
 }  // namespace DomainTools