#include "ParticleClassLibrary.h"

//@todo entferne unused functions
ParticleClassLibrary::ParticleClassLibrary(std::map<unsigned long, double> &sigma,
                                           std::map<unsigned long, double> &epsilon,
                                           std::map<unsigned long, double> &mass)
    : Epsilon(epsilon), Sigma(sigma), Mass(mass) {}
ParticleClassLibrary::ParticleClassLibrary(double &epsilon, double &sigma, double mass, int numberOfParticles) {
  std::map<unsigned long, double> EMap;
  std::map<unsigned long, double> SMap;
  std::map<unsigned long, double> MMap;
  for (int i = 0; i < numberOfParticles; i++) {
    EMap.emplace(i, epsilon);
    SMap.emplace(i, sigma);
    MMap.emplace(i, mass);
  }
  this->Epsilon = EMap;
  this->Sigma = SMap;
  this->Mass = MMap;
}
<<<<<<< HEAD
=======

ParticleClassLibrary::ParticleClassLibrary() = default;
>>>>>>> 4c8cb1ef

ParticleClassLibrary::ParticleClassLibrary(const ParticleClassLibrary &pcl) = default;

ParticleClassLibrary &ParticleClassLibrary::operator=(const ParticleClassLibrary &pcl) = default;

double ParticleClassLibrary::get24Epsilon(unsigned long i) { return 24 * Epsilon.at(i); }

double ParticleClassLibrary::getSSigma(unsigned long i) {
  double sigma = Sigma.at(i);
  return sigma * sigma;
}

double ParticleClassLibrary::mixing24E(unsigned long i, unsigned long j) {
  return 24 * sqrt(Epsilon.at(i) * Epsilon.at(j));
}

double ParticleClassLibrary::mixingSS(unsigned long i, unsigned long j) {
  double mixingS = (Sigma.at(i) + Sigma.at(j)) / 2;
  return mixingS * mixingS;
}<|MERGE_RESOLUTION|>--- conflicted
+++ resolved
@@ -18,11 +18,8 @@
   this->Sigma = SMap;
   this->Mass = MMap;
 }
-<<<<<<< HEAD
-=======
 
 ParticleClassLibrary::ParticleClassLibrary() = default;
->>>>>>> 4c8cb1ef
 
 ParticleClassLibrary::ParticleClassLibrary(const ParticleClassLibrary &pcl) = default;
 
