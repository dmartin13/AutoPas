--- conflicted
+++ resolved
@@ -35,37 +35,30 @@
  */
 typedef MockFunctor<autopas::Particle, autopas::FullParticleCell<autopas::Particle>> MFunctor;
 
-<<<<<<< HEAD
+/**
+ * Short for the Cell Functor with AoS and Newton 3
+ */
 typedef autopas::CellFunctor<autopas::Particle, autopas::FullParticleCell<autopas::Particle>, MFunctor,
                              autopas::DataLayoutOption::aos, true>
     CellFunctorAoSN3;
+
+/**
+ * Short for the Cell Functor with AoS and no Newton 3
+ */
 typedef autopas::CellFunctor<autopas::Particle, autopas::FullParticleCell<autopas::Particle>, MFunctor,
                              autopas::DataLayoutOption::aos, false>
     CellFunctorAoSNoN3;
+
+/**
+ * Short for the Cell Functor with SoA and Newton 3
+ */
 typedef autopas::CellFunctor<autopas::Particle, autopas::FullParticleCell<autopas::Particle>, MFunctor,
                              autopas::DataLayoutOption::soa, true>
     CellFunctorSoAN3;
-typedef autopas::CellFunctor<autopas::Particle, autopas::FullParticleCell<autopas::Particle>, MFunctor,
-                             autopas::DataLayoutOption::soa, false>
-=======
-/**
- * Short for the Cell Functor with AoS and Newton 3
- */
-typedef autopas::CellFunctor<autopas::Particle, autopas::FullParticleCell<autopas::Particle>, MFunctor, false, true>
-    CellFunctorAoSN3;
-/**
- * Short for the Cell Functor with AoS and no Newton 3
- */
-typedef autopas::CellFunctor<autopas::Particle, autopas::FullParticleCell<autopas::Particle>, MFunctor, false, false>
-    CellFunctorAoSNoN3;
-/**
- * Short for the Cell Functor with SoA and Newton 3
- */
-typedef autopas::CellFunctor<autopas::Particle, autopas::FullParticleCell<autopas::Particle>, MFunctor, true, true>
-    CellFunctorSoAN3;
+
 /**
  * Short for the Cell Functor with SoA and no Newton 3
  */
-typedef autopas::CellFunctor<autopas::Particle, autopas::FullParticleCell<autopas::Particle>, MFunctor, true, false>
->>>>>>> 440c67ab
+typedef autopas::CellFunctor<autopas::Particle, autopas::FullParticleCell<autopas::Particle>, MFunctor,
+                             autopas::DataLayoutOption::soa, false>
     CellFunctorSoANoN3;