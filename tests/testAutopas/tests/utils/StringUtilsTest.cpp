--- conflicted
+++ resolved
@@ -9,13 +9,8 @@
 TEST(StringUtilsTest, parseTraversalOptionsTest) {
   testParseMultiple<autopas::TraversalOption>(
       autopas::allTraversalOptions,
-<<<<<<< HEAD
-      "c01, c04, c08, c18, direct; sliced v01, c18verlet, verlet-sliced, "
+      "c01, c04, c08, c18, c04s, direct, sliced v01, c18verlet, verlet-sliced, "
       "cuda-c01, verlet-lists, c01-combined, verlet-clusters, var-verlet-lists-as-build, verlet-clusters-coloring",
-=======
-      "c01, c04, c08, c18, c04s, direct, sliced v01, c18verlet, verlet-sliced, "
-      "cuda-c01, verlet-lists, c01-combined, verlet-clusters, var-verlet-lists-as-build",
->>>>>>> 5dc5890e
       autopas::utils::StringUtils::parseTraversalOptions);
 }
 
