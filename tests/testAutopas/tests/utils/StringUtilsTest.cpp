--- conflicted
+++ resolved
@@ -9,11 +9,7 @@
 TEST(StringUtilsTest, parseTraversalOptionsTest) {
   testParseMultiple<autopas::TraversalOption>(
       autopas::allTraversalOptions,
-<<<<<<< HEAD
-      "c01, c08, c18, direct; sliced v01, c18verlet, verlet-sliced, cuda-c01, verlet-lists, c01-combined, c04s",
-=======
-      "c01, c04, c08, c18, direct; sliced v01, c18verlet, verlet-sliced, cuda-c01, verlet-lists, c01-combined",
->>>>>>> 6d6a10d2
+      "c01, c04, c08, c18, direct, sliced v01, c18verlet, verlet-sliced, cuda-c01, verlet-lists, c01-combined, c04s",
       autopas::utils::StringUtils::parseTraversalOptions);
 }
 
