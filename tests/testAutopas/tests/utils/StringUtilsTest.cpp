/**
 * @file StringUtilsTest.cpp
 * @author F. Gratl
 * @date 1/15/19
 */

#include "StringUtilsTest.h"

TEST(StringUtilsTest, parseTraversalOptionsTest) {
  testParseMultiple<autopas::TraversalOption>(
      autopas::allTraversalOptions,
<<<<<<< HEAD
      "c01, c08, c18, direct; sliced v01, c18verlet, verlet-sliced, cuda-c01, verlet-lists, verlet-cluster-cells",
=======
      "c01, c04, c08, c18, direct; sliced v01, c18verlet, verlet-sliced, cuda-c01, verlet-lists, c01-combined",
>>>>>>> 6d6a10d2
      autopas::utils::StringUtils::parseTraversalOptions);
}

TEST(StringUtilsTest, parseContainerOptionsTest) {
  testParseMultiple<autopas::ContainerOption>(
      autopas::allContainerOptions, "directSum, linkedCells, verletLists, verlet-cells, vcluster, vclustercells",
      autopas::utils::StringUtils::parseContainerOptions);
}

TEST(StringUtilsTest, parseDataLayoutOptionsTest) {
#if defined(AUTOPAS_CUDA)
  testParseMultiple<autopas::DataLayoutOption>(autopas::allDataLayoutOptions, "cuda, soa, aos",
                                               autopas::utils::StringUtils::parseDataLayout);
#else
  testParseMultiple<autopas::DataLayoutOption>(autopas::allDataLayoutOptions, "soa, aos",
                                               autopas::utils::StringUtils::parseDataLayout);
#endif
}

TEST(StringUtilsTest, parseDoublesTest) {
  testParseMultiple<double>({1., 1.5, 2., 3., 20.}, "1.,1.5, 2,3.00,2e1", autopas::utils::StringUtils::parseDoubles);
}

TEST(StringUtilsTest, parseNumberSetTest) {
  EXPECT_EQ(autopas::utils::StringUtils::parseNumberSet("1.,1.5, 2,3.00,2e1")->getAll(),
            std::set<double>({1., 1.5, 2., 3., 20.}));

  auto numberSet = autopas::utils::StringUtils::parseNumberSet("[1.,2e1]");
  auto *numberInterval = dynamic_cast<autopas::NumberInterval<double> *>(numberSet.get());
  EXPECT_NE(numberInterval, nullptr);
  if (numberInterval) {
    EXPECT_EQ(numberInterval->getMin(), 1.);
    EXPECT_EQ(numberInterval->getMax(), 2e1);
  }
}

TEST(StringUtilsTest, parseSelectorOptionsTest) {
  testParseSingle<autopas::SelectorStrategyOption>(autopas::allSelectorStrategies, {"absolute", "median", "mean"},
                                                   autopas::utils::StringUtils::parseSelectorStrategy);
}

TEST(StringUtilsTest, parseTuningStrategyOptionsTest) {
  testParseSingle<autopas::TuningStrategyOption>(autopas::allTuningStrategyOptions, {"full-search"},
                                                 autopas::utils::StringUtils::parseTuningStrategyOption);
}

TEST(StringUtilsTest, to_stringDataLayoutTest) {
  testToString(autopas::allDataLayoutOptions, {autopas::DataLayoutOption(-1)});
}

TEST(StringUtilsTest, to_stringSelectorStrategiesTest) {
  testToString(autopas::allSelectorStrategies, {autopas::SelectorStrategyOption(-1)});
}

TEST(StringUtilsTest, to_stringContainerOptionsTest) {
  testToString(autopas::allContainerOptions, {autopas::ContainerOption(-1)});
}

TEST(StringUtilsTest, to_stringTraversalOptionsTest) {
  testToString(autopas::allTraversalOptions, {autopas::TraversalOption(-1)});
}

TEST(StringUtilsTest, to_stringTuningStrategyOptionsTest) {
  testToString(autopas::allTuningStrategyOptions, {autopas::TuningStrategyOption(-1)});
}<|MERGE_RESOLUTION|>--- conflicted
+++ resolved
@@ -7,14 +7,10 @@
 #include "StringUtilsTest.h"
 
 TEST(StringUtilsTest, parseTraversalOptionsTest) {
-  testParseMultiple<autopas::TraversalOption>(
-      autopas::allTraversalOptions,
-<<<<<<< HEAD
-      "c01, c08, c18, direct; sliced v01, c18verlet, verlet-sliced, cuda-c01, verlet-lists, verlet-cluster-cells",
-=======
-      "c01, c04, c08, c18, direct; sliced v01, c18verlet, verlet-sliced, cuda-c01, verlet-lists, c01-combined",
->>>>>>> 6d6a10d2
-      autopas::utils::StringUtils::parseTraversalOptions);
+  testParseMultiple<autopas::TraversalOption>(autopas::allTraversalOptions,
+                                              "c01, c04, c08, c18, direct; sliced v01, c18verlet, verlet-sliced, "
+                                              "cuda-c01, verlet-lists, c01-combined, verlet-cluster-cells",
+                                              autopas::utils::StringUtils::parseTraversalOptions);
 }
 
 TEST(StringUtilsTest, parseContainerOptionsTest) {
