--- conflicted
+++ resolved
@@ -7,18 +7,11 @@
 #include "StringUtilsTest.h"
 
 TEST(StringUtilsTest, parseTraversalOptionsTest) {
-<<<<<<< HEAD
-  testParseMultiple<autopas::TraversalOption>(autopas::allTraversalOptions,
-                                              "c01, c08, c18, direct; sliced v01, c18verlet, verlet-sliced, cuda-c01, "
-                                              "verlet-lists, c01-combined, verlet-clusters, verlet-clusters-coloring",
-                                              autopas::utils::StringUtils::parseTraversalOptions);
-=======
   testParseMultiple<autopas::TraversalOption>(
       autopas::allTraversalOptions,
       "c01, c04, c08, c18, direct; sliced v01, c18verlet, verlet-sliced, "
-      "cuda-c01, verlet-lists, c01-combined, verlet-clusters, var-verlet-lists-as-build",
+      "cuda-c01, verlet-lists, c01-combined, verlet-clusters, var-verlet-lists-as-build, verlet-clusters-coloring",
       autopas::utils::StringUtils::parseTraversalOptions);
->>>>>>> 9537e64a
 }
 
 TEST(StringUtilsTest, parseContainerOptionsTest) {
