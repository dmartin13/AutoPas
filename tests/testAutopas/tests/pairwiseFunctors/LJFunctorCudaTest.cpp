/**
 * @file LJFunctorCudaTest.cpp
 * @author jspahl
 * @date 2/11/18
 */

#if defined(AUTOPAS_CUDA)

#include "LJFunctorCudaTest.h"
#include "autopas/cells/FullParticleCell.h"
#include "autopas/molecularDynamics/LJFunctor.h"
#include "testingHelpers/RandomGenerator.h"

template <class SoAType>
bool LJFunctorCudaTest::SoAParticlesEqual(autopas::SoA<SoAType> &soa1, autopas::SoA<SoAType> &soa2) {
  EXPECT_GT(soa1.getNumParticles(), 0);
  EXPECT_EQ(soa1.getNumParticles(), soa2.getNumParticles());

  unsigned long *const __restrict__ idptr1 = soa1.template begin<Particle::AttributeNames::id>();
  unsigned long *const __restrict__ idptr2 = soa2.template begin<Particle::AttributeNames::id>();

  auto *const __restrict__ xptr1 = soa1.template begin<Particle::AttributeNames::posX>();
  auto *const __restrict__ yptr1 = soa1.template begin<Particle::AttributeNames::posY>();
  auto *const __restrict__ zptr1 = soa1.template begin<Particle::AttributeNames::posZ>();
  auto *const __restrict__ xptr2 = soa2.template begin<Particle::AttributeNames::posX>();
  auto *const __restrict__ yptr2 = soa2.template begin<Particle::AttributeNames::posY>();
  auto *const __restrict__ zptr2 = soa2.template begin<Particle::AttributeNames::posZ>();

  auto *const __restrict__ fxptr1 = soa1.template begin<Particle::AttributeNames::forceX>();
  auto *const __restrict__ fyptr1 = soa1.template begin<Particle::AttributeNames::forceY>();
  auto *const __restrict__ fzptr1 = soa1.template begin<Particle::AttributeNames::forceZ>();
  auto *const __restrict__ fxptr2 = soa2.template begin<Particle::AttributeNames::forceX>();
  auto *const __restrict__ fyptr2 = soa2.template begin<Particle::AttributeNames::forceY>();
  auto *const __restrict__ fzptr2 = soa2.template begin<Particle::AttributeNames::forceZ>();

  for (size_t i = 0; i < soa1.getNumParticles(); ++i) {
    EXPECT_EQ(idptr1[i], idptr2[i]);

    EXPECT_NEAR(xptr1[i], xptr2[i], _maxError) << "for particle pair " << idptr1[i];
    EXPECT_NEAR(yptr1[i], yptr2[i], _maxError) << "for particle pair " << idptr1[i];
    EXPECT_NEAR(zptr1[i], zptr2[i], _maxError) << "for particle pair " << idptr1[i];
    EXPECT_NEAR(fxptr1[i], fxptr2[i], _maxError) << "for particle pair " << idptr1[i];
    EXPECT_NEAR(fyptr1[i], fyptr2[i], _maxError) << "for particle pair " << idptr1[i];
    EXPECT_NEAR(fzptr1[i], fzptr2[i], _maxError) << "for particle pair " << idptr1[i];
  }
  // clang-format off
	return not ::testing::Test::HasFailure();
  // clang-format on
}

bool LJFunctorCudaTest::particleEqual(Particle &p1, Particle &p2) {
  EXPECT_EQ(p1.getID(), p2.getID());

  EXPECT_NEAR(p1.getR()[0], p2.getR()[0], _maxError) << "for particle pair " << p1.getID();
  EXPECT_NEAR(p1.getR()[1], p2.getR()[1], _maxError) << "for particle pair " << p1.getID();
  EXPECT_NEAR(p1.getR()[2], p2.getR()[2], _maxError) << "for particle pair " << p1.getID();
  EXPECT_NEAR(p1.getF()[0], p2.getF()[0], _maxError) << "for particle pair " << p1.getID();
  EXPECT_NEAR(p1.getF()[1], p2.getF()[1], _maxError) << "for particle pair " << p1.getID();
  EXPECT_NEAR(p1.getF()[2], p2.getF()[2], _maxError) << "for particle pair " << p1.getID();

  // clang-format off
	return not ::testing::Test::HasFailure();
  // clang-format on
}

bool LJFunctorCudaTest::AoSParticlesEqual(FMCell &cell1, FMCell &cell2) {
  EXPECT_GT(cell1.numParticles(), 0);
  EXPECT_EQ(cell1.numParticles(), cell2.numParticles());

  bool ret = true;
  for (size_t i = 0; i < cell1.numParticles(); ++i) {
    ret &= particleEqual(cell1._particles[i], cell2._particles[i]);
  }

  return ret;
}

<<<<<<< HEAD
template <bool useNewton3>
=======
template <typename ParticleType, bool useNewton3, bool calculateGlobals>
>>>>>>> eb538724
void LJFunctorCudaTest::testLJFunctorVSLJFunctorCudaTwoCells(size_t numParticles, size_t numParticles2) {
  FMCell cell1Cuda;
  FMCell cell2Cuda;

  Molecule defaultParticle({0, 0, 0}, {0, 0, 0}, 0, 0);
  RandomGenerator::fillWithParticles(cell1Cuda, defaultParticle, _lowCorner,
                                     {_highCorner[0] / 2, _highCorner[1], _highCorner[2]}, numParticles);
  RandomGenerator::fillWithParticles(cell2Cuda, defaultParticle, {_highCorner[0] / 2, _lowCorner[1], _lowCorner[2]},
                                     _highCorner, numParticles2);

  // copy cells
  FMCell cell1NoCuda(cell1Cuda);
  FMCell cell2NoCuda(cell2Cuda);

<<<<<<< HEAD
  autopas::LJFunctor<Molecule, FMCell> ljFunctorNoCuda(_cutoff, 0.0);
  ljFunctorNoCuda.setParticleProperties(_epsilon * 24.0, _sigma * _sigma);
  autopas::LJFunctor<Molecule, FMCell> ljFunctorCuda(_cutoff, 0.0);
  ljFunctorCuda.setParticleProperties(_epsilon * 24.0, _sigma * _sigma);
=======
  autopas::LJFunctor<Particle, autopas::FullParticleCell<ParticleType>, autopas::FunctorN3Modes::Both, calculateGlobals>
      ljFunctorNoCuda(_cutoff, _epsilon, _sigma, 0.0);
  autopas::LJFunctor<Particle, autopas::FullParticleCell<ParticleType>, autopas::FunctorN3Modes::Both, calculateGlobals>
      ljFunctorCuda(_cutoff, _epsilon, _sigma, 0.0);
>>>>>>> eb538724

  ljFunctorCuda.getCudaWrapper()->setNumThreads(32);

  ljFunctorNoCuda.initTraversal();
  ljFunctorCuda.initTraversal();

  ASSERT_TRUE(AoSParticlesEqual(cell1Cuda, cell1NoCuda)) << "Cells 1 not equal after copy initialization.";
  ASSERT_TRUE(AoSParticlesEqual(cell2Cuda, cell2NoCuda)) << "Cells 2 not equal after copy initialization.";

  ljFunctorNoCuda.SoALoader(cell1NoCuda, cell1NoCuda._particleSoABuffer);
  ljFunctorNoCuda.SoALoader(cell2NoCuda, cell2NoCuda._particleSoABuffer);
  ljFunctorCuda.SoALoader(cell1Cuda, cell1Cuda._particleSoABuffer);
  ljFunctorCuda.SoALoader(cell2Cuda, cell2Cuda._particleSoABuffer);

  ljFunctorCuda.deviceSoALoader(cell1Cuda._particleSoABuffer, cell1Cuda._particleSoABufferDevice);
  ljFunctorCuda.deviceSoALoader(cell2Cuda._particleSoABuffer, cell2Cuda._particleSoABufferDevice);

  // Functor calls
  ljFunctorNoCuda.SoAFunctor(cell1NoCuda._particleSoABuffer, cell2NoCuda._particleSoABuffer, useNewton3);
  ljFunctorCuda.CudaFunctor(cell1Cuda._particleSoABufferDevice, cell2Cuda._particleSoABufferDevice, useNewton3);

  ljFunctorCuda.deviceSoAExtractor(cell1Cuda._particleSoABuffer, cell1Cuda._particleSoABufferDevice);
  ljFunctorCuda.deviceSoAExtractor(cell2Cuda._particleSoABuffer, cell2Cuda._particleSoABufferDevice);

  ASSERT_TRUE(SoAParticlesEqual(cell1Cuda._particleSoABuffer, cell1NoCuda._particleSoABuffer))
      << "Cells 1 not equal after applying functor and extracting to SoA.";
  ASSERT_TRUE(SoAParticlesEqual(cell2Cuda._particleSoABuffer, cell2NoCuda._particleSoABuffer))
      << "Cells 2 not equal after applying functor and extracting to SoA.";

  ljFunctorCuda.SoAExtractor(cell1Cuda, cell1Cuda._particleSoABuffer);
  ljFunctorCuda.SoAExtractor(cell2Cuda, cell2Cuda._particleSoABuffer);
  ljFunctorCuda.SoAExtractor(cell1NoCuda, cell1NoCuda._particleSoABuffer);
  ljFunctorCuda.SoAExtractor(cell2NoCuda, cell2NoCuda._particleSoABuffer);

  ljFunctorNoCuda.endTraversal(useNewton3);
  ljFunctorCuda.endTraversal(useNewton3);

  ASSERT_TRUE(AoSParticlesEqual(cell1Cuda, cell1NoCuda)) << "Cells 1 not equal after extracting.";
  ASSERT_TRUE(AoSParticlesEqual(cell2Cuda, cell2NoCuda)) << "Cells 2 not equal after extracting.";

  if (calculateGlobals) {
    ASSERT_NEAR(ljFunctorNoCuda.getUpot(), ljFunctorCuda.getUpot(), 1.0e-13);
    ASSERT_NEAR(ljFunctorNoCuda.getVirial(), ljFunctorCuda.getVirial(), 1.0e-13);
  }
}

<<<<<<< HEAD
template <bool useNewton3>
=======
template <typename ParticleType, bool useNewton3, bool calculateGlobals>
>>>>>>> eb538724
void LJFunctorCudaTest::testLJFunctorVSLJFunctorCudaOneCell(size_t numParticles) {
  FMCell cellCuda;

  Molecule defaultParticle({0, 0, 0}, {0, 0, 0}, 0, 0);
  RandomGenerator::fillWithParticles(cellCuda, defaultParticle, _lowCorner, _highCorner, numParticles);

  // copy cells
  FMCell cellNoCuda(cellCuda);

<<<<<<< HEAD
  autopas::LJFunctor<Molecule, FMCell> ljFunctorNoCuda(_cutoff, 0.0);
  ljFunctorNoCuda.setParticleProperties(sqrt(_epsilon * _epsilon) * 24.0,
                                        ((_sigma + _sigma) / 2) * (_sigma + _sigma) / 2);
  autopas::LJFunctor<Molecule, FMCell> ljFunctorCuda(_cutoff, 0.0);
  ljFunctorCuda.setParticleProperties(sqrt(_epsilon * _epsilon) * 24.0,
                                      ((_sigma + _sigma) / 2) * (_sigma + _sigma) / 2);
=======
  autopas::LJFunctor<Particle, autopas::FullParticleCell<ParticleType>, autopas::FunctorN3Modes::Both, calculateGlobals>
      ljFunctorNoCuda(_cutoff, _epsilon, _sigma, 0.0);
  autopas::LJFunctor<Particle, autopas::FullParticleCell<ParticleType>, autopas::FunctorN3Modes::Both, calculateGlobals>
      ljFunctorCuda(_cutoff, _epsilon, _sigma, 0.0);
  ljFunctorCuda.getCudaWrapper()->setNumThreads(32);

  ljFunctorNoCuda.initTraversal();
  ljFunctorCuda.initTraversal();
>>>>>>> eb538724

  ASSERT_TRUE(AoSParticlesEqual(cellCuda, cellNoCuda)) << "Cells not equal after copy initialization.";

  ljFunctorNoCuda.SoALoader(cellNoCuda, cellNoCuda._particleSoABuffer);
  ljFunctorCuda.SoALoader(cellCuda, cellCuda._particleSoABuffer);
  ljFunctorCuda.deviceSoALoader(cellCuda._particleSoABuffer, cellCuda._particleSoABufferDevice);

  // functor calls
  ljFunctorNoCuda.SoAFunctor(cellNoCuda._particleSoABuffer, useNewton3);
  ljFunctorCuda.CudaFunctor(cellCuda._particleSoABufferDevice, useNewton3);

  ljFunctorCuda.deviceSoAExtractor(cellCuda._particleSoABuffer, cellCuda._particleSoABufferDevice);

  ASSERT_TRUE(SoAParticlesEqual(cellCuda._particleSoABuffer, cellNoCuda._particleSoABuffer))
      << "Cells not equal after applying functor and extracting to SoA.";

  ljFunctorCuda.SoAExtractor(cellCuda, cellCuda._particleSoABuffer);
  ljFunctorCuda.SoAExtractor(cellNoCuda, cellNoCuda._particleSoABuffer);

  ljFunctorNoCuda.endTraversal(useNewton3);
  ljFunctorCuda.endTraversal(useNewton3);

<<<<<<< HEAD
TEST_F(LJFunctorCudaTest, testLJFunctorVSLJFunctorCudaOneCellFP64NoNewton3_7Particles) {
  testLJFunctorVSLJFunctorCudaOneCell<false>(7);
}
TEST_F(LJFunctorCudaTest, testLJFunctorVSLJFunctorCudaOneCellFP64Newton3_7Particles) {
  testLJFunctorVSLJFunctorCudaOneCell<false>(7);
}
TEST_F(LJFunctorCudaTest, testLJFunctorVSLJFunctorCudaTwoCellFP64NoNewton3_7_7Particles) {
  testLJFunctorVSLJFunctorCudaTwoCells<false>(7, 7);
}
TEST_F(LJFunctorCudaTest, testLJFunctorVSLJFunctorCudaTwoCellFP64Newton3_7_21Particles) {
  testLJFunctorVSLJFunctorCudaTwoCells<true>(7, 21);
}

TEST_F(LJFunctorCudaTest, testLJFunctorVSLJFunctorCudaTwoCellFP64NoNewton3_7_34Particles) {
  testLJFunctorVSLJFunctorCudaTwoCells<false>(7, 34);
}

TEST_F(LJFunctorCudaTest, testLJFunctorVSLJFunctorCudaOneCellFP64NoNewton3_32Particles) {
  testLJFunctorVSLJFunctorCudaOneCell<false>(32);
}
TEST_F(LJFunctorCudaTest, testLJFunctorVSLJFunctorCudaOneCellFP64Newton3_32Particles) {
  testLJFunctorVSLJFunctorCudaOneCell<true>(32);
}
TEST_F(LJFunctorCudaTest, testLJFunctorVSLJFunctorCudaTwoCellFP64NoNewton3_32_32Particles) {
  testLJFunctorVSLJFunctorCudaTwoCells<false>(32, 32);
}
TEST_F(LJFunctorCudaTest, testLJFunctorVSLJFunctorCudaTwoCellFP64Newton3_32_32Particles) {
  testLJFunctorVSLJFunctorCudaTwoCells<true>(32, 32);
}

TEST_F(LJFunctorCudaTest, testLJFunctorVSLJFunctorCudaOneCellFP64NoNewton3_34Particles) {
  testLJFunctorVSLJFunctorCudaOneCell<false>(34);
}
TEST_F(LJFunctorCudaTest, testLJFunctorVSLJFunctorCudaOneCellFP64Newton3_34Particles) {
  testLJFunctorVSLJFunctorCudaOneCell<true>(34);
}
TEST_F(LJFunctorCudaTest, testLJFunctorVSLJFunctorCudaOneCellFP64Newton3_66Particles) {
  testLJFunctorVSLJFunctorCudaOneCell<true>(66);
}
TEST_F(LJFunctorCudaTest, testLJFunctorVSLJFunctorCudaTwoCellFP64NoNewton3_34_34Particles) {
  testLJFunctorVSLJFunctorCudaTwoCells<false>(34, 34);
}
TEST_F(LJFunctorCudaTest, testLJFunctorVSLJFunctorCudaTwoCellFP64Newton3_35_34Particles) {
  testLJFunctorVSLJFunctorCudaTwoCells<true>(35, 34);
}
TEST_F(LJFunctorCudaTest, testLJFunctorVSLJFunctorCudaTwoCellFP64Newton3_21_35Particles) {
  testLJFunctorVSLJFunctorCudaTwoCells<true>(21, 35);
}
TEST_F(LJFunctorCudaTest, testLJFunctorVSLJFunctorCudaTwoCellFP64Newton3_35_21Particles) {
  testLJFunctorVSLJFunctorCudaTwoCells<true>(35, 21);
}
TEST_F(LJFunctorCudaTest, testLJFunctorVSLJFunctorCudaTwoCellFP64Newton3_35_64Particles) {
  testLJFunctorVSLJFunctorCudaTwoCells<true>(35, 64);
}
TEST_F(LJFunctorCudaTest, testLJFunctorVSLJFunctorCudaTwoCellFP64Newton3_64_36Particles) {
  testLJFunctorVSLJFunctorCudaTwoCells<true>(64, 36);
}
TEST_F(LJFunctorCudaTest, testLJFunctorVSLJFunctorCudaTwoCellFP64Newton3_128_124Particles) {
  testLJFunctorVSLJFunctorCudaTwoCells<true>(128, 124);
}
TEST_F(LJFunctorCudaTest, testLJFunctorVSLJFunctorCudaTwoCellFP64Newton3_128_128Particles) {
  testLJFunctorVSLJFunctorCudaTwoCells<true>(128, 128);
}
TEST_F(LJFunctorCudaTest, testLJFunctorVSLJFunctorCudaTwoCellFP64NoNewton3_34_7Particles) {
  testLJFunctorVSLJFunctorCudaTwoCells<false>(34, 7);
}
=======
  ASSERT_TRUE(AoSParticlesEqual(cellCuda, cellNoCuda)) << "Cells not equal after extracting.";

  if (calculateGlobals) {
    ASSERT_NEAR(ljFunctorNoCuda.getUpot(), ljFunctorCuda.getUpot(), 1.0e-13);
    ASSERT_NEAR(ljFunctorNoCuda.getVirial(), ljFunctorCuda.getVirial(), 1.0e-13);
  }
}

TEST_P(LJFunctorCudaTest, testLJFunctorVSLJFunctorCuda) {
  auto options = GetParam();
  if (std::get<3>(options) < 0) {
    if (std::get<0>(options)) {
      if (std::get<1>(options)) {
        testLJFunctorVSLJFunctorCudaOneCell<Particle, true, true>(std::get<2>(options));
      } else {
        testLJFunctorVSLJFunctorCudaOneCell<Particle, true, false>(std::get<2>(options));
      }
    } else {
      if (std::get<1>(options)) {
        testLJFunctorVSLJFunctorCudaOneCell<Particle, false, true>(std::get<2>(options));
      } else {
        testLJFunctorVSLJFunctorCudaOneCell<Particle, false, false>(std::get<2>(options));
      }
    }
  } else {
    if (std::get<0>(options)) {
      if (std::get<1>(options)) {
        testLJFunctorVSLJFunctorCudaTwoCells<Particle, true, true>(std::get<2>(options), std::get<3>(options));
      } else {
        testLJFunctorVSLJFunctorCudaTwoCells<Particle, true, false>(std::get<2>(options), std::get<3>(options));
      }
    } else {
      if (std::get<1>(options)) {
        testLJFunctorVSLJFunctorCudaTwoCells<Particle, false, true>(std::get<2>(options), std::get<3>(options));
      } else {
        testLJFunctorVSLJFunctorCudaTwoCells<Particle, false, false>(std::get<2>(options), std::get<3>(options));
      }
    }
  }
}

INSTANTIATE_TEST_SUITE_P(Generated, LJFunctorCudaTest,
                         ::testing::Combine(::testing::Bool(), ::testing::Bool(),
                                            ::testing::ValuesIn({1, 2, 4, 16, 31, 32, 33, 55, 64, 65}),
                                            ::testing::ValuesIn({-1, 1, 4, 16, 31, 32, 33, 55, 64, 65})));
>>>>>>> eb538724

#endif  // AUTOPAS_CUDA<|MERGE_RESOLUTION|>--- conflicted
+++ resolved
@@ -75,11 +75,7 @@
   return ret;
 }
 
-<<<<<<< HEAD
-template <bool useNewton3>
-=======
 template <typename ParticleType, bool useNewton3, bool calculateGlobals>
->>>>>>> eb538724
 void LJFunctorCudaTest::testLJFunctorVSLJFunctorCudaTwoCells(size_t numParticles, size_t numParticles2) {
   FMCell cell1Cuda;
   FMCell cell2Cuda;
@@ -94,17 +90,12 @@
   FMCell cell1NoCuda(cell1Cuda);
   FMCell cell2NoCuda(cell2Cuda);
 
-<<<<<<< HEAD
-  autopas::LJFunctor<Molecule, FMCell> ljFunctorNoCuda(_cutoff, 0.0);
+  autopas::LJFunctor<Molecule, FMCell, true, autopas::FunctorN3Modes::Both, calculateGlobals> ljFunctorNoCuda(_cutoff,
+                                                                                                              0.0);
   ljFunctorNoCuda.setParticleProperties(_epsilon * 24.0, _sigma * _sigma);
-  autopas::LJFunctor<Molecule, FMCell> ljFunctorCuda(_cutoff, 0.0);
+  autopas::LJFunctor<Molecule, FMCell, true, autopas::FunctorN3Modes::Both, calculateGlobals> ljFunctorCuda(_cutoff,
+                                                                                                            0.0);
   ljFunctorCuda.setParticleProperties(_epsilon * 24.0, _sigma * _sigma);
-=======
-  autopas::LJFunctor<Particle, autopas::FullParticleCell<ParticleType>, autopas::FunctorN3Modes::Both, calculateGlobals>
-      ljFunctorNoCuda(_cutoff, _epsilon, _sigma, 0.0);
-  autopas::LJFunctor<Particle, autopas::FullParticleCell<ParticleType>, autopas::FunctorN3Modes::Both, calculateGlobals>
-      ljFunctorCuda(_cutoff, _epsilon, _sigma, 0.0);
->>>>>>> eb538724
 
   ljFunctorCuda.getCudaWrapper()->setNumThreads(32);
 
@@ -151,11 +142,7 @@
   }
 }
 
-<<<<<<< HEAD
-template <bool useNewton3>
-=======
 template <typename ParticleType, bool useNewton3, bool calculateGlobals>
->>>>>>> eb538724
 void LJFunctorCudaTest::testLJFunctorVSLJFunctorCudaOneCell(size_t numParticles) {
   FMCell cellCuda;
 
@@ -165,23 +152,18 @@
   // copy cells
   FMCell cellNoCuda(cellCuda);
 
-<<<<<<< HEAD
-  autopas::LJFunctor<Molecule, FMCell> ljFunctorNoCuda(_cutoff, 0.0);
+  autopas::LJFunctor<Molecule, FMCell, true, autopas::FunctorN3Modes::Both, calculateGlobals> ljFunctorNoCuda(_cutoff,
+                                                                                                              0.0);
   ljFunctorNoCuda.setParticleProperties(sqrt(_epsilon * _epsilon) * 24.0,
                                         ((_sigma + _sigma) / 2) * (_sigma + _sigma) / 2);
-  autopas::LJFunctor<Molecule, FMCell> ljFunctorCuda(_cutoff, 0.0);
+  autopas::LJFunctor<Molecule, FMCell, true, autopas::FunctorN3Modes::Both, calculateGlobals> ljFunctorCuda(_cutoff,
+                                                                                                            0.0);
   ljFunctorCuda.setParticleProperties(sqrt(_epsilon * _epsilon) * 24.0,
                                       ((_sigma + _sigma) / 2) * (_sigma + _sigma) / 2);
-=======
-  autopas::LJFunctor<Particle, autopas::FullParticleCell<ParticleType>, autopas::FunctorN3Modes::Both, calculateGlobals>
-      ljFunctorNoCuda(_cutoff, _epsilon, _sigma, 0.0);
-  autopas::LJFunctor<Particle, autopas::FullParticleCell<ParticleType>, autopas::FunctorN3Modes::Both, calculateGlobals>
-      ljFunctorCuda(_cutoff, _epsilon, _sigma, 0.0);
   ljFunctorCuda.getCudaWrapper()->setNumThreads(32);
 
   ljFunctorNoCuda.initTraversal();
   ljFunctorCuda.initTraversal();
->>>>>>> eb538724
 
   ASSERT_TRUE(AoSParticlesEqual(cellCuda, cellNoCuda)) << "Cells not equal after copy initialization.";
 
@@ -204,74 +186,6 @@
   ljFunctorNoCuda.endTraversal(useNewton3);
   ljFunctorCuda.endTraversal(useNewton3);
 
-<<<<<<< HEAD
-TEST_F(LJFunctorCudaTest, testLJFunctorVSLJFunctorCudaOneCellFP64NoNewton3_7Particles) {
-  testLJFunctorVSLJFunctorCudaOneCell<false>(7);
-}
-TEST_F(LJFunctorCudaTest, testLJFunctorVSLJFunctorCudaOneCellFP64Newton3_7Particles) {
-  testLJFunctorVSLJFunctorCudaOneCell<false>(7);
-}
-TEST_F(LJFunctorCudaTest, testLJFunctorVSLJFunctorCudaTwoCellFP64NoNewton3_7_7Particles) {
-  testLJFunctorVSLJFunctorCudaTwoCells<false>(7, 7);
-}
-TEST_F(LJFunctorCudaTest, testLJFunctorVSLJFunctorCudaTwoCellFP64Newton3_7_21Particles) {
-  testLJFunctorVSLJFunctorCudaTwoCells<true>(7, 21);
-}
-
-TEST_F(LJFunctorCudaTest, testLJFunctorVSLJFunctorCudaTwoCellFP64NoNewton3_7_34Particles) {
-  testLJFunctorVSLJFunctorCudaTwoCells<false>(7, 34);
-}
-
-TEST_F(LJFunctorCudaTest, testLJFunctorVSLJFunctorCudaOneCellFP64NoNewton3_32Particles) {
-  testLJFunctorVSLJFunctorCudaOneCell<false>(32);
-}
-TEST_F(LJFunctorCudaTest, testLJFunctorVSLJFunctorCudaOneCellFP64Newton3_32Particles) {
-  testLJFunctorVSLJFunctorCudaOneCell<true>(32);
-}
-TEST_F(LJFunctorCudaTest, testLJFunctorVSLJFunctorCudaTwoCellFP64NoNewton3_32_32Particles) {
-  testLJFunctorVSLJFunctorCudaTwoCells<false>(32, 32);
-}
-TEST_F(LJFunctorCudaTest, testLJFunctorVSLJFunctorCudaTwoCellFP64Newton3_32_32Particles) {
-  testLJFunctorVSLJFunctorCudaTwoCells<true>(32, 32);
-}
-
-TEST_F(LJFunctorCudaTest, testLJFunctorVSLJFunctorCudaOneCellFP64NoNewton3_34Particles) {
-  testLJFunctorVSLJFunctorCudaOneCell<false>(34);
-}
-TEST_F(LJFunctorCudaTest, testLJFunctorVSLJFunctorCudaOneCellFP64Newton3_34Particles) {
-  testLJFunctorVSLJFunctorCudaOneCell<true>(34);
-}
-TEST_F(LJFunctorCudaTest, testLJFunctorVSLJFunctorCudaOneCellFP64Newton3_66Particles) {
-  testLJFunctorVSLJFunctorCudaOneCell<true>(66);
-}
-TEST_F(LJFunctorCudaTest, testLJFunctorVSLJFunctorCudaTwoCellFP64NoNewton3_34_34Particles) {
-  testLJFunctorVSLJFunctorCudaTwoCells<false>(34, 34);
-}
-TEST_F(LJFunctorCudaTest, testLJFunctorVSLJFunctorCudaTwoCellFP64Newton3_35_34Particles) {
-  testLJFunctorVSLJFunctorCudaTwoCells<true>(35, 34);
-}
-TEST_F(LJFunctorCudaTest, testLJFunctorVSLJFunctorCudaTwoCellFP64Newton3_21_35Particles) {
-  testLJFunctorVSLJFunctorCudaTwoCells<true>(21, 35);
-}
-TEST_F(LJFunctorCudaTest, testLJFunctorVSLJFunctorCudaTwoCellFP64Newton3_35_21Particles) {
-  testLJFunctorVSLJFunctorCudaTwoCells<true>(35, 21);
-}
-TEST_F(LJFunctorCudaTest, testLJFunctorVSLJFunctorCudaTwoCellFP64Newton3_35_64Particles) {
-  testLJFunctorVSLJFunctorCudaTwoCells<true>(35, 64);
-}
-TEST_F(LJFunctorCudaTest, testLJFunctorVSLJFunctorCudaTwoCellFP64Newton3_64_36Particles) {
-  testLJFunctorVSLJFunctorCudaTwoCells<true>(64, 36);
-}
-TEST_F(LJFunctorCudaTest, testLJFunctorVSLJFunctorCudaTwoCellFP64Newton3_128_124Particles) {
-  testLJFunctorVSLJFunctorCudaTwoCells<true>(128, 124);
-}
-TEST_F(LJFunctorCudaTest, testLJFunctorVSLJFunctorCudaTwoCellFP64Newton3_128_128Particles) {
-  testLJFunctorVSLJFunctorCudaTwoCells<true>(128, 128);
-}
-TEST_F(LJFunctorCudaTest, testLJFunctorVSLJFunctorCudaTwoCellFP64NoNewton3_34_7Particles) {
-  testLJFunctorVSLJFunctorCudaTwoCells<false>(34, 7);
-}
-=======
   ASSERT_TRUE(AoSParticlesEqual(cellCuda, cellNoCuda)) << "Cells not equal after extracting.";
 
   if (calculateGlobals) {
@@ -317,6 +231,5 @@
                          ::testing::Combine(::testing::Bool(), ::testing::Bool(),
                                             ::testing::ValuesIn({1, 2, 4, 16, 31, 32, 33, 55, 64, 65}),
                                             ::testing::ValuesIn({-1, 1, 4, 16, 31, 32, 33, 55, 64, 65})));
->>>>>>> eb538724
 
 #endif  // AUTOPAS_CUDA