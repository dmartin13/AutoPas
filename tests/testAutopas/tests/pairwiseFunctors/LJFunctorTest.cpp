/**
 * @file LJFunctorTest.cpp
 * @author seckler
 * @date 06.11.18
 */

#include "LJFunctorTest.h"

#include "autopas/molecularDynamics/MoleculeLJ.h"
#include "testingHelpers/commonTypedefs.h"

template <bool mixing>
void LJFunctorTest::testAoSNoGlobals(bool newton3) {
  constexpr bool shifting = true;
  using FuncType = autopas::LJFunctor<Molecule, FMCell, shifting, mixing>;

  ParticlePropertiesLibrary<double, size_t> particlePropertiesLibrary(cutoff);
  std::unique_ptr<FuncType> functor;

  particlePropertiesLibrary.addType(0, epsilon, sigma, 1.0);
  if constexpr (mixing) {
    functor = std::make_unique<FuncType>(cutoff, particlePropertiesLibrary);
    particlePropertiesLibrary.addType(1, epsilon2, sigma2, 1.0);
  } else {
    functor = std::make_unique<FuncType>(cutoff);
    functor->setParticleProperties(epsilon * 24, 1);
  }

  Molecule p1({0., 0., 0.}, {0., 0., 0.}, 0, 0);
  Molecule p2({0.1, 0.2, 0.3}, {0., 0., 0.}, 1, (mixing) ? 1 : 0);

  functor->AoSFunctor(p1, p2, newton3);

  auto f1one = p1.getF();
  auto f2one = p2.getF();

  if (mixing) {
    EXPECT_NEAR(f1one[0], expectedForceMixing[0], absDelta);
    EXPECT_NEAR(f1one[1], expectedForceMixing[1], absDelta);
    EXPECT_NEAR(f1one[2], expectedForceMixing[2], absDelta);
  } else {
    EXPECT_NEAR(f1one[0], expectedForce[0], absDelta);
    EXPECT_NEAR(f1one[1], expectedForce[1], absDelta);
    EXPECT_NEAR(f1one[2], expectedForce[2], absDelta);
  }
  if (newton3) {
    if (mixing) {
      EXPECT_NEAR(f2one[0], -expectedForceMixing[0], absDelta);
      EXPECT_NEAR(f2one[1], -expectedForceMixing[1], absDelta);
      EXPECT_NEAR(f2one[2], -expectedForceMixing[2], absDelta);
    } else {
      EXPECT_NEAR(f2one[0], -expectedForce[0], absDelta);
      EXPECT_NEAR(f2one[1], -expectedForce[1], absDelta);
      EXPECT_NEAR(f2one[2], -expectedForce[2], absDelta);
    }
  } else {
    EXPECT_DOUBLE_EQ(f2one[0], 0);
    EXPECT_DOUBLE_EQ(f2one[1], 0);
    EXPECT_DOUBLE_EQ(f2one[2], 0);
  }

  functor->AoSFunctor(p2, p1, newton3);

  auto f1two = p1.getF();
  auto f2two = p2.getF();

  double factor = newton3 ? 2. : 1.;
  if (mixing) {
    EXPECT_NEAR(f1two[0], factor * expectedForceMixing[0], absDelta);
    EXPECT_NEAR(f1two[1], factor * expectedForceMixing[1], absDelta);
    EXPECT_NEAR(f1two[2], factor * expectedForceMixing[2], absDelta);

    EXPECT_NEAR(f2two[0], -factor * expectedForceMixing[0], absDelta);
    EXPECT_NEAR(f2two[1], -factor * expectedForceMixing[1], absDelta);
    EXPECT_NEAR(f2two[2], -factor * expectedForceMixing[2], absDelta);
  } else {
    EXPECT_NEAR(f1two[0], factor * expectedForce[0], absDelta);
    EXPECT_NEAR(f1two[1], factor * expectedForce[1], absDelta);
    EXPECT_NEAR(f1two[2], factor * expectedForce[2], absDelta);

    EXPECT_NEAR(f2two[0], -factor * expectedForce[0], absDelta);
    EXPECT_NEAR(f2two[1], -factor * expectedForce[1], absDelta);
    EXPECT_NEAR(f2two[2], -factor * expectedForce[2], absDelta);
  }
}

TEST_F(LJFunctorTest, testAoSFunctorNoGlobalsNoN3) {
  bool newton3 = false;
  testAoSNoGlobals<false>(newton3);
}

TEST_F(LJFunctorTest, testAoSFunctorNoGlobalsN3) {
  bool newton3 = true;
  testAoSNoGlobals<false>(newton3);
}

TEST_F(LJFunctorTest, testAoSMixingFunctorNoGlobalsNoN3) {
  bool newton3 = false;
  testAoSNoGlobals<true>(newton3);
}

TEST_F(LJFunctorTest, testAoSMixingFunctorNoGlobalsN3) {
  bool newton3 = true;
  testAoSNoGlobals<true>(newton3);
}

template <bool mixing>
void LJFunctorTest::testSoANoGlobals(bool newton3, InteractionType interactionType) {
  constexpr bool shifting = true;
  using FuncType = autopas::LJFunctor<Molecule, FMCell, shifting, mixing>;

  ParticlePropertiesLibrary<double, size_t> particlePropertiesLibrary(cutoff);
  std::unique_ptr<FuncType> functor;

  particlePropertiesLibrary.addType(0, epsilon, sigma, 1.0);
  if constexpr (mixing) {
    functor = std::make_unique<FuncType>(cutoff, particlePropertiesLibrary);
    particlePropertiesLibrary.addType(1, epsilon2, sigma2, 1.0);
  } else {
    functor = std::make_unique<FuncType>(cutoff);
    functor->setParticleProperties(epsilon * 24, 1);
  }

  FMCell cell1, cell2;
  {
    // particle 1 is always in cell1
    Molecule p1({0., 0., 0.}, {0., 0., 0.}, 0, 0);
    cell1.addParticle(p1);

    // The cell of particle 2 depends on the InteractionType.
    Molecule p2({0.1, 0.2, 0.3}, {0., 0., 0.}, 1, (mixing) ? 1 : 0);
    switch (interactionType) {
      case InteractionType::verlet:
        // same as for own
      case InteractionType::own:
        // If we interact one cell with itself, it should be in cell1 as well.
        cell1.addParticle(p2);
        break;
      case InteractionType::pair:
        // If we interact a cell pair, it should be in cell2.
        cell2.addParticle(p2);
        break;
      default:
        FAIL();
    }
  }
  // Load the particles into the soa.
  functor->SoALoader(cell1, cell1._particleSoABuffer);
  functor->SoALoader(cell2, cell2._particleSoABuffer);

  switch (interactionType) {
    case InteractionType::own:
      // Interation of one cell with itself
      functor->SoAFunctor(cell1._particleSoABuffer, newton3);
      break;
    case InteractionType::pair:
      // Interation of a cell pair
      functor->SoAFunctor(cell1._particleSoABuffer, cell2._particleSoABuffer, newton3);
      break;
    case InteractionType::verlet:
      // Build verlet list
      std::vector<std::vector<size_t, autopas::AlignedAllocator<size_t>>> neighborList(2);
      neighborList[0].push_back(1);
      if (not newton3) {
        neighborList[1].push_back(0);
      }
<<<<<<< HEAD
      functor.SoAFunctor(cell1._particleSoABuffer, 0, neighborList[0], newton3);
      functor.SoAFunctor(cell1._particleSoABuffer, 1, neighborList[1], newton3);
=======
      functor->SoAFunctor(cell1._particleSoABuffer, neighborList, 0, 2, newton3);
>>>>>>> e76de032
  }

  // Extract the particles from the soa
  functor->SoAExtractor(cell1, cell1._particleSoABuffer);
  functor->SoAExtractor(cell2, cell2._particleSoABuffer);

  // force of particle 1
  auto f1 = cell1.begin()->getF();

  if (mixing) {
    EXPECT_NEAR(f1[0], expectedForceMixing[0], absDelta);
    EXPECT_NEAR(f1[1], expectedForceMixing[1], absDelta);
    EXPECT_NEAR(f1[2], expectedForceMixing[2], absDelta);
  } else {
    EXPECT_NEAR(f1[0], expectedForce[0], absDelta);
    EXPECT_NEAR(f1[1], expectedForce[1], absDelta);
    EXPECT_NEAR(f1[2], expectedForce[2], absDelta);
  }

  // force of particle 2
  std::array<double, 3> f2 = {0., 0., 0.};
  switch (interactionType) {
    case InteractionType::verlet:
    case InteractionType::own:
      f2 = (++cell1.begin())->getF();
      break;
    case InteractionType::pair:
      f2 = cell2.begin()->getF();
      break;
  }
  // if the interactiontype is own, then the forces of the second particle should always be calculated!
  if (newton3 or interactionType != InteractionType::pair) {
    if (mixing) {
      EXPECT_NEAR(f2[0], -expectedForceMixing[0], absDelta);
      EXPECT_NEAR(f2[1], -expectedForceMixing[1], absDelta);
      EXPECT_NEAR(f2[2], -expectedForceMixing[2], absDelta);
    } else {
      EXPECT_NEAR(f2[0], -expectedForce[0], absDelta);
      EXPECT_NEAR(f2[1], -expectedForce[1], absDelta);
      EXPECT_NEAR(f2[2], -expectedForce[2], absDelta);
    }
  } else {
    EXPECT_DOUBLE_EQ(f2[0], 0);
    EXPECT_DOUBLE_EQ(f2[1], 0);
    EXPECT_DOUBLE_EQ(f2[2], 0);
  }

  if (interactionType == InteractionType::pair) {
    functor->SoALoader(cell1, cell1._particleSoABuffer);
    functor->SoALoader(cell2, cell2._particleSoABuffer);
    functor->SoAFunctor(cell2._particleSoABuffer, cell1._particleSoABuffer, newton3);
    functor->SoAExtractor(cell1, cell1._particleSoABuffer);
    functor->SoAExtractor(cell2, cell2._particleSoABuffer);

    f1 = cell1.begin()->getF();
    f2 = cell2.begin()->getF();

    double factor = newton3 ? 2. : 1.;
    if (mixing) {
      EXPECT_NEAR(f1[0], factor * expectedForceMixing[0], absDelta);
      EXPECT_NEAR(f1[1], factor * expectedForceMixing[1], absDelta);
      EXPECT_NEAR(f1[2], factor * expectedForceMixing[2], absDelta);

      EXPECT_NEAR(f2[0], -factor * expectedForceMixing[0], absDelta);
      EXPECT_NEAR(f2[1], -factor * expectedForceMixing[1], absDelta);
      EXPECT_NEAR(f2[2], -factor * expectedForceMixing[2], absDelta);
    } else {
      EXPECT_NEAR(f1[0], factor * expectedForce[0], absDelta);
      EXPECT_NEAR(f1[1], factor * expectedForce[1], absDelta);
      EXPECT_NEAR(f1[2], factor * expectedForce[2], absDelta);

      EXPECT_NEAR(f2[0], -factor * expectedForce[0], absDelta);
      EXPECT_NEAR(f2[1], -factor * expectedForce[1], absDelta);
      EXPECT_NEAR(f2[2], -factor * expectedForce[2], absDelta);
    }
  }
  if (::testing::Test::HasFailure()) {
    std::cerr << "Failures for options: " << std::endl
              << "\tInteractionType: " << interactionType << std::endl
              << "\tnewton3: " << newton3 << std::endl;
  }
}

TEST_F(LJFunctorTest, testSoAFunctorNoGlobals) {
  for (InteractionType interactionType : {pair, verlet, own}) {
    for (bool newton3 : {false, true}) {
      testSoANoGlobals<false>(newton3, interactionType);
    }
  }
}

TEST_F(LJFunctorTest, testSoAMixingFunctorNoGlobals) {
  for (InteractionType interactionType : {pair, own, verlet}) {
    for (bool newton3 : {false, true}) {
      testSoANoGlobals<true>(newton3, interactionType);
    }
  }
}

TEST_F(LJFunctorTest, testFunctorGlobalsThrowBad) {
  bool duplicatedCalculation = true;
  using exception_type = autopas::utils::ExceptionHandler::AutoPasException;

  constexpr bool shifting = true;
  constexpr bool mixing = false;
  autopas::LJFunctor<Molecule, FMCell, shifting, mixing, autopas::FunctorN3Modes::Both, true> functor(
      cutoff, duplicatedCalculation);

  // getupot without postprocessing is not allowed
  EXPECT_THROW(functor.getUpot(), exception_type);
  EXPECT_THROW(functor.getVirial(), exception_type);

  EXPECT_NO_THROW(functor.initTraversal());

  EXPECT_NO_THROW(functor.endTraversal(true));
  EXPECT_NO_THROW(functor.initTraversal());
  EXPECT_NO_THROW(functor.endTraversal(true));
  // repeated postprocessing is not allowed
  EXPECT_THROW(functor.endTraversal(true), exception_type);

  EXPECT_NO_THROW(functor.initTraversal());
  EXPECT_NO_THROW(functor.endTraversal(true));
}

void LJFunctorTest::testAoSGlobals(LJFunctorTest::where_type where, bool newton3, bool duplicatedCalculation) {
  constexpr bool shifting = true;
  constexpr bool mixing = false;
  autopas::LJFunctor<Molecule, FMCell, shifting, mixing, autopas::FunctorN3Modes::Both, /*globals*/ true> functor(
      cutoff, duplicatedCalculation);
  functor.setParticleProperties(epsilon * 24, 1);
  double xOffset;
  double whereFactor;
  std::string where_str;
  bool owned1, owned2;
  switch (where) {
    case inside:
      xOffset = 0.;
      whereFactor = 1.;
      where_str = "inside";
      owned1 = owned2 = true;
      break;
    case boundary:
      xOffset = 4.9;
      // if there are no duplicated calculations all calculations count, therefore factor = 1
      // if there are duplicated calculations there shouldn't be only a partial (factor 0.5) contribution to the energy
      // if one particle is inside and one outside
      whereFactor = duplicatedCalculation ? 0.5 : 1;
      where_str = "boundary";
      owned1 = true;
      owned2 = false;
      break;
    case outside:
      xOffset = 5.0;
      // if there are no duplicated calculations all calculations count, therefore factor = 1
      // if there are duplicated calculations there shouldn't be any contribution to the energy if both particles are
      // outside
      whereFactor = duplicatedCalculation ? 0. : 1;
      where_str = "outside";
      owned1 = owned2 = false;
      break;
    default:
      FAIL() << "not in enum where_type";
  }
  Molecule p1({0. + xOffset, 0., 0.}, {0., 0., 0.}, 0, 0);
  p1.setOwned(owned1);
  Molecule p2({0.1 + xOffset, 0.2, 0.3}, {0., 0., 0.}, 1, 0);
  p2.setOwned(owned2);
  functor.initTraversal();

  functor.AoSFunctor(p1, p2, newton3);
  if (not newton3) {
    functor.AoSFunctor(p2, p1, newton3);
  }
  functor.endTraversal(newton3);

  double upot = functor.getUpot();
  double virial = functor.getVirial();

  EXPECT_NEAR(upot, whereFactor * expectedEnergy, absDelta)
      << "where: " << where_str << ", newton3: " << newton3 << ", duplicatedCalculation:" << duplicatedCalculation;
  EXPECT_NEAR(virial, whereFactor * expectedVirial, absDelta)
      << "where: " << where_str << ", newton3: " << newton3 << ", duplicatedCalculation:" << duplicatedCalculation;
}

TEST_F(LJFunctorTest, testAoSFunctorGlobals) {
  for (bool duplicatedCalculation : {false, true}) {
    for (where_type where : {inside, boundary, outside}) {
      for (bool newton3 : {false, true}) {
        testAoSGlobals(where, newton3, duplicatedCalculation);
      }
    }
  }
}

void LJFunctorTest::testSoAGlobals(LJFunctorTest::where_type where, bool newton3, bool duplicatedCalculation,
                                   InteractionType interactionType, size_t additionalParticlesToVerletNumber) {
  constexpr bool shifting = true;
  constexpr bool mixing = false;
  autopas::LJFunctor<Molecule, FMCell, shifting, mixing, autopas::FunctorN3Modes::Both, true> functor(
      cutoff, duplicatedCalculation);
  functor.setParticleProperties(epsilon * 24, 1);
  double xOffset;
  double whereFactor;
  std::string where_str;
  bool owned1, owned2;
  switch (where) {
    case inside:
      xOffset = 0.;
      whereFactor = 1.;
      where_str = "inside";
      owned1 = owned2 = true;
      break;
    case boundary:
      xOffset = 4.9;
      // if there are no duplicated calculations all calculations count, therefore factor = 1
      // if there are duplicated calculations there shouldn't be only a partial (factor 0.5) contribution to the energy
      // if one particle is inside and one outside
      whereFactor = duplicatedCalculation ? 0.5 : 1;
      where_str = "boundary";
      owned1 = true;
      owned2 = false;
      break;
    case outside:
      xOffset = 5.0;
      // if there are no duplicated calculations all calculations count, therefore factor = 1
      // if there are duplicated calculations there shouldn't be any contribution to the energy if both particles are
      // outside
      whereFactor = duplicatedCalculation ? 0. : 1;
      where_str = "outside";
      owned1 = owned2 = false;
      break;
    default:
      FAIL() << "not in enum where_type";
  }
  FMCell cell1, cell2;
  {
    Molecule p1({0. + xOffset, 0., 0.}, {0., 0., 0.}, 0, 0);
    p1.setOwned(owned1);
    cell1.addParticle(p1);
    Molecule p2({0.1 + xOffset, 0.2, 0.3}, {0., 0., 0.}, 1, 0);
    p2.setOwned(owned2);
    Molecule pAdditional({1.2 + xOffset, 0., 0.}, {0., 0., 0.}, 2, 0);
    pAdditional.setOwned(owned2);
    switch (interactionType) {
      case InteractionType::verlet:
        cell1.addParticle(p2);
        // add dummy particles outside of the cutoff. this will only change the number of particles in the verlet lists,
        // but will leave the desired result unchanged. the higher number of particles is useful to test the soa
        // functor version of verlet lists.
        for (size_t i = 0; i < additionalParticlesToVerletNumber; ++i) {
          cell1.addParticle(pAdditional);
        }
        break;
      case InteractionType::own:
        cell1.addParticle(p2);
        break;
      case InteractionType::pair:
        cell2.addParticle(p2);
        break;
      default:
        FAIL();
    }
  }

  functor.initTraversal();

  functor.SoALoader(cell1, cell1._particleSoABuffer);
  functor.SoALoader(cell2, cell2._particleSoABuffer);

  switch (interactionType) {
    case InteractionType::verlet: {
      // Build verlet list
      std::vector<std::vector<size_t, autopas::AlignedAllocator<size_t>>> neighborList(2);
      neighborList[0].push_back(1);
      for (size_t i = 0; i < additionalParticlesToVerletNumber; ++i) {
        neighborList[0].push_back(2 + i);
      }
      if (not newton3) {
        neighborList[1].push_back(0);
        for (size_t i = 0; i < additionalParticlesToVerletNumber; ++i) {
          neighborList[1].push_back(2 + i);
        }
      }
      functor.SoAFunctor(cell1._particleSoABuffer, 0, neighborList[0], newton3);
      functor.SoAFunctor(cell1._particleSoABuffer, 1, neighborList[1], newton3);
    } break;
    case InteractionType::own:
      functor.SoAFunctor(cell1._particleSoABuffer, newton3);
      break;
    case InteractionType::pair:
      functor.SoAFunctor(cell1._particleSoABuffer, cell2._particleSoABuffer, newton3);
      if (not newton3) {
        functor.SoAFunctor(cell2._particleSoABuffer, cell1._particleSoABuffer, newton3);
      }
      break;
  }
  functor.SoAExtractor(cell1, cell1._particleSoABuffer);
  functor.SoAExtractor(cell2, cell2._particleSoABuffer);

  functor.endTraversal(newton3);

  double upot = functor.getUpot();
  double virial = functor.getVirial();

  EXPECT_NEAR(upot, whereFactor * expectedEnergy, absDelta)
      << "where: " << where_str << ", newton3: " << newton3 << ", duplicatedCalculation:" << duplicatedCalculation
      << ", interactionType: " << (interactionType == pair ? "pair" : (interactionType == own ? "own" : "verlet"))
      << ", additionalVerletDummyParticles: " << additionalParticlesToVerletNumber;
  EXPECT_NEAR(virial, whereFactor * expectedVirial, absDelta)
      << "where: " << where_str << ", newton3: " << newton3 << ", duplicatedCalculation:" << duplicatedCalculation
      << ", interactionType: " << (interactionType == pair ? "pair" : (interactionType == own ? "own" : "verlet"))
      << ", additionalVerletDummyParticles: " << additionalParticlesToVerletNumber;
}

TEST_F(LJFunctorTest, testSoAFunctorGlobalsOwn) {
  for (bool duplicatedCalculation : {false, true}) {
    // the own functor can only be called for inner or outside pairs! (if two particles lie in one cell they can be
    // either both inside the process or neither of them is)
    for (where_type where : {inside, outside}) {
      for (bool newton3 : {false, true}) {
        if (where == outside && not duplicatedCalculation) {
          // this case does not happen and the test is not made to check this, i.e., it will fail.
          continue;
        }
        testSoAGlobals(where, newton3, duplicatedCalculation, own, 0);
      }
    }
  }
}

TEST_F(LJFunctorTest, testSoAFunctorGlobalsVerlet) {
  for (size_t additionalDummyParticles = 0; additionalDummyParticles < 30; additionalDummyParticles += 5) {
    for (bool duplicatedCalculation : {false, true}) {
      // the own functor can only be called for inner or outside pairs! (if two particles lie in one cell they can be
      // either both inside the process or neither of them is)
      for (where_type where : {inside, boundary, outside}) {
        for (bool newton3 : {false, true}) {
          testSoAGlobals(where, newton3, duplicatedCalculation, verlet, additionalDummyParticles);
        }
      }
    }
  }
}

TEST_F(LJFunctorTest, testSoAFunctorGlobalsPair) {
  for (bool duplicatedCalculation : {false, true}) {
    for (where_type where : {inside, boundary, outside}) {
      for (bool newton3 : {false, true}) {
        testSoAGlobals(where, newton3, duplicatedCalculation, pair, 0);
      }
    }
  }
}

TEST_F(LJFunctorTest, testAoSFunctorGlobalsOpenMPParallel) {
  bool duplicatedCalculation = false;
  bool newton3 = true;
  double multiParticleFactor = 2.;  // two particles, so factor 2
  double whereFactor = 1.;          // all inside, so factor 1
  std::string where_str = "inside";
  Molecule p1({0., 0., 0.}, {0., 0., 0.}, 0, 0);
  Molecule p2({0.1, 0.2, 0.3}, {0., 0., 0.}, 1, 0);

  Molecule p3({0., 2., 0.}, {0., 0., 0.}, 0, 0);
  Molecule p4({0.1, 2.2, 0.3}, {0., 0., 0.}, 1, 0);
  constexpr bool shifting = true;
  constexpr bool mixing = false;
  autopas::LJFunctor<Molecule, FMCell, shifting, mixing, autopas::FunctorN3Modes::Both, true> functor(
      cutoff, duplicatedCalculation);
  functor.setParticleProperties(epsilon * 24, 1);

  functor.initTraversal();
  // This is a basic check for the global calculations, by checking the handling of two particle interactions in
  // parallel. If interactions are dangerous, archer will complain.
#if defined(AUTOPAS_OPENMP)
#pragma omp parallel
#endif
  {
#if defined(AUTOPAS_OPENMP)
#pragma omp sections
#endif
    {
#if defined(AUTOPAS_OPENMP)
#pragma omp section
#endif
      functor.AoSFunctor(p1, p2, newton3);
#if defined(AUTOPAS_OPENMP)
#pragma omp section
#endif
      functor.AoSFunctor(p3, p4, newton3);
    }
  }
  functor.endTraversal(newton3);

  double upot = functor.getUpot();
  double virial = functor.getVirial();

  EXPECT_NEAR(upot, whereFactor * multiParticleFactor * expectedEnergy, absDelta)
      << "where: " << where_str << ", newton3: " << newton3 << ", duplicatedCalculation:" << duplicatedCalculation;
  EXPECT_NEAR(virial, whereFactor * multiParticleFactor * expectedVirial, absDelta)
      << "where: " << where_str << ", newton3: " << newton3 << ", duplicatedCalculation:" << duplicatedCalculation;
}

TEST_F(LJFunctorTest, testSetPropertiesVSPPLSoA) {
  constexpr bool shifting = true;
  constexpr bool mixing = true;
  autopas::LJFunctor<Molecule, FMCell, shifting, not mixing, autopas::FunctorN3Modes::Both, true> funNoPPL(1);
  funNoPPL.setParticleProperties(24, 1);

  ParticlePropertiesLibrary<double, size_t> particlePropertiesLibrary(cutoff);
  particlePropertiesLibrary.addType(0, 1, 1, 1);
  autopas::LJFunctor<Molecule, FMCell, shifting, mixing, autopas::FunctorN3Modes::Both, true> funPPL(
      1, particlePropertiesLibrary);

  size_t numParticlesPerCell = 9;

  Molecule defaultParticle;
  FMCell cell1NoPPL;
  FMCell cell2NoPPL;
  autopasTools::generators::RandomGenerator::fillWithParticles(cell1NoPPL, defaultParticle, {0, 0, 0}, {5, 5, 5},
                                                               numParticlesPerCell, 42);
  autopasTools::generators::RandomGenerator::fillWithParticles(cell2NoPPL, defaultParticle, {0, 0, 0}, {5, 5, 5},
                                                               numParticlesPerCell, 43);

  funNoPPL.SoALoader(cell1NoPPL, cell1NoPPL._particleSoABuffer);
  funNoPPL.SoALoader(cell2NoPPL, cell2NoPPL._particleSoABuffer);

  FMCell cell1PPL(cell1NoPPL);
  FMCell cell2PPL(cell2NoPPL);

  funNoPPL.SoAFunctor(cell1NoPPL._particleSoABuffer, cell2NoPPL._particleSoABuffer, true);
  funPPL.SoAFunctor(cell1PPL._particleSoABuffer, cell2PPL._particleSoABuffer, true);

  funPPL.SoAExtractor(cell1PPL, cell1PPL._particleSoABuffer);
  funPPL.SoAExtractor(cell2PPL, cell2PPL._particleSoABuffer);
  funNoPPL.SoAExtractor(cell1NoPPL, cell1NoPPL._particleSoABuffer);
  funNoPPL.SoAExtractor(cell2NoPPL, cell2NoPPL._particleSoABuffer);

  for (size_t i = 0; i < numParticlesPerCell; ++i) {
    for (size_t j = 0; j < 3; ++j) {
      EXPECT_EQ(cell1NoPPL[i], cell1PPL[i]);
      EXPECT_EQ(cell2NoPPL[i], cell2PPL[i]);
    }
  }
}

TEST_F(LJFunctorTest, testSetPropertiesVSPPLAoS) {
  constexpr bool shifting = true;
  constexpr bool mixing = true;
  autopas::LJFunctor<Molecule, FMCell, shifting, not mixing, autopas::FunctorN3Modes::Both, true> funNoPPL(1);
  funNoPPL.setParticleProperties(24, 1);

  ParticlePropertiesLibrary<double, size_t> particlePropertiesLibrary(cutoff);
  particlePropertiesLibrary.addType(0, 1, 1, 1);
  autopas::LJFunctor<Molecule, FMCell, shifting, mixing, autopas::FunctorN3Modes::Both, true> funPPL(
      1, particlePropertiesLibrary);

  std::vector<Molecule> moleculesNoPPL = {Molecule({0, 0, 0}, {0, 0, 0}, 0, 0), Molecule({0, 0, 1}, {0, 0, 0}, 1, 0)};
  std::vector<Molecule> moleculesPPL(moleculesNoPPL);

  funPPL.AoSFunctor(moleculesPPL[0], moleculesPPL[1], false);
  funNoPPL.AoSFunctor(moleculesNoPPL[0], moleculesNoPPL[1], false);

  // sanity check
  ASSERT_GT(moleculesPPL.size(), 0);
  // Molecules should be exactly the same
  EXPECT_THAT(moleculesNoPPL, testing::ElementsAreArray(moleculesPPL));
}<|MERGE_RESOLUTION|>--- conflicted
+++ resolved
@@ -164,12 +164,8 @@
       if (not newton3) {
         neighborList[1].push_back(0);
       }
-<<<<<<< HEAD
-      functor.SoAFunctor(cell1._particleSoABuffer, 0, neighborList[0], newton3);
-      functor.SoAFunctor(cell1._particleSoABuffer, 1, neighborList[1], newton3);
-=======
-      functor->SoAFunctor(cell1._particleSoABuffer, neighborList, 0, 2, newton3);
->>>>>>> e76de032
+      functor->SoAFunctor(cell1._particleSoABuffer, 0, neighborList[0], newton3);
+      functor->SoAFunctor(cell1._particleSoABuffer, 1, neighborList[1], newton3);
   }
 
   // Extract the particles from the soa
