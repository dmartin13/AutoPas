--- conflicted
+++ resolved
@@ -93,23 +93,15 @@
   // copy cells
   FPCell cell1NoAVX(cell1AVX);
   FPCell cell2NoAVX(cell2AVX);
-<<<<<<< HEAD
   map<unsigned long, double> universalMap;
   for (unsigned long i = 0; i < numParticles; i++) {
     universalMap.emplace(i, 1.0);
   }
   ParticleClassLibrary PCL = ParticleClassLibrary(universalMap, universalMap, universalMap);
-  autopas::LJFunctor<Particle, FPCell, autopas::FunctorN3Modes::Both, true> ljFunctorNoAVX(_cutoff, PCL, 0.0,
-                                                                                           _lowCorner, _highCorner);
-  autopas::LJFunctorAVX<Particle, FPCell, autopas::FunctorN3Modes::Both, true> ljFunctorAVX(
-      _cutoff, _epsilon, _sigma, 0.0, _lowCorner, _highCorner);
-=======
-
-  autopas::LJFunctor<Particle, FPCell, autopas::FunctorN3Modes::Both, true> ljFunctorNoAVX(_cutoff, _epsilon, _sigma,
+  autopas::LJFunctor<Particle, FPCell, autopas::FunctorN3Modes::Both, true> ljFunctorNoAVX(_cutoff, PCL,
                                                                                            0.0);
   autopas::LJFunctorAVX<Particle, FPCell, autopas::FunctorN3Modes::Both, true> ljFunctorAVX(_cutoff, _epsilon, _sigma,
                                                                                             0.0);
->>>>>>> 7ef5c4b5
 
   ljFunctorAVX.initTraversal();
   ljFunctorNoAVX.initTraversal();
@@ -161,23 +153,15 @@
 
   // copy cells
   FPCell cellNoAVX(cellAVX);
-<<<<<<< HEAD
   map<unsigned long, double> universalMap;
   for (unsigned long i = 0; i < numParticles; i++) {
     universalMap.emplace(i, 1.0);
   }
   ParticleClassLibrary PCL = ParticleClassLibrary(universalMap, universalMap, universalMap);
-  autopas::LJFunctor<Particle, FPCell, autopas::FunctorN3Modes::Both, true> ljFunctorNoAVX(_cutoff, PCL, 0.0,
-                                                                                           _lowCorner, _highCorner);
-  autopas::LJFunctorAVX<Particle, FPCell, autopas::FunctorN3Modes::Both, true> ljFunctorAVX(
-      _cutoff, _epsilon, _sigma, 0.0, _lowCorner, _highCorner);
-=======
-
-  autopas::LJFunctor<Particle, FPCell, autopas::FunctorN3Modes::Both, true> ljFunctorNoAVX(_cutoff, _epsilon, _sigma,
+  autopas::LJFunctor<Particle, FPCell, autopas::FunctorN3Modes::Both, true> ljFunctorNoAVX(_cutoff, PCL,
                                                                                            0.0);
   autopas::LJFunctorAVX<Particle, FPCell, autopas::FunctorN3Modes::Both, true> ljFunctorAVX(_cutoff, _epsilon, _sigma,
                                                                                             0.0);
->>>>>>> 7ef5c4b5
 
   ASSERT_TRUE(AoSParticlesEqual(cellAVX, cellNoAVX)) << "Cells not equal after copy initialization.";
 
