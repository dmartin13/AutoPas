--- conflicted
+++ resolved
@@ -31,11 +31,7 @@
    * LJFunctor works only with MoleculeLJ
    * @param newton3
    */
-<<<<<<< HEAD
-  template <bool useNewton3>
-=======
   template <typename ParticleType, bool useNewton3, bool calculateGlobals>
->>>>>>> eb538724
   void testLJFunctorVSLJFunctorCudaTwoCells(size_t numParticles, size_t numParticles2);
 
   /**
@@ -47,11 +43,7 @@
    * LJFunctor only works with MoleculeLJ
    * @param newton3
    */
-<<<<<<< HEAD
-  template <bool useNewton3>
-=======
   template <typename ParticleType, bool useNewton3, bool calculateGlobals>
->>>>>>> eb538724
   void testLJFunctorVSLJFunctorCudaOneCell(size_t numParticles);
 
   /**
