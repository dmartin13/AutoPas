/**
 * @file OptionTest.cpp
 * @author F. Gratl
 * @date 29.10.2019
 */

#include "OptionTest.h"

#include "autopas/options/AcquisitionFunctionOption.h"
#include "autopas/options/ContainerOption.h"
#include "autopas/options/DataLayoutOption.h"
#include "autopas/options/Newton3Option.h"
#include "autopas/options/SelectorStrategyOption.h"
#include "autopas/options/TraversalOption.h"
#include "autopas/options/TuningStrategyOption.h"
#include "tests/utils/StringUtilsTest.h"

// parseOptions tests
// these tests shall not (yet :) be generated since we here want to pass strings that do not match exactly.

/**
 * The parseXXXOptionsTests define a mapping of enums to strings. It is then tested if parseOptions
 * can correctly parse them individually or all at once.
 */

TEST(OptionTest, parseTraversalOptionsTest) {
  std::map<autopas::TraversalOption, std::string> mapEnumString = {
      {autopas::TraversalOption::c01, "c01"},
      {autopas::TraversalOption::c01Verlet, "verlec01"},
      {autopas::TraversalOption::c01CombinedSoA, "c01-combined"},
      {autopas::TraversalOption::c01Cuda, "cudac01"},
      {autopas::TraversalOption::c04, "c04"},
      {autopas::TraversalOption::c04SoA, "c04-soa"},
      {autopas::TraversalOption::c08, "c08"},
      {autopas::TraversalOption::c18, "c18"},
      {autopas::TraversalOption::c18Verlet, "verletc18"},
      {autopas::TraversalOption::directSumTraversal, "direct"},
      {autopas::TraversalOption::sliced, "slicedv01"},
      {autopas::TraversalOption::slicedVerlet, "verlet-sliced"},
      {autopas::TraversalOption::varVerletTraversalAsBuild, "var-verlet-lists-as-build"},
      {autopas::TraversalOption::verletClusterCells, "verlet-cluster-cells"},
      {autopas::TraversalOption::verletClusters, "verlet-clusters"},
      {autopas::TraversalOption::verletClustersColoring, "verlet-clusters-coloring"},
      {autopas::TraversalOption::verletTraversal, "verletlists"},
      {autopas::TraversalOption::verletClustersStatic, "verlet-cluste-static"},
<<<<<<< HEAD
      {autopas::TraversalOption::BalancedSliced, "balancedsliced"},
      {autopas::TraversalOption::BalancedSlicedVerlet, "balancedsliced-verlet"},
=======
      {autopas::TraversalOption::c04HCP, "c04HCP"},
>>>>>>> d6a5e079
  };

  EXPECT_EQ(mapEnumString.size(), autopas::TraversalOption::getOptionNames().size());

  testParseOptionsIndividually(mapEnumString);
  testParseOptionsCombined(mapEnumString);
}

TEST(OptionTest, parseContainerOptionsTest) {
  std::map<autopas::ContainerOption, std::string> mapEnumString = {
      {autopas::ContainerOption::directSum, "directSum"},
      {autopas::ContainerOption::linkedCells, "linkedCells"},
      {autopas::ContainerOption::varVerletListsAsBuild, "varVerletListsAsBuild"},
      {autopas::ContainerOption::verletClusterCells, "vclustercells"},
      {autopas::ContainerOption::verletClusterLists, "vclusterlists"},
      {autopas::ContainerOption::verletLists, "verletLists"},
      {autopas::ContainerOption::verletListsCells, "verletLists-cells"},
  };

  EXPECT_EQ(mapEnumString.size(), autopas::ContainerOption::getOptionNames().size());

  testParseOptionsIndividually(mapEnumString);
  testParseOptionsCombined(mapEnumString);
}

TEST(OptionTest, parseDataLayoutOptionsTest) {
  std::map<autopas::DataLayoutOption, std::string> mapEnumString = {
    {autopas::DataLayoutOption::aos, "aos"},
    {autopas::DataLayoutOption::soa, "soa"},
#if defined(AUTOPAS_CUDA)
    {autopas::DataLayoutOption::cuda, "cuda"},
#endif
  };

  EXPECT_EQ(mapEnumString.size(), autopas::DataLayoutOption::getOptionNames().size());

  testParseOptionsIndividually(mapEnumString);
  testParseOptionsCombined(mapEnumString);
}

TEST(OptionTest, parseSelectorOptionsTest) {
  std::map<autopas::SelectorStrategyOption, std::string> mapEnumString = {
      {autopas::SelectorStrategyOption::fastestAbs, "absolute"},
      {autopas::SelectorStrategyOption::fastestMean, "mean"},
      {autopas::SelectorStrategyOption::fastestMedian, "median"},
  };

  EXPECT_EQ(mapEnumString.size(), autopas::SelectorStrategyOption::getOptionNames().size());

  testParseOptionsIndividually(mapEnumString);
  testParseOptionsCombined(mapEnumString);
}

TEST(OptionTest, parseTuningStrategyOptionsTest) {
  std::map<autopas::TuningStrategyOption, std::string> mapEnumString = {
      {autopas::TuningStrategyOption::bayesianSearch, "bayesian"},
      {autopas::TuningStrategyOption::fullSearch, "full"},
      {autopas::TuningStrategyOption::randomSearch, "random"},
      {autopas::TuningStrategyOption::activeHarmony, "harmony"},
      {autopas::TuningStrategyOption::predictiveTuning, "predictive"},
  };

  EXPECT_EQ(mapEnumString.size(), autopas::TuningStrategyOption::getOptionNames().size());

  testParseOptionsIndividually(mapEnumString);
  testParseOptionsCombined(mapEnumString);
}

TEST(OptionTest, parseAcquisitionFunctionOptionsTest) {
  std::map<autopas::AcquisitionFunctionOption, std::string> mapEnumString = {
      {autopas::AcquisitionFunctionOption::upperConfidenceBound, "upperconfbound"},
      {autopas::AcquisitionFunctionOption::expectedDecrease, "expdecr"},
      {autopas::AcquisitionFunctionOption::lowerConfidenceBound, "lowerconfbound"},
      {autopas::AcquisitionFunctionOption::mean, "mean"},
      {autopas::AcquisitionFunctionOption::probabilityOfDecrease, "probofdecrease"},
      {autopas::AcquisitionFunctionOption::variance, "varianz"},
  };

  EXPECT_EQ(mapEnumString.size(), autopas::AcquisitionFunctionOption::getOptionNames().size());

  testParseOptionsIndividually(mapEnumString);
  testParseOptionsCombined(mapEnumString);
}

// Generated tests for all option types
// parseOptionExact tests

TYPED_TEST_SUITE_P(OptionTest);

/**
 * tests parseOptionExact against the strings from getAllOptionNames.
 */
TYPED_TEST_P(OptionTest, parseExactOptionsTest) {
  auto mapOptionEnumString = TypeParam::getOptionNames();
  ASSERT_THAT(mapOptionEnumString, ::testing::SizeIs(::testing::Ge(1)));

  for (auto &[optionEnum, optionString] : mapOptionEnumString) {
    auto parsedOption = TypeParam::parseOptionExact(optionString);
    EXPECT_EQ(parsedOption, optionEnum);
  }
}

// to_string tests
/**
 * Test to to_string function for a given list of options
 */
TYPED_TEST_P(OptionTest, to_stringTest) {
  // good options
  for (auto &[optionEnum, optionString] : TypeParam::getOptionNames()) {
    EXPECT_EQ(optionEnum.to_string(), optionString);
  }

  // bad Options
  for (auto &op : {TypeParam()}) {
    EXPECT_THAT(op.to_string(), ::testing::HasSubstr("Unknown"));
  }
}

REGISTER_TYPED_TEST_SUITE_P(OptionTest, parseExactOptionsTest, to_stringTest);

// instantiate tests for all option types
using OptionTypes = ::testing::Types<autopas::AcquisitionFunctionOption, autopas::ContainerOption,
                                     autopas::DataLayoutOption, autopas::Newton3Option, autopas::SelectorStrategyOption,
                                     autopas::TraversalOption, autopas::TuningStrategyOption>;
INSTANTIATE_TYPED_TEST_SUITE_P(GeneratedTyped, OptionTest, OptionTypes);<|MERGE_RESOLUTION|>--- conflicted
+++ resolved
@@ -43,12 +43,9 @@
       {autopas::TraversalOption::verletClustersColoring, "verlet-clusters-coloring"},
       {autopas::TraversalOption::verletTraversal, "verletlists"},
       {autopas::TraversalOption::verletClustersStatic, "verlet-cluste-static"},
-<<<<<<< HEAD
       {autopas::TraversalOption::BalancedSliced, "balancedsliced"},
       {autopas::TraversalOption::BalancedSlicedVerlet, "balancedsliced-verlet"},
-=======
       {autopas::TraversalOption::c04HCP, "c04HCP"},
->>>>>>> d6a5e079
   };
 
   EXPECT_EQ(mapEnumString.size(), autopas::TraversalOption::getOptionNames().size());
