--- conflicted
+++ resolved
@@ -23,38 +23,6 @@
  * can correctly parse them individually or all at once.
  */
 TEST(OptionTest, parseTraversalOptionsTest) {
-<<<<<<< HEAD
-  std::map<autopas::TraversalOption, std::string> mapEnumString = {
-      {autopas::TraversalOption::c01, "c01"},
-      {autopas::TraversalOption::c01Verlet, "verlec01"},
-      {autopas::TraversalOption::c01CombinedSoA, "c01-combined"},
-      {autopas::TraversalOption::c01Cuda, "cudac01"},
-      {autopas::TraversalOption::c04, "c04"},
-      {autopas::TraversalOption::c04SoA, "c04-soa"},
-      {autopas::TraversalOption::c08, "c08"},
-      {autopas::TraversalOption::c18, "c18"},
-      {autopas::TraversalOption::c18Verlet, "verletc18"},
-      {autopas::TraversalOption::directSumTraversal, "direct"},
-      {autopas::TraversalOption::sliced, "slicedv01"},
-      {autopas::TraversalOption::slicedVerlet, "verlet-sliced"},
-      {autopas::TraversalOption::varVerletTraversalAsBuild, "var-verlet-lists-as-build"},
-      {autopas::TraversalOption::verletClusterCells, "verlet-cluster-cells"},
-      {autopas::TraversalOption::verletClusters, "verlet-clusters"},
-      {autopas::TraversalOption::verletClustersColoring, "verlet-clusters-coloring"},
-      {autopas::TraversalOption::verletTraversal, "verletlists"},
-      {autopas::TraversalOption::verletClustersStatic, "verlet-cluste-static"},
-      {autopas::TraversalOption::BalancedSliced, "balancedsliced"},
-      {autopas::TraversalOption::BalancedSlicedVerlet, "balancedsliced-verlet"},
-      {autopas::TraversalOption::c04HCP, "c04HCP"},
-      {autopas::TraversalOption::verletClustersSliced, "verlet-cluster-sliced"},
-      {autopas::TraversalOption::verletClustersBalancedSliced, "verlet-cluster-balanced-sliced"},
-      {autopas::TraversalOption::cSliced, "coloured-sliced"},
-      {autopas::TraversalOption::cSlicedVerlet, "coloured-sliced-verlet"},
-      {autopas::TraversalOption::verletClustersCSliced, "verlet-cluster-coloured-sliced"},
-  };
-
-  EXPECT_EQ(mapEnumString.size(), autopas::TraversalOption::getOptionNames().size());
-=======
   // collect all option names
   std::map<autopas::TraversalOption, std::string> mapEnumString = autopas::TraversalOption::getOptionNames();
 
@@ -68,7 +36,6 @@
                    str.erase(std::remove(str.begin(), str.end(), '_'), str.end());
                    return std::make_pair(option, str);
                  });
->>>>>>> 4039500c
 
   testParseOptionsIndividually(mapEnumString);
   testParseOptionsCombined(mapEnumString);
