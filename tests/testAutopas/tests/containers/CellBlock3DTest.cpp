/**
 * @file CellBlock3DTest.cpp
 * @author tchipev
 * @date 19.01.18
 */

#include "CellBlock3DTest.h"
#include "testingHelpers/GridGenerator.h"

<<<<<<< HEAD
void testIndex(autopas::CellBlock3D<autopas::FullParticleCell<autopas::MoleculeLJ>> &cellBlock,
=======
void testIndex(autopas::internal::CellBlock3D<autopas::FullParticleCell<autopas::MoleculeLJ>> &cellBlock,
>>>>>>> cbc44b42
               std::array<double, 3> &start, std::array<double, 3> &dr, std::array<int, 3> &numParts) {
  auto mesh = CellBlock3DTest::getMesh(start, dr, numParts);

  unsigned long counter = 0ul;
  for (auto &m : mesh) {
    unsigned long index = cellBlock.get1DIndexOfPosition(m);
    ASSERT_EQ(index, counter) << "Pos: [" << m[0] << ", " << m[1] << ", " << m[2] << "]";
    ++counter;
  }
}

TEST_F(CellBlock3DTest, test1x1x1) {
  std::array<double, 3> start = {-5., -5., -5.}, dr = {10.0, 10.0, 10.0};
  std::array<int, 3> numParts = {3, 3, 3};
  testIndex(_cells_1x1x1, start, dr, numParts);
}

TEST_F(CellBlock3DTest, test1x1x1_cs2) {
  std::array<double, 3> start = {-5., -5., -5.}, dr = {10.0, 10.0, 10.0};
  std::array<int, 3> numParts = {3, 3, 3};
  testIndex(_cells_1x1x1_cs2, start, dr, numParts);
}

TEST_F(CellBlock3DTest, test2x2x2) {
  std::array<double, 3> start = {-2.5, -2.5, -2.5}, dr = {5.0, 5.0, 5.0};
  std::array<int, 3> numParts = {4, 4, 4};
  testIndex(_cells_2x2x2, start, dr, numParts);
}

TEST_F(CellBlock3DTest, test2x2x2_cs05) {
  std::array<double, 3> start = {-7.5, -7.5, -7.5}, dr = {5.0, 5.0, 5.0};
  std::array<int, 3> numParts = {6, 6, 6};
  testIndex(_cells_2x2x2_cs05, start, dr, numParts);
}

TEST_F(CellBlock3DTest, test3x3x3) {
  std::array<double, 3> start = {-1.6, -1.6, -1.6}, dr = {3.3, 3.3, 3.3};
  std::array<int, 3> numParts = {5, 5, 5};
  testIndex(_cells_3x3x3, start, dr, numParts);
}

<<<<<<< HEAD
void testBoundary(autopas::CellBlock3D<autopas::FullParticleCell<autopas::MoleculeLJ>> &cellBlock,
=======
void testBoundary(autopas::internal::CellBlock3D<autopas::FullParticleCell<autopas::MoleculeLJ>> &cellBlock,
>>>>>>> cbc44b42
                  std::array<double, 3> boxMin, std::array<double, 3> boxMax) {
  std::array<std::array<double, 4>, 3> possibleShifts = {};
  for (unsigned short dim = 0; dim < 3; ++dim) {
    possibleShifts[dim] = {std::nextafter(boxMin[dim], -1.),  // slightly below boxmin (outside)
                           boxMin[dim],                       // at boxmin (inside)
                           std::nextafter(boxMax[dim], -1.),  // slightly below boxmax (inside)
                           boxMax[dim]};                      // boxmax (outside)
  }
  std::array<size_t, 3> cellsPerDimWithHalo = cellBlock.getCellsPerDimensionWithHalo();
  auto haloThickness(cellBlock.getCellsPerInteractionLength());
  std::array<size_t, 3> ind = {};
  for (ind[0] = 0; ind[0] < 4; ++ind[0]) {
    for (ind[1] = 0; ind[1] < 4; ++ind[1]) {
      for (ind[2] = 0; ind[2] < 4; ++ind[2]) {
        std::array<double, 3> position = {possibleShifts[0][ind[0]], possibleShifts[1][ind[1]],
                                          possibleShifts[2][ind[2]]};
        auto pos = cellBlock.get3DIndexOfPosition(position);

        for (int d = 0; d < 3; ++d) {
          switch (ind[d]) {
            case 0:
              // slightly below boxmin (outside)
              EXPECT_EQ(pos[d], haloThickness - 1)
                  << " for d = " << d << ", ind[d] = " << ind[d] << ", position[d] = " << position[d]
                  << ", cellsPerDimWithHalo[d]: " << cellsPerDimWithHalo[d];
              break;
            case 1:
              // at boxmin (inside)
              EXPECT_EQ(pos[d], haloThickness)
                  << " for d = " << d << ", ind[d] = " << ind[d] << ", position[d] = " << position[d]
                  << ", cellsPerDimWithHalo[d]: " << cellsPerDimWithHalo[d];
              break;
            case 2:
              // slightly below boxmax (inside)
              EXPECT_EQ(pos[d], cellsPerDimWithHalo[d] - haloThickness - 1)
                  << " for d = " << d << ", ind[d] = " << ind[d] << ", position[d] = " << position[d]
                  << ", cellsPerDimWithHalo[d]: " << cellsPerDimWithHalo[d];
              break;
            case 3:
              // boxmax (outside)
              EXPECT_EQ(pos[d], cellsPerDimWithHalo[d] - haloThickness)
                  << " for d = " << d << ", ind[d] = " << ind[d] << ", position[d] = " << position[d]
                  << ", cellsPerDimWithHalo[d]: " << cellsPerDimWithHalo[d];
              break;
            default: { FAIL(); }
          }
        }
      }
    }
  }
}

TEST_F(CellBlock3DTest, testBoundaries_cs_geq1) {
  testBoundary(_cells_1x1x1, {0., 0., 0.}, {10., 10., 10.});

  testBoundary(_cells_2x2x2, {0., 0., 0.}, {10., 10., 10.});

  testBoundary(_cells_1x1x1_cs2, {0., 0., 0.}, {10., 10., 10.});

  testBoundary(_cells_3x3x3, {0., 0., 0.}, {10., 10., 10.});

  testBoundary(_cells_11x4x4_nonZeroBoxMin, {2. / 3., 0., 0.}, {1., .125, .125});

  testBoundary(_cells_19x19x19, {0., 0., 0.}, {58.5, 58.5, 58.5});
}

TEST_F(CellBlock3DTest, testBoundaries_cs_leq1) { testBoundary(_cells_2x2x2_cs05, {0., 0., 0.}, {10., 10., 10.}); }

std::vector<std::array<double, 3>> CellBlock3DTest::getMesh(std::array<double, 3> start, std::array<double, 3> dr,
                                                            std::array<int, 3> numParts) {
  std::vector<std::array<double, 3>> ret;
  ret.reserve(numParts[0] * numParts[1] * numParts[2]);

  for (int z = 0; z < numParts[2]; ++z) {
    for (int y = 0; y < numParts[1]; ++y) {
      for (int x = 0; x < numParts[0]; ++x) {
        std::array<double, 3> pos{};
        pos[0] = start[0] + x * dr[0];
        pos[1] = start[1] + y * dr[1];
        pos[2] = start[2] + z * dr[2];
        ret.push_back(pos);
      }
    }
  }
  return ret;
}

<<<<<<< HEAD
size_t getNumberOfParticlesInBox(autopas::CellBlock3D<autopas::FullParticleCell<autopas::MoleculeLJ>> &cellBlock,
                                 std::vector<autopas::FullParticleCell<autopas::MoleculeLJ>> &vec) {
=======
size_t getNumberOfParticlesInBox(
    autopas::internal::CellBlock3D<autopas::FullParticleCell<autopas::MoleculeLJ>> &cellBlock,
    std::vector<autopas::FullParticleCell<autopas::MoleculeLJ>> &vec) {
>>>>>>> cbc44b42
  const autopas::MoleculeLJ defaultParticle;
  GridGenerator::fillWithParticles(vec, cellBlock.getCellsPerDimensionWithHalo(), defaultParticle);
  cellBlock.clearHaloCells();
  return std::accumulate(vec.begin(), vec.end(), 0, [](auto acc, auto &e) { return acc + e.numParticles(); });
}

TEST_F(CellBlock3DTest, testClearHaloParticles) {
  EXPECT_EQ(getNumberOfParticlesInBox(_cells_1x1x1, _vec1), 1);
  EXPECT_EQ(getNumberOfParticlesInBox(_cells_1x1x1_cs2, _vec1_cs), 1);
  EXPECT_EQ(getNumberOfParticlesInBox(_cells_2x2x2, _vec2), 2 * 2 * 2);
  EXPECT_EQ(getNumberOfParticlesInBox(_cells_2x2x2_cs05, _vec2_cs), 2 * 2 * 2);
  EXPECT_EQ(getNumberOfParticlesInBox(_cells_3x3x3, _vec3), 3 * 3 * 3);
  EXPECT_EQ(getNumberOfParticlesInBox(_cells_11x4x4_nonZeroBoxMin, _vec4), 11 * 4 * 4);
  EXPECT_EQ(getNumberOfParticlesInBox(_cells_19x19x19, _vec19), 19 * 19 * 19);
}<|MERGE_RESOLUTION|>--- conflicted
+++ resolved
@@ -7,11 +7,7 @@
 #include "CellBlock3DTest.h"
 #include "testingHelpers/GridGenerator.h"
 
-<<<<<<< HEAD
-void testIndex(autopas::CellBlock3D<autopas::FullParticleCell<autopas::MoleculeLJ>> &cellBlock,
-=======
 void testIndex(autopas::internal::CellBlock3D<autopas::FullParticleCell<autopas::MoleculeLJ>> &cellBlock,
->>>>>>> cbc44b42
                std::array<double, 3> &start, std::array<double, 3> &dr, std::array<int, 3> &numParts) {
   auto mesh = CellBlock3DTest::getMesh(start, dr, numParts);
 
@@ -53,11 +49,7 @@
   testIndex(_cells_3x3x3, start, dr, numParts);
 }
 
-<<<<<<< HEAD
-void testBoundary(autopas::CellBlock3D<autopas::FullParticleCell<autopas::MoleculeLJ>> &cellBlock,
-=======
 void testBoundary(autopas::internal::CellBlock3D<autopas::FullParticleCell<autopas::MoleculeLJ>> &cellBlock,
->>>>>>> cbc44b42
                   std::array<double, 3> boxMin, std::array<double, 3> boxMax) {
   std::array<std::array<double, 4>, 3> possibleShifts = {};
   for (unsigned short dim = 0; dim < 3; ++dim) {
@@ -145,14 +137,9 @@
   return ret;
 }
 
-<<<<<<< HEAD
-size_t getNumberOfParticlesInBox(autopas::CellBlock3D<autopas::FullParticleCell<autopas::MoleculeLJ>> &cellBlock,
-                                 std::vector<autopas::FullParticleCell<autopas::MoleculeLJ>> &vec) {
-=======
 size_t getNumberOfParticlesInBox(
     autopas::internal::CellBlock3D<autopas::FullParticleCell<autopas::MoleculeLJ>> &cellBlock,
     std::vector<autopas::FullParticleCell<autopas::MoleculeLJ>> &vec) {
->>>>>>> cbc44b42
   const autopas::MoleculeLJ defaultParticle;
   GridGenerator::fillWithParticles(vec, cellBlock.getCellsPerDimensionWithHalo(), defaultParticle);
   cellBlock.clearHaloCells();
