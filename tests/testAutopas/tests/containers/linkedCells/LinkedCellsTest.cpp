--- conflicted
+++ resolved
@@ -184,49 +184,4 @@
   for (auto &particle : invalidParticles) {
     EXPECT_EQ(movedIDs.count(particle.getID()), 1);
   }
-<<<<<<< HEAD
-=======
-}
-
-TEST_F(LinkedCellsTest, testUpdateContainerHalo) {
-  autopas::LinkedCells<autopas::FullParticleCell<autopas::Particle>> linkedCells({0., 0., 0.}, {3., 3., 3.}, 1., 0.,
-                                                                                 1.);
-
-  autopas::Particle p({-0.5, -0.5, -0.5}, {0, 0, 0}, 42);
-  linkedCells.addHaloParticle(p);
-
-  EXPECT_EQ(linkedCells.getCells()[0].numParticles(), 1);
-  EXPECT_EQ(linkedCells.getCells()[0].begin()->getID(), 42);
-
-  auto invalidParticles = linkedCells.updateContainer();
-
-  // no particle should be returned
-  EXPECT_EQ(invalidParticles.size(), 0);
-
-  // no particle should remain
-  auto iter = linkedCells.begin();
-  EXPECT_FALSE(iter.isValid());
-}
-
-TEST_F(LinkedCellsTest, testRangeBasedLoop) {
-  EXPECT_EQ(_linkedCells.getNumParticles(), 0);
-
-  std::array<double, 3> r = {2, 2, 2};
-  Particle p(r, {0., 0., 0.}, 0);
-  _linkedCells.addParticle(p);
-
-  std::array<double, 3> r2 = {1.5, 2, 2};
-  Particle p2(r2, {0., 0., 0.}, 1);
-  _linkedCells.addParticle(p2);
-  EXPECT_EQ(_linkedCells.getNumParticles(), 2);
-
-  for (Particle &particle : _linkedCells) {
-    particle.setF({42., 42., 42.});
-  }
-
-  for (auto iter = _linkedCells.begin(); iter.isValid(); ++iter) {
-    decltype(iter->getF()) comparison = {42., 42., 42};
-    ASSERT_EQ(iter->getF(), comparison);
-  }
->>>>>>> 7c3b122d
 }