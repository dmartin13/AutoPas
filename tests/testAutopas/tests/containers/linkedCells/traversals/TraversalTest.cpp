/**
 * @file TraversalTest.cpp
 * @author C. Menges
 * @date 16.04.2019
 */

#include "TraversalTest.h"
#include "autopas/containers/CompatibleTraversals.h"
#include "autopas/utils/Logger.h"
#include "testingHelpers/NumThreadGuard.h"

using ::testing::_;  // anything is ok
using ::testing::Bool;
using ::testing::Combine;
using ::testing::ValuesIn;

void testTraversal(autopas::TraversalOption traversalOption, bool useN3, const std::array<size_t, 3> &edgeLength,
                   int interactions, double cutoff = 1.0) {
  TraversalTest::CountFunctor functor;
  functor.setCutoff(cutoff);
  std::vector<FPCell> cells(edgeLength[0] * edgeLength[1] * edgeLength[2]);

  GridGenerator::fillWithParticles<autopas::Particle>(cells, edgeLength);

  NumThreadGuard(4);

  autopas::TraversalSelectorInfo<FPCell> tsi(edgeLength, cutoff);
  std::unique_ptr<autopas::TraversalInterface> traversal;
  if (useN3 and traversalOption != autopas::TraversalOption::c01) {
    traversal = autopas::TraversalSelector<FPCell>::template generateTraversal<TraversalTest::CountFunctor,
                                                                               autopas::DataLayoutOption::aos, true>(
        traversalOption, functor, tsi);
  } else {
    traversal = autopas::TraversalSelector<FPCell>::template generateTraversal<TraversalTest::CountFunctor,
                                                                               autopas::DataLayoutOption::aos, false>(
        traversalOption, functor, tsi);
  }

  unsigned long cellId = 0;
  std::array<unsigned long, 3> overlap = {};
  for (unsigned int d = 0; d < 3; d++) {
    overlap[d] = std::ceil(cutoff / 1.0);
  }

  const auto boxMax = autopas::ArrayMath::sub(edgeLength, overlap);

  for (unsigned int z = 0; z < edgeLength[2]; ++z) {
    for (unsigned int y = 0; y < edgeLength[1]; ++y) {
      for (unsigned int x = 0; x < edgeLength[0]; ++x) {
        if (x >= overlap[0] && x < boxMax[0] && y >= overlap[1] && y < boxMax[1] && z >= overlap[2] && z < boxMax[2]) {
          EXPECT_CALL(functor, countFunc(cellId)).Times(interactions);
        } else {
          // Particles in the halo need to have less interactions as particles inside the box
          EXPECT_CALL(functor, countFunc(cellId)).Times(::testing::AtMost(interactions));
        }
        cellId++;
      }
    }
  }

<<<<<<< HEAD
  auto *traversalInterface = dynamic_cast<LinkedCellTraversalInterface<FPCell> *>(Traversal.get());
=======
  auto *traversalInterface = dynamic_cast<autopas::LinkedCellTraversalInterface<FPCell> *>(traversal.get());
>>>>>>> cbc44b42
  traversalInterface->traverseCellPairs(cells);
}

TEST_P(TraversalTest, testTraversal_2x2x2) {
  autopas::TraversalOption traversalOption = std::get<0>(GetParam());
  auto newton3 = std::get<1>(GetParam());
  std::array<size_t, 3> domain = {2ul, 2ul, 2ul};
  const auto cutoff = 1.0;

  testTraversal(traversalOption, newton3, domain, 6, cutoff);
}

TEST_P(TraversalTest, testTraversal_2x3x4) {
  autopas::TraversalOption traversalOption = std::get<0>(GetParam());
  auto newton3 = std::get<1>(GetParam());
  std::array<size_t, 3> domain = {2ul, 3ul, 4ul};
  const auto cutoff = 1.0;

  testTraversal(traversalOption, newton3, domain, 6, cutoff);
}

TEST_P(TraversalTest, testTraversal_3x3x3) {
  autopas::TraversalOption traversalOption = std::get<0>(GetParam());
  auto newton3 = std::get<1>(GetParam());
  std::array<size_t, 3> domain = {3ul, 3ul, 3ul};
  const auto cutoff = 1.0;

  testTraversal(traversalOption, newton3, domain, 6, cutoff);
}

TEST_P(TraversalTest, testTraversal_8x8x8) {
  autopas::TraversalOption traversalOption = std::get<0>(GetParam());
  auto newton3 = std::get<1>(GetParam());
  std::array<size_t, 3> domain = {8ul, 8ul, 8ul};
  const auto cutoff = 1.0;

  testTraversal(traversalOption, newton3, domain, 6, cutoff);
}

TEST_P(TraversalTest, testTraversal_8x8x8_overlap2) {
  autopas::TraversalOption traversalOption = std::get<0>(GetParam());
  auto newton3 = std::get<1>(GetParam());
  std::array<size_t, 3> domain = {8ul, 8ul, 8ul};
  const auto cutoff = 2.0;

  testTraversal(traversalOption, newton3, domain, 32, cutoff);
}

TEST_P(TraversalTest, testTraversal_6x7x8) {
  autopas::TraversalOption traversalOption = std::get<0>(GetParam());
  auto newton3 = std::get<1>(GetParam());
  std::array<size_t, 3> domain = {6ul, 7ul, 8ul};
  const auto cutoff = 1.0;

  testTraversal(traversalOption, newton3, domain, 6, cutoff);
}

TEST_P(TraversalTest, testTraversal_6x7x8_overlap2) {
  autopas::TraversalOption traversalOption = std::get<0>(GetParam());
  auto newton3 = std::get<1>(GetParam());
  std::array<size_t, 3> domain = {6ul, 7ul, 8ul};
  const auto cutoff = 2.0;

  testTraversal(traversalOption, newton3, domain, 32, cutoff);
}

TEST_P(TraversalTest, testTraversal_7x8x9_overlap3) {
  autopas::TraversalOption traversalOption = std::get<0>(GetParam());
  auto newton3 = std::get<1>(GetParam());
  std::array<size_t, 3> domain = {7ul, 8ul, 9ul};
  const auto cutoff = 3.0;

  testTraversal(traversalOption, newton3, domain, 122, cutoff);
}

INSTANTIATE_TEST_SUITE_P(Generated, TraversalTest,
                         Combine(ValuesIn([]() -> std::set<autopas::TraversalOption> {
                                   auto allTraversals = autopas::compatibleTraversals::allLCCompatibleTraversals();
                                   allTraversals.erase(autopas::TraversalOption::c01Cuda);
                                   allTraversals.erase(autopas::TraversalOption::c01CombinedSoA);
                                   return allTraversals;
                                 }()),
                                 Bool()),
                         TraversalTest::PrintToStringParamName());<|MERGE_RESOLUTION|>--- conflicted
+++ resolved
@@ -58,11 +58,7 @@
     }
   }
 
-<<<<<<< HEAD
-  auto *traversalInterface = dynamic_cast<LinkedCellTraversalInterface<FPCell> *>(Traversal.get());
-=======
   auto *traversalInterface = dynamic_cast<autopas::LinkedCellTraversalInterface<FPCell> *>(traversal.get());
->>>>>>> cbc44b42
   traversalInterface->traverseCellPairs(cells);
 }
 
