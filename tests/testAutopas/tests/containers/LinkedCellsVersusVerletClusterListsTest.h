/**
 * @file LinkedCellsVersusVerletClusterListsTest.h
 * @author nguyen
 * @date 21.10.18
 */

#pragma once

#include <gtest/gtest.h>
#include <cstdlib>
#include "AutoPasTestBase.h"
#include "autopas/autopasIncludes.h"
#include "autopas/molecularDynamics/ParticlePropertiesLibrary.h"
#include "testingHelpers/RandomGenerator.h"
#include "testingHelpers/commonTypedefs.h"

class LinkedCellsVersusVerletClusterListsTest : public AutoPasTestBase {
 public:
  ~LinkedCellsVersusVerletClusterListsTest() override = default;

  std::array<double, 3> getBoxMin() const { return {0.0, 0.0, 0.0}; }

  std::array<double, 3> getBoxMaxSmall() const { return {3.0, 3.0, 3.0}; }
  std::array<double, 3> getBoxMaxBig() const { return {10.0, 10.0, 10.0}; }

  double getCutoff() const { return 1.0; }

 protected:
  template <autopas::DataLayoutOption dataLayout, bool useNewton3>
  void test(unsigned long numMolecules, double rel_err_tolerance, autopas::TraversalOption traversalOption,
            std::array<double, 3> boxMax);

<<<<<<< HEAD
  using Verlet = autopas::VerletClusterLists<autopas::MoleculeLJ<>>;
  using Linked = autopas::LinkedCells<autopas::MoleculeLJ<>, autopas::FullParticleCell<autopas::MoleculeLJ<>>>;
=======
  using Verlet = autopas::VerletClusterLists<autopas::MoleculeLJ>;
  using Linked = autopas::LinkedCells<autopas::FullParticleCell<autopas::MoleculeLJ>>;
>>>>>>> eb538724
};<|MERGE_RESOLUTION|>--- conflicted
+++ resolved
@@ -30,11 +30,6 @@
   void test(unsigned long numMolecules, double rel_err_tolerance, autopas::TraversalOption traversalOption,
             std::array<double, 3> boxMax);
 
-<<<<<<< HEAD
-  using Verlet = autopas::VerletClusterLists<autopas::MoleculeLJ<>>;
-  using Linked = autopas::LinkedCells<autopas::MoleculeLJ<>, autopas::FullParticleCell<autopas::MoleculeLJ<>>>;
-=======
-  using Verlet = autopas::VerletClusterLists<autopas::MoleculeLJ>;
-  using Linked = autopas::LinkedCells<autopas::FullParticleCell<autopas::MoleculeLJ>>;
->>>>>>> eb538724
+  using Verlet = autopas::VerletClusterLists<Molecule>;
+  using Linked = autopas::LinkedCells<FMCell>;
 };