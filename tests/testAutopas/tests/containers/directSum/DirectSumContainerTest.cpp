--- conflicted
+++ resolved
@@ -6,62 +6,6 @@
 
 #include "DirectSumContainerTest.h"
 
-<<<<<<< HEAD
-=======
-TEST_F(DirectSumContainerTest, testParticleAdding) {
-  autopas::DirectSum<autopas::FullParticleCell<autopas::Particle>> directSum({0., 0., 0.}, {10., 10., 10.}, 1., 0.);
-  int id = 1;
-  for (double x : {-.5, 0., 5., 9.999, 10., 10.5}) {
-    for (double y : {-.5, 0., 5., 9.999, 10., 10.5}) {
-      for (double z : {-.5, 0., 5., 9.999, 10., 10.5}) {
-        autopas::Particle p({x, y, z}, {0., 0., 0.}, id++);
-        if (x == 10. or y == 10. or z == 10. or x == -.5 or y == -.5 or z == -.5 or x == 10.5 or y == 10.5 or
-            z == 10.5) {
-          EXPECT_ANY_THROW(directSum.addParticle(p));     // outside, therefore not ok!
-          EXPECT_NO_THROW(directSum.addHaloParticle(p));  // outside, therefore ok!
-        } else {
-          EXPECT_NO_THROW(directSum.addParticle(p));      // inside, therefore ok!
-          EXPECT_NO_THROW(directSum.addHaloParticle(p));  // inside, but ok, as we have inprecise boundaries!
-        }
-      }
-    }
-  }
-}
-
-TEST_F(DirectSumContainerTest, testGetNumParticles) {
-  autopas::DirectSum<autopas::FullParticleCell<autopas::Particle>> directSum({0., 0., 0.}, {10., 10., 10.}, 1., 0.);
-  EXPECT_EQ(directSum.getNumParticles(), 0);
-
-  std::array<double, 3> r = {2, 2, 2};
-  Particle p(r, {0., 0., 0.}, 0);
-  directSum.addParticle(p);
-  EXPECT_EQ(directSum.getNumParticles(), 1);
-
-  std::array<double, 3> r2 = {1.5, 2, 2};
-  Particle p2(r2, {0., 0., 0.}, 1);
-  directSum.addParticle(p2);
-  EXPECT_EQ(directSum.getNumParticles(), 2);
-}
-
-TEST_F(DirectSumContainerTest, testDeleteAllParticles) {
-  autopas::DirectSum<autopas::FullParticleCell<autopas::Particle>> directSum({0., 0., 0.}, {10., 10., 10.}, 1., 0.);
-  EXPECT_EQ(directSum.getNumParticles(), 0);
-
-  std::array<double, 3> r = {2, 2, 2};
-  Particle p(r, {0., 0., 0.}, 0);
-  directSum.addParticle(p);
-  EXPECT_EQ(directSum.getNumParticles(), 1);
-
-  std::array<double, 3> r2 = {1.5, 2, 2};
-  Particle p2(r2, {0., 0., 0.}, 1);
-  directSum.addParticle(p2);
-  EXPECT_EQ(directSum.getNumParticles(), 2);
-
-  directSum.deleteAllParticles();
-  EXPECT_EQ(directSum.getNumParticles(), 0);
-}
-
->>>>>>> 7c3b122d
 TEST_F(DirectSumContainerTest, testIsContainerUpdateNeeded) {
   std::array<double, 3> boxMin{0, 0, 0};
   std::array<double, 3> boxMax{10, 10, 10};
@@ -127,23 +71,4 @@
   for (auto &particle : invalidParticles) {
     EXPECT_EQ(movedIDs.count(particle.getID()), 1);
   }
-<<<<<<< HEAD
-=======
-}
-
-TEST_F(DirectSumContainerTest, testUpdateContainerHalo) {
-  autopas::DirectSum<autopas::FullParticleCell<autopas::Particle>> directSum({0., 0., 0.}, {3., 3., 3.}, 1., 0.);
-
-  autopas::Particle p({-0.5, -0.5, -0.5}, {0, 0, 0}, 42);
-  directSum.addHaloParticle(p);
-
-  // update container, will delete halo particles
-  auto invalidParticles = directSum.updateContainer();
-  // no particle should be returned
-  EXPECT_EQ(invalidParticles.size(), 0);
-
-  // no particle should remain
-  auto iter = directSum.begin();
-  EXPECT_FALSE(iter.isValid());
->>>>>>> 7c3b122d
 }