/**
 * @file TestsAllContainers.h
 * @author humig
 * @date 08.07.2019
 */

#pragma once

#include "AutoPasTestBase.h"
#include "autopas/selectors/ContainerSelector.h"
#include "testingHelpers/commonTypedefs.h"

using ParamType = autopas::ContainerOption;

class AllContainersTests : public AutoPasTestBase, public ::testing::WithParamInterface<ParamType> {
 public:
  static auto getParamToStringFunction() {
    static const auto paramToString = [](const testing::TestParamInfo<ParamType> &info) {
      return info.param.to_string();
    };
    return paramToString;
  }

 protected:
  template <class ParticleType = autopas::Particle>
  auto getInitializedContainer() {
    auto containerOptionToTest = GetParam();
    std::array<double, 3> boxMin = {0, 0, 0};
    std::array<double, 3> boxMax = {10, 10, 10};
    double cutoff = 1;
    double skin = 0.2;
    double cellSizeFactor = 1;

<<<<<<< HEAD
    autopas::ContainerSelector<ParticleType, autopas::FullParticleCell<ParticleType>> selector{boxMin, boxMax, cutoff};
    autopas::ContainerSelectorInfo selectorInfo{cellSizeFactor, skin, 32};
=======
    autopas::ContainerSelector<Particle, FPCell> selector{boxMin, boxMax, cutoff};
    autopas::ContainerSelectorInfo selectorInfo{cellSizeFactor, skin, 32, autopas::LoadEstimatorOption::none};
>>>>>>> 918ce7c3
    selector.selectContainer(containerOptionToTest, selectorInfo);
    return selector.getCurrentContainer();
  }

  void testUpdateContainerDeletesDummy(bool previouslyOwned);
};<|MERGE_RESOLUTION|>--- conflicted
+++ resolved
@@ -31,13 +31,8 @@
     double skin = 0.2;
     double cellSizeFactor = 1;
 
-<<<<<<< HEAD
     autopas::ContainerSelector<ParticleType, autopas::FullParticleCell<ParticleType>> selector{boxMin, boxMax, cutoff};
-    autopas::ContainerSelectorInfo selectorInfo{cellSizeFactor, skin, 32};
-=======
-    autopas::ContainerSelector<Particle, FPCell> selector{boxMin, boxMax, cutoff};
     autopas::ContainerSelectorInfo selectorInfo{cellSizeFactor, skin, 32, autopas::LoadEstimatorOption::none};
->>>>>>> 918ce7c3
     selector.selectContainer(containerOptionToTest, selectorInfo);
     return selector.getCurrentContainer();
   }
