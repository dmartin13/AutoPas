/**
 * @file VerletListsCellsTest.cpp
 * @author nguyen
 * @date 02.09.18
 */

#include "VerletListsCellsTest.h"

using ::testing::_;
using ::testing::AtLeast;

void applyFunctor(MockFunctor<Particle, FPCell> &functor, const double cellSizefactor) {
  std::array<double, 3> min = {1, 1, 1};
  std::array<double, 3> max = {3, 3, 3};
  double cutoff = 1.;
  double skin = 0.2;
  autopas::VerletListsCells<Particle> verletLists(min, max, cutoff, autopas::TraversalOption::c18, skin, 1,
                                                  cellSizefactor);

  std::array<double, 3> r = {2, 2, 2};
  Particle p(r, {0., 0., 0.}, 0);
  verletLists.addParticle(p);
  std::array<double, 3> r2 = {1.5, 2, 2};
  Particle p2(r2, {0., 0., 0.}, 1);
  verletLists.addParticle(p2);

  autopas::C18TraversalVerlet<FPCell, MFunctor, autopas::DataLayoutOption::aos, true> traversal(
      verletLists.getCellsPerDimension(), &functor);
  verletLists.iteratePairwise(&functor, &traversal);

  std::vector<Particle *> list;
  for (auto iter = verletLists.begin(); iter.isValid(); ++iter) list.push_back(&*iter);

  EXPECT_EQ(list.size(), 2);
  int partners = 0;
  for (auto p : list) {
    partners += verletLists.getVerletList(p).size();
  }
  EXPECT_EQ(partners, 1);
}

TEST_F(VerletListsCellsTest, testVerletListBuild) {
  MockFunctor<Particle, FPCell> emptyFunctor;
  EXPECT_CALL(emptyFunctor, AoSFunctor(_, _, true)).Times(1);

  applyFunctor(emptyFunctor, 1.0);

  MockFunctor<Particle, FPCell> emptyFunctor_cs2;
  EXPECT_CALL(emptyFunctor_cs2, AoSFunctor(_, _, true)).Times(1);

<<<<<<< HEAD
  std::vector<Particle *> list;
  for (auto iter = verletLists.begin(); iter.isValid(); ++iter) list.push_back(&*iter);

  EXPECT_EQ(list.size(), 2);
  int partners = 0;
  for (auto p : list) {
    partners += verletLists.getVerletList(p).size();
  }
  EXPECT_EQ(partners, 1);
=======
  applyFunctor(emptyFunctor_cs2, 2.0);
>>>>>>> cbc44b42
}<|MERGE_RESOLUTION|>--- conflicted
+++ resolved
@@ -48,17 +48,5 @@
   MockFunctor<Particle, FPCell> emptyFunctor_cs2;
   EXPECT_CALL(emptyFunctor_cs2, AoSFunctor(_, _, true)).Times(1);
 
-<<<<<<< HEAD
-  std::vector<Particle *> list;
-  for (auto iter = verletLists.begin(); iter.isValid(); ++iter) list.push_back(&*iter);
-
-  EXPECT_EQ(list.size(), 2);
-  int partners = 0;
-  for (auto p : list) {
-    partners += verletLists.getVerletList(p).size();
-  }
-  EXPECT_EQ(partners, 1);
-=======
   applyFunctor(emptyFunctor_cs2, 2.0);
->>>>>>> cbc44b42
 }