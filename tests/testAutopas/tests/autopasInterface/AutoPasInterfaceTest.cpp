--- conflicted
+++ resolved
@@ -28,7 +28,6 @@
   autoPas.init();
 }
 
-<<<<<<< HEAD
 template <typename AutoPasT>
 void defaultInit(AutoPasT& autoPas1, AutoPasT& autoPas2, size_t direction) {
   autoPas1.setBoxMin(boxMin);
@@ -48,14 +47,13 @@
   }
 }
 
-=======
+
 /**
  * Convert the leaving particle to entering particles.
  * Hereby the periodic boundary position change is done.
  * @param leavingParticles
  * @return vector of particles that will enter the container.
  */
->>>>>>> 167e3a80
 std::vector<Molecule> convertToEnteringParticles(const std::vector<Molecule>& leavingParticles) {
   std::vector<Molecule> enteringParticles{leavingParticles};
   for (auto& p : enteringParticles) {
