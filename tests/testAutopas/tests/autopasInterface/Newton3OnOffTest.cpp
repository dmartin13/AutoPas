/**
 * @file Newton3OnOffTest.cpp
 * @author seckler
 * @date 18.04.18
 */

#include "Newton3OnOffTest.h"

#include "autopas/utils/Logger.h"

using ::testing::_;  // anything is ok
using ::testing::Combine;
using ::testing::Return;
using ::testing::ValuesIn;

// Parse combination strings and call actual test function
TEST_P(Newton3OnOffTest, countFunctorCallsTest) {
  auto [containerTraversalTuple, dataLayoutOption] = GetParam();
  auto [containerOption, traversalOption] = containerTraversalTuple;

  countFunctorCalls(containerOption, traversalOption, dataLayoutOption);
}

// Generate Unittests for all Container / Traversal / Datalayout combinations
INSTANTIATE_TEST_SUITE_P(
    Generated, Newton3OnOffTest,
<<<<<<< HEAD
    Combine(ValuesIn([]() -> std::vector<std::tuple<autopas::ContainerOption, autopas::TraversalOption>> {
              // needed because CellBlock3D (called when building containers) logs always
              autopas::Logger::create();

              std::vector<std::tuple<autopas::ContainerOption, autopas::TraversalOption>> ret;

              // container factory
              autopas::ContainerSelector<Particle> containerSelector({0., 0., 0.}, {10., 10., 10.}, 1.);
              autopas::ContainerSelectorInfo containerInfo(1., 0., 64, autopas::LoadEstimatorOption::none);

              // generate for all containers, even those to come
              for (auto containerOption : autopas::ContainerOption::getAllOptions()) {
                // skip containers that do not work with both newton modes
                // @TODO: let verlet lists support Newton 3
                if (containerOption == autopas::ContainerOption::verletLists ||
                    containerOption == autopas::ContainerOption::verletListsCells ||
                    containerOption == autopas::ContainerOption::verletClusterLists ||
                    containerOption == autopas::ContainerOption::varVerletListsAsBuild ||
                    containerOption == autopas::ContainerOption::verletClusterCells) {
                  continue;
                }

                containerSelector.selectContainer(containerOption, containerInfo);

                auto container = containerSelector.getCurrentContainer();

                for (auto traversalOption : container->getAllTraversals()) {
                  if (traversalOption == autopas::TraversalOption::c01 ||
                      traversalOption ==
                          autopas::TraversalOption::c01CombinedSoA /*and autopas::autopas_get_max_threads() > 1*/) {
                    continue;
                  }
                  if (traversalOption == autopas::TraversalOption::c01Cuda) {
                    // Traversal provides no AoS and SoA Traversal
                    continue;
                  }

                  ret.emplace_back(containerOption, traversalOption);
                }
=======
    Combine(
        ValuesIn([]() -> std::vector<std::tuple<autopas::ContainerOption, autopas::TraversalOption>> {
          // needed because CellBlock3D (called when building containers) logs always
          autopas::Logger::create();

          std::vector<std::tuple<autopas::ContainerOption, autopas::TraversalOption>> ret;

          // container factory
          autopas::ContainerSelector<Particle, FPCell> containerSelector({0., 0., 0.}, {10., 10., 10.}, 1.);
          autopas::ContainerSelectorInfo containerInfo(1., 0., 64, autopas::LoadEstimatorOption::none);

          // generate for all containers, even those to come
          for (auto containerOption : autopas::ContainerOption::getAllOptions()) {
            // skip containers that do not work with both newton modes
            // @TODO: let verlet lists support Newton 3
            if (containerOption == autopas::ContainerOption::verletLists or
                containerOption == autopas::ContainerOption::verletListsCells or
                containerOption == autopas::ContainerOption::verletClusterLists or
                containerOption == autopas::ContainerOption::varVerletListsAsBuild or
                containerOption == autopas::ContainerOption::verletClusterCells) {
              continue;
            }

            containerSelector.selectContainer(containerOption, containerInfo);

            auto container = containerSelector.getCurrentContainer();

            for (auto traversalOption : container->getAllTraversals()) {
              if (traversalOption == autopas::TraversalOption::lc_c01 or
                  traversalOption ==
                      autopas::TraversalOption::lc_c01_combined_SoA /*and autopas::autopas_get_max_threads() > 1*/) {
                continue;
>>>>>>> 6e70c295
              }
              if (traversalOption == autopas::TraversalOption::lc_c01_cuda) {
                // Traversal provides no AoS and SoA Traversal
                continue;
              }

              ret.emplace_back(containerOption, traversalOption);
            }
          }

          autopas::Logger::unregister();

          return ret;
        }()),
        ValuesIn(autopas::DataLayoutOption::getAllOptions())),
    Newton3OnOffTest::PrintToStringParamName());

// Count number of Functor calls with and without newton 3 and compare
void Newton3OnOffTest::countFunctorCalls(autopas::ContainerOption containerOption,
                                         autopas::TraversalOption traversalOption,
                                         autopas::DataLayoutOption dataLayout) {
<<<<<<< HEAD
  if (traversalOption == autopas::TraversalOption::c04SoA and dataLayout != autopas::DataLayoutOption::soa) {
=======
  if (traversalOption == autopas::TraversalOption::lc_c04_combined_SoA and
      not(dataLayout == autopas::DataLayoutOption::soa)) {
>>>>>>> 6e70c295
    return;
  }

  autopas::ContainerSelector<Particle> containerSelector(getBoxMin(), getBoxMax(), getCutoff());
  autopas::ContainerSelectorInfo containerInfo(getCellSizeFactor(), getVerletSkin(), 64,
                                               autopas::LoadEstimatorOption::none);

  containerSelector.selectContainer(containerOption, containerInfo);

  auto container = containerSelector.getCurrentContainer();

  Molecule defaultParticle;
  autopasTools::generators::RandomGenerator::fillWithParticles(*container, defaultParticle, container->getBoxMin(),
                                                               container->getBoxMax(), 100);
  autopasTools::generators::RandomGenerator::fillWithHaloParticles(*container, defaultParticle, container->getCutoff(),
                                                                   10);

  EXPECT_CALL(mockFunctor, isRelevantForTuning()).WillRepeatedly(Return(true));

  if (dataLayout == autopas::DataLayoutOption::soa or dataLayout == autopas::DataLayoutOption::cuda) {
    // loader and extractor will be called, we don't care how often.
      switch (container->getParticleCellTypeEnum()) {
          case autopas::CellType::ClusterTower:
              [[fallthrough]];
          case autopas::CellType::SortedCellView:
              [[fallthrough]];
          case autopas::CellType::IsNoCell:
              [[fallthrough]];
          case autopas::CellType::FullParticleCell:
              EXPECT_CALL(mockFunctor, SoALoader(::testing::Matcher<autopas::FullParticleCell<Particle> &>(_), _, _))
                      .Times(testing::AtLeast(1))
                      .WillRepeatedly(testing::WithArgs<0, 1>(
                              testing::Invoke([](auto &cell, auto &buf) { buf.resizeArrays(cell.numParticles()); })));
              EXPECT_CALL(mockFunctor, SoAExtractor(::testing::Matcher<autopas::FullParticleCell<Particle> &>(_), _, _))
                      .Times(testing::AtLeast(1));
              break;
          case autopas::CellType::ReferenceParticleCell:
              EXPECT_CALL(mockFunctor, SoALoader(::testing::Matcher<autopas::ReferenceParticleCell<Particle> &>(_), _, _))
                      .Times(testing::AtLeast(1))
                      .WillRepeatedly(testing::WithArgs<0, 1>(
                              testing::Invoke([](auto &cell, auto &buf) { buf.resizeArrays(cell.numParticles()); })));
              EXPECT_CALL(mockFunctor, SoAExtractor(::testing::Matcher<autopas::ReferenceParticleCell<Particle> &>(_), _, _))
                      .Times(testing::AtLeast(1));
              break;
          default:
              autopas::utils::ExceptionHandler::exception(
                      "Trying to use a traversal of of a Celltype not specified in TravelComparison::calculateForces. CelltypeEnum: {}",
                      container->getParticleCellTypeEnum());
      }
  }
#if defined(AUTOPAS_CUDA)
  if (dataLayout == autopas::DataLayoutOption::cuda) {
    EXPECT_CALL(mockFunctor, deviceSoALoader(_, _)).Times(testing::AtLeast(1));
    EXPECT_CALL(mockFunctor, deviceSoAExtractor(_, _)).Times(testing::AtLeast(1));
  }
#endif

  const auto [callsNewton3SC, callsNewton3Pair] = eval<true>(dataLayout, container, traversalOption);
  const auto [callsNonNewton3SC, callsNonNewton3Pair] = eval<false>(dataLayout, container, traversalOption);

  if (dataLayout == autopas::DataLayoutOption::soa) {
    // within one cell no N3 optimization
    EXPECT_EQ(callsNewton3SC, callsNonNewton3SC) << "for containeroption: " << containerOption;
  }
  // should be called exactly two times
  EXPECT_EQ(callsNewton3Pair * 2, callsNonNewton3Pair) << "for containeroption: " << containerOption;

  if (::testing::Test::HasFailure()) {
    std::cerr << "Failures for Container: " << containerOption.to_string()
              << ", Traversal: " << traversalOption.to_string() << ", Data Layout: " << dataLayout.to_string()
              << std::endl;
  }
}

template <class ParticleFunctor, class Container, class Traversal>
void Newton3OnOffTest::iterate(Container container, Traversal traversal, autopas::DataLayoutOption dataLayout,
                               autopas::Newton3Option newton3, ParticleFunctor *f) {
  container->iteratePairwise(traversal.get());
}

template <bool useNewton3, class Container, class Traversal>
std::pair<size_t, size_t> Newton3OnOffTest::eval(autopas::DataLayoutOption dataLayout, Container &container,
                                                 Traversal traversalOption) {
  std::atomic<unsigned int> callsSC(0ul);
  std::atomic<unsigned int> callsPair(0ul);
  EXPECT_CALL(mockFunctor, allowsNewton3()).WillRepeatedly(Return(useNewton3));
  EXPECT_CALL(mockFunctor, allowsNonNewton3()).WillRepeatedly(Return(not useNewton3));

  auto traversalSelectorInfo = container->getTraversalSelectorInfo();
  const autopas::Newton3Option n3option =
      (useNewton3) ? autopas::Newton3Option::enabled : autopas::Newton3Option::disabled;

  switch (dataLayout) {
    case autopas::DataLayoutOption::soa: {
      // single cell
      EXPECT_CALL(mockFunctor, SoAFunctorSingle(_, useNewton3))
          .Times(testing::AtLeast(1))
          .WillRepeatedly(testing::InvokeWithoutArgs([&]() { callsSC++; }));

      // pair of cells
      EXPECT_CALL(mockFunctor, SoAFunctorPair(_, _, useNewton3))
          .Times(testing::AtLeast(1))
          .WillRepeatedly(testing::InvokeWithoutArgs([&]() { callsPair++; }));

      // non useNewton3 variant should not happen
      EXPECT_CALL(mockFunctor, SoAFunctorPair(_, _, not useNewton3)).Times(0);
        switch (container->getParticleCellTypeEnum()) {
            case autopas::CellType::ClusterTower:
                [[fallthrough]];
            case autopas::CellType::SortedCellView:
                [[fallthrough]];
            case autopas::CellType::IsNoCell:
                [[fallthrough]];
            case autopas::CellType::FullParticleCell:
                iterate(
                        container,
                        autopas::TraversalSelector<FPCell>::template generateTraversal<MockFunctor<Particle>,
                                autopas::DataLayoutOption::soa, useNewton3>(
                                traversalOption, mockFunctor, traversalSelectorInfo),
                        dataLayout, n3option, &mockFunctor);
                break;
            case autopas::CellType::ReferenceParticleCell:
                iterate(
                        container,
                        autopas::TraversalSelector<RPCell>::template generateTraversal<MockFunctor<Particle>,
                                autopas::DataLayoutOption::soa, useNewton3>(
                                traversalOption, mockFunctor, traversalSelectorInfo),
                        dataLayout, n3option, &mockFunctor);
                break;
            default:
                autopas::utils::ExceptionHandler::exception(
                        "Trying to use a traversal of of a Celltype not specified in TravelComparison::calculateForces. CelltypeEnum: {}",
                        container->getParticleCellTypeEnum());
        }
      break;
    }
    case autopas::DataLayoutOption::aos: {
      EXPECT_CALL(mockFunctor, AoSFunctor(_, _, useNewton3))
          .Times(testing::AtLeast(1))
          .WillRepeatedly(testing::InvokeWithoutArgs([&]() { callsPair++; }));

      // non useNewton3 variant should not happen
      EXPECT_CALL(mockFunctor, AoSFunctor(_, _, not useNewton3)).Times(0);
        switch (container->getParticleCellTypeEnum()) {
            case autopas::CellType::ClusterTower:
                [[fallthrough]];
            case autopas::CellType::SortedCellView:
                [[fallthrough]];
            case autopas::CellType::IsNoCell:
                [[fallthrough]];
            case autopas::CellType::FullParticleCell:
                iterate(
                        container,
                        autopas::TraversalSelector<FPCell>::template generateTraversal<MockFunctor<Particle>,
                                autopas::DataLayoutOption::aos, useNewton3>(
                                traversalOption, mockFunctor, traversalSelectorInfo),
                        dataLayout, n3option, &mockFunctor);
                break;
            case autopas::CellType::ReferenceParticleCell:
                iterate(
                        container,
                        autopas::TraversalSelector<RPCell>::template generateTraversal<MockFunctor<Particle>,
                                autopas::DataLayoutOption::aos, useNewton3>(
                                traversalOption, mockFunctor, traversalSelectorInfo),
                        dataLayout, n3option, &mockFunctor);
                break;
            default:
                autopas::utils::ExceptionHandler::exception(
                        "Trying to use a traversal of of a Celltype not specified in TravelComparison::calculateForces. CelltypeEnum: {}",
                        container->getParticleCellTypeEnum());
        }
      break;
    }
    case autopas::DataLayoutOption::cuda: {
#if defined(AUTOPAS_CUDA)
      EXPECT_CALL(mockFunctor, CudaFunctor(_, useNewton3))
          .Times(testing::AtLeast(1))
          .WillRepeatedly(testing::InvokeWithoutArgs([&]() { callsSC++; }));
      EXPECT_CALL(mockFunctor, CudaFunctor(_, _, useNewton3))
          .Times(testing::AtLeast(1))
          .WillRepeatedly(testing::InvokeWithoutArgs([&]() { callsPair++; }));

      EXPECT_CALL(mockFunctor, CudaFunctor(_, _, not useNewton3)).Times(0);
#endif
        switch (container->getParticleCellTypeEnum()) {
            case autopas::CellType::ClusterTower:
                [[fallthrough]];
            case autopas::CellType::SortedCellView:
                [[fallthrough]];
            case autopas::CellType::IsNoCell:
                [[fallthrough]];
            case autopas::CellType::FullParticleCell:
                iterate(
                        container,
                        autopas::TraversalSelector<FPCell>::template generateTraversal<MockFunctor<Particle>,
                                autopas::DataLayoutOption::cuda, useNewton3>(
                                traversalOption, mockFunctor, traversalSelectorInfo),
                        dataLayout, n3option, &mockFunctor);
                break;
            case autopas::CellType::ReferenceParticleCell:
                iterate(
                        container,
                        autopas::TraversalSelector<RPCell>::template generateTraversal<MockFunctor<Particle>,
                                autopas::DataLayoutOption::cuda, useNewton3>(
                                traversalOption, mockFunctor, traversalSelectorInfo),
                        dataLayout, n3option, &mockFunctor);
                break;
            default:
                autopas::utils::ExceptionHandler::exception(
                        "Trying to use a traversal of of a Celltype not specified in TravelComparison::calculateForces. CelltypeEnum: {}",
                        container->getParticleCellTypeEnum());
        }
      break;
    }
    default:
      ADD_FAILURE() << "This test does not support data layout : " << dataLayout.to_string();
  }

  return std::make_pair(callsSC.load(), callsPair.load());
}<|MERGE_RESOLUTION|>--- conflicted
+++ resolved
@@ -24,47 +24,6 @@
 // Generate Unittests for all Container / Traversal / Datalayout combinations
 INSTANTIATE_TEST_SUITE_P(
     Generated, Newton3OnOffTest,
-<<<<<<< HEAD
-    Combine(ValuesIn([]() -> std::vector<std::tuple<autopas::ContainerOption, autopas::TraversalOption>> {
-              // needed because CellBlock3D (called when building containers) logs always
-              autopas::Logger::create();
-
-              std::vector<std::tuple<autopas::ContainerOption, autopas::TraversalOption>> ret;
-
-              // container factory
-              autopas::ContainerSelector<Particle> containerSelector({0., 0., 0.}, {10., 10., 10.}, 1.);
-              autopas::ContainerSelectorInfo containerInfo(1., 0., 64, autopas::LoadEstimatorOption::none);
-
-              // generate for all containers, even those to come
-              for (auto containerOption : autopas::ContainerOption::getAllOptions()) {
-                // skip containers that do not work with both newton modes
-                // @TODO: let verlet lists support Newton 3
-                if (containerOption == autopas::ContainerOption::verletLists ||
-                    containerOption == autopas::ContainerOption::verletListsCells ||
-                    containerOption == autopas::ContainerOption::verletClusterLists ||
-                    containerOption == autopas::ContainerOption::varVerletListsAsBuild ||
-                    containerOption == autopas::ContainerOption::verletClusterCells) {
-                  continue;
-                }
-
-                containerSelector.selectContainer(containerOption, containerInfo);
-
-                auto container = containerSelector.getCurrentContainer();
-
-                for (auto traversalOption : container->getAllTraversals()) {
-                  if (traversalOption == autopas::TraversalOption::c01 ||
-                      traversalOption ==
-                          autopas::TraversalOption::c01CombinedSoA /*and autopas::autopas_get_max_threads() > 1*/) {
-                    continue;
-                  }
-                  if (traversalOption == autopas::TraversalOption::c01Cuda) {
-                    // Traversal provides no AoS and SoA Traversal
-                    continue;
-                  }
-
-                  ret.emplace_back(containerOption, traversalOption);
-                }
-=======
     Combine(
         ValuesIn([]() -> std::vector<std::tuple<autopas::ContainerOption, autopas::TraversalOption>> {
           // needed because CellBlock3D (called when building containers) logs always
@@ -73,7 +32,7 @@
           std::vector<std::tuple<autopas::ContainerOption, autopas::TraversalOption>> ret;
 
           // container factory
-          autopas::ContainerSelector<Particle, FPCell> containerSelector({0., 0., 0.}, {10., 10., 10.}, 1.);
+          autopas::ContainerSelector<Particle> containerSelector({0., 0., 0.}, {10., 10., 10.}, 1.);
           autopas::ContainerSelectorInfo containerInfo(1., 0., 64, autopas::LoadEstimatorOption::none);
 
           // generate for all containers, even those to come
@@ -97,7 +56,6 @@
                   traversalOption ==
                       autopas::TraversalOption::lc_c01_combined_SoA /*and autopas::autopas_get_max_threads() > 1*/) {
                 continue;
->>>>>>> 6e70c295
               }
               if (traversalOption == autopas::TraversalOption::lc_c01_cuda) {
                 // Traversal provides no AoS and SoA Traversal
@@ -119,12 +77,8 @@
 void Newton3OnOffTest::countFunctorCalls(autopas::ContainerOption containerOption,
                                          autopas::TraversalOption traversalOption,
                                          autopas::DataLayoutOption dataLayout) {
-<<<<<<< HEAD
-  if (traversalOption == autopas::TraversalOption::c04SoA and dataLayout != autopas::DataLayoutOption::soa) {
-=======
   if (traversalOption == autopas::TraversalOption::lc_c04_combined_SoA and
-      not(dataLayout == autopas::DataLayoutOption::soa)) {
->>>>>>> 6e70c295
+      dataLayout != autopas::DataLayoutOption::soa) {
     return;
   }
 
