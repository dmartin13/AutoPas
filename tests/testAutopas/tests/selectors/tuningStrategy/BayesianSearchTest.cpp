--- conflicted
+++ resolved
@@ -9,61 +9,6 @@
 #include <gmock/gmock-matchers.h>
 #include <gmock/gmock-more-matchers.h>
 
-<<<<<<< HEAD
-#include "autopas/options/Newton3Option.h"
-
-TEST_F(BayesianSearchTest, testSearchSpaceEmpty) {
-  autopas::BayesianSearch bayesianSearch(std::set<autopas::ContainerOption>({}));
-  EXPECT_TRUE(bayesianSearch.searchSpaceIsEmpty());
-  EXPECT_FALSE(bayesianSearch.searchSpaceIsTrivial());
-  EXPECT_THAT(bayesianSearch.getAllowedContainerOptions(), ::testing::IsEmpty());
-}
-
-TEST_F(BayesianSearchTest, testSearchSpaceOneOption) {
-  autopas::BayesianSearch bayesianSearch({autopas::ContainerOption::directSum}, autopas::NumberSetFinite<double>({1.}),
-                                         {autopas::TraversalOption::directSumTraversal},
-                                         {autopas::LoadEstimatorOption::none}, {autopas::DataLayoutOption::soa},
-                                         {autopas::Newton3Option::enabled});
-  EXPECT_FALSE(bayesianSearch.searchSpaceIsEmpty());
-  EXPECT_TRUE(bayesianSearch.searchSpaceIsTrivial());
-  EXPECT_THAT(bayesianSearch.getAllowedContainerOptions(), ::testing::ElementsAre(autopas::ContainerOption::directSum));
-}
-
-TEST_F(BayesianSearchTest, testSearchSpaceMoreOptions) {
-  autopas::BayesianSearch bayesianSearch({autopas::ContainerOption::linkedCells},
-                                         autopas::NumberSetFinite<double>({1.}), {autopas::TraversalOption::c08},
-                                         {autopas::LoadEstimatorOption::none}, {autopas::DataLayoutOption::soa},
-                                         {autopas::Newton3Option::enabled, autopas::Newton3Option::disabled});
-  EXPECT_FALSE(bayesianSearch.searchSpaceIsEmpty());
-  EXPECT_FALSE(bayesianSearch.searchSpaceIsTrivial());
-  EXPECT_THAT(bayesianSearch.getAllowedContainerOptions(),
-              ::testing::ElementsAre(autopas::ContainerOption::linkedCells));
-}
-
-TEST_F(BayesianSearchTest, testRemoveN3OptionRemoveAll) {
-  autopas::BayesianSearch bayesianSearch(
-      {autopas::ContainerOption::linkedCells}, autopas::NumberSetFinite<double>({1.}),
-      {autopas::TraversalOption::c08, autopas::TraversalOption::sliced}, {autopas::LoadEstimatorOption::none},
-      {autopas::DataLayoutOption::soa, autopas::DataLayoutOption::aos}, {autopas::Newton3Option::enabled});
-
-  EXPECT_THROW(bayesianSearch.removeN3Option(autopas::Newton3Option::enabled),
-               autopas::utils::ExceptionHandler::AutoPasException);
-}
-
-TEST_F(BayesianSearchTest, testRemoveN3OptionRemoveSome) {
-  autopas::BayesianSearch bayesianSearch(
-      {autopas::ContainerOption::linkedCells}, autopas::NumberSetFinite<double>({1.}),
-      {autopas::TraversalOption::c08, autopas::TraversalOption::sliced}, {autopas::LoadEstimatorOption::none},
-      {autopas::DataLayoutOption::soa, autopas::DataLayoutOption::aos},
-      {autopas::Newton3Option::enabled, autopas::Newton3Option::disabled});
-
-  EXPECT_NO_THROW(bayesianSearch.removeN3Option(autopas::Newton3Option::enabled));
-  EXPECT_FALSE(bayesianSearch.searchSpaceIsEmpty());
-  EXPECT_FALSE(bayesianSearch.searchSpaceIsTrivial());
-}
-
-=======
->>>>>>> ad89a14c
 TEST_F(BayesianSearchTest, testMaxEvidence) {
   size_t maxEvidence = 4;
   autopas::BayesianSearch bayesSearch(
