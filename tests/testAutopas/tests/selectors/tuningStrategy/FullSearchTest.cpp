/**
 * @file FullSearchTest.cpp
 * @author F. Gratl
 * @date 6/5/19
 */

#include "FullSearchTest.h"
#include <gmock/gmock-matchers.h>
#include <gmock/gmock-more-matchers.h>

TEST_F(FullSearchTest, testSearchSpaceEmpty) {
  autopas::FullSearch fullSearch({});
  EXPECT_TRUE(fullSearch.searchSpaceIsEmpty());
  EXPECT_FALSE(fullSearch.searchSpaceIsTrivial());
  EXPECT_THAT(fullSearch.getAllowedContainerOptions(), ::testing::IsEmpty());
}

TEST_F(FullSearchTest, testSearchSpaceOneOption) {
  autopas::FullSearch fullSearch(
<<<<<<< HEAD
      {autopas::Configuration(autopas::ContainerOption::directSum, autopas::TraversalOption::directSumTraversal,
                              autopas::DataLayoutOption::soa, autopas::Newton3Option::enabled, 1.)});
=======
      {autopas::Configuration(autopas::ContainerOption::directSum, 1., autopas::TraversalOption::directSumTraversal,
                              autopas::DataLayoutOption::soa, autopas::Newton3Option::enabled)});
>>>>>>> c2d8c535
  EXPECT_FALSE(fullSearch.searchSpaceIsEmpty());
  EXPECT_TRUE(fullSearch.searchSpaceIsTrivial());
  EXPECT_THAT(fullSearch.getAllowedContainerOptions(), ::testing::ElementsAre(autopas::ContainerOption::directSum));
}

TEST_F(FullSearchTest, testSearchSpaceMoreOptions) {
  autopas::FullSearch fullSearch({autopas::ContainerOption::linkedCells}, {1.}, {autopas::TraversalOption::c08},
                                 {autopas::DataLayoutOption::soa},
<<<<<<< HEAD
                                 {autopas::Newton3Option::enabled, autopas::Newton3Option::disabled}, {1.});
=======
                                 {autopas::Newton3Option::enabled, autopas::Newton3Option::disabled});
>>>>>>> c2d8c535
  EXPECT_FALSE(fullSearch.searchSpaceIsEmpty());
  EXPECT_FALSE(fullSearch.searchSpaceIsTrivial());
  EXPECT_THAT(fullSearch.getAllowedContainerOptions(), ::testing::ElementsAre(autopas::ContainerOption::linkedCells));
}

TEST_F(FullSearchTest, testRemoveN3OptionRemoveAll) {
  autopas::FullSearch fullSearch(
      {autopas::ContainerOption::linkedCells}, {1.}, {autopas::TraversalOption::c08, autopas::TraversalOption::sliced},
      {autopas::DataLayoutOption::soa, autopas::DataLayoutOption::aos}, {autopas::Newton3Option::enabled});

  EXPECT_THROW(fullSearch.removeN3Option(autopas::Newton3Option::enabled),
               autopas::utils::ExceptionHandler::AutoPasException);
}

TEST_F(FullSearchTest, testRemoveN3OptionRemoveSome) {
  autopas::FullSearch fullSearch({autopas::ContainerOption::linkedCells}, {1.},
                                 {autopas::TraversalOption::c08, autopas::TraversalOption::sliced},
                                 {autopas::DataLayoutOption::soa, autopas::DataLayoutOption::aos},
                                 {autopas::Newton3Option::enabled, autopas::Newton3Option::disabled});

  EXPECT_NO_THROW(fullSearch.removeN3Option(autopas::Newton3Option::enabled));
  EXPECT_FALSE(fullSearch.searchSpaceIsEmpty());
  EXPECT_FALSE(fullSearch.searchSpaceIsTrivial());
}

TEST_F(FullSearchTest, testTune) {
  autopas::FullSearch fullSearch(
      {autopas::ContainerOption::linkedCells}, {1.},
      {autopas::TraversalOption::c08, autopas::TraversalOption::c01, autopas::TraversalOption::sliced},
      {autopas::DataLayoutOption::soa}, {autopas::Newton3Option::disabled});

  EXPECT_EQ(autopas::Configuration(autopas::ContainerOption::linkedCells, 1., autopas::TraversalOption::c08,
                                   autopas::DataLayoutOption::soa, autopas::Newton3Option::disabled),
            fullSearch.getCurrentConfiguration());
  fullSearch.addEvidence(10);

  fullSearch.tune();
  EXPECT_EQ(autopas::Configuration(autopas::ContainerOption::linkedCells, 1., autopas::TraversalOption::sliced,
                                   autopas::DataLayoutOption::soa, autopas::Newton3Option::disabled),
            fullSearch.getCurrentConfiguration());
  fullSearch.addEvidence(1);

  fullSearch.tune();
  EXPECT_EQ(autopas::Configuration(autopas::ContainerOption::linkedCells, 1., autopas::TraversalOption::c01,
                                   autopas::DataLayoutOption::soa, autopas::Newton3Option::disabled),
            fullSearch.getCurrentConfiguration());
  fullSearch.addEvidence(20);

  fullSearch.tune();
  EXPECT_EQ(autopas::Configuration(autopas::ContainerOption::linkedCells, 1., autopas::TraversalOption::sliced,
                                   autopas::DataLayoutOption::soa, autopas::Newton3Option::disabled),
            fullSearch.getCurrentConfiguration());
}<|MERGE_RESOLUTION|>--- conflicted
+++ resolved
@@ -17,13 +17,8 @@
 
 TEST_F(FullSearchTest, testSearchSpaceOneOption) {
   autopas::FullSearch fullSearch(
-<<<<<<< HEAD
-      {autopas::Configuration(autopas::ContainerOption::directSum, autopas::TraversalOption::directSumTraversal,
-                              autopas::DataLayoutOption::soa, autopas::Newton3Option::enabled, 1.)});
-=======
       {autopas::Configuration(autopas::ContainerOption::directSum, 1., autopas::TraversalOption::directSumTraversal,
                               autopas::DataLayoutOption::soa, autopas::Newton3Option::enabled)});
->>>>>>> c2d8c535
   EXPECT_FALSE(fullSearch.searchSpaceIsEmpty());
   EXPECT_TRUE(fullSearch.searchSpaceIsTrivial());
   EXPECT_THAT(fullSearch.getAllowedContainerOptions(), ::testing::ElementsAre(autopas::ContainerOption::directSum));
@@ -32,11 +27,7 @@
 TEST_F(FullSearchTest, testSearchSpaceMoreOptions) {
   autopas::FullSearch fullSearch({autopas::ContainerOption::linkedCells}, {1.}, {autopas::TraversalOption::c08},
                                  {autopas::DataLayoutOption::soa},
-<<<<<<< HEAD
-                                 {autopas::Newton3Option::enabled, autopas::Newton3Option::disabled}, {1.});
-=======
                                  {autopas::Newton3Option::enabled, autopas::Newton3Option::disabled});
->>>>>>> c2d8c535
   EXPECT_FALSE(fullSearch.searchSpaceIsEmpty());
   EXPECT_FALSE(fullSearch.searchSpaceIsTrivial());
   EXPECT_THAT(fullSearch.getAllowedContainerOptions(), ::testing::ElementsAre(autopas::ContainerOption::linkedCells));
