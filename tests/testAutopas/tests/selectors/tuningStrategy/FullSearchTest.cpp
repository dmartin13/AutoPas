/**
 * @file FullSearchTest.cpp
 * @author F. Gratl
 * @date 6/5/19
 */

#include "FullSearchTest.h"

#include <gmock/gmock-matchers.h>
#include <gmock/gmock-more-matchers.h>

TEST_F(FullSearchTest, testSearchSpaceEmpty) {
  autopas::FullSearch fullSearch({});
  EXPECT_TRUE(fullSearch.searchSpaceIsEmpty());
  EXPECT_FALSE(fullSearch.searchSpaceIsTrivial());
  EXPECT_THAT(fullSearch.getAllowedContainerOptions(), ::testing::IsEmpty());
}

<<<<<<< HEAD
TEST_F(FullSearchTest, testSearchSpaceOneOption) {
  autopas::FullSearch fullSearch({autopas::Configuration(
      autopas::ContainerOption::directSum, 1., autopas::TraversalOption::directSumTraversal,
      autopas::LoadEstimatorOption::none, autopas::DataLayoutOption::soa, autopas::Newton3Option::enabled)});
  EXPECT_FALSE(fullSearch.searchSpaceIsEmpty());
  EXPECT_TRUE(fullSearch.searchSpaceIsTrivial());
  EXPECT_THAT(fullSearch.getAllowedContainerOptions(), ::testing::ElementsAre(autopas::ContainerOption::directSum));
}

TEST_F(FullSearchTest, testSearchSpaceMoreOptions) {
  autopas::FullSearch fullSearch({autopas::ContainerOption::linkedCells}, {1.}, {autopas::TraversalOption::c08},
                                 {autopas::LoadEstimatorOption::none}, {autopas::DataLayoutOption::soa},
                                 {autopas::Newton3Option::enabled, autopas::Newton3Option::disabled});
  EXPECT_FALSE(fullSearch.searchSpaceIsEmpty());
  EXPECT_FALSE(fullSearch.searchSpaceIsTrivial());
  EXPECT_THAT(fullSearch.getAllowedContainerOptions(), ::testing::ElementsAre(autopas::ContainerOption::linkedCells));
}

TEST_F(FullSearchTest, testRemoveN3OptionRemoveAll) {
  autopas::FullSearch fullSearch(
      {autopas::ContainerOption::linkedCells}, {1.}, {autopas::TraversalOption::c08, autopas::TraversalOption::sliced},
      {autopas::LoadEstimatorOption::none}, {autopas::DataLayoutOption::soa, autopas::DataLayoutOption::aos},
      {autopas::Newton3Option::enabled});

  EXPECT_THROW(fullSearch.removeN3Option(autopas::Newton3Option::enabled),
               autopas::utils::ExceptionHandler::AutoPasException);
}

TEST_F(FullSearchTest, testRemoveN3OptionRemoveSome) {
  autopas::FullSearch fullSearch(
      {autopas::ContainerOption::linkedCells}, {1.}, {autopas::TraversalOption::c08, autopas::TraversalOption::sliced},
      {autopas::LoadEstimatorOption::none}, {autopas::DataLayoutOption::soa, autopas::DataLayoutOption::aos},
      {autopas::Newton3Option::enabled, autopas::Newton3Option::disabled});

  EXPECT_NO_THROW(fullSearch.removeN3Option(autopas::Newton3Option::enabled));
  EXPECT_FALSE(fullSearch.searchSpaceIsEmpty());
  EXPECT_FALSE(fullSearch.searchSpaceIsTrivial());
}

=======
>>>>>>> ad89a14c
TEST_F(FullSearchTest, testTune) {
  autopas::FullSearch fullSearch(
      {autopas::ContainerOption::linkedCells}, {1.},
      {autopas::TraversalOption::c08, autopas::TraversalOption::c01, autopas::TraversalOption::sliced},
      {autopas::LoadEstimatorOption::none}, {autopas::DataLayoutOption::soa}, {autopas::Newton3Option::disabled});

  EXPECT_EQ(autopas::Configuration(autopas::ContainerOption::linkedCells, 1., autopas::TraversalOption::c08,
                                   autopas::LoadEstimatorOption::none, autopas::DataLayoutOption::soa,
                                   autopas::Newton3Option::disabled),
            fullSearch.getCurrentConfiguration());
  fullSearch.addEvidence(10, 0);

  fullSearch.tune();
  EXPECT_EQ(autopas::Configuration(autopas::ContainerOption::linkedCells, 1., autopas::TraversalOption::sliced,
                                   autopas::LoadEstimatorOption::none, autopas::DataLayoutOption::soa,
                                   autopas::Newton3Option::disabled),
            fullSearch.getCurrentConfiguration());
  fullSearch.addEvidence(1, 0);

  fullSearch.tune();
  EXPECT_EQ(autopas::Configuration(autopas::ContainerOption::linkedCells, 1., autopas::TraversalOption::c01,
                                   autopas::LoadEstimatorOption::none, autopas::DataLayoutOption::soa,
                                   autopas::Newton3Option::disabled),
            fullSearch.getCurrentConfiguration());
  fullSearch.addEvidence(20, 0);

  fullSearch.tune();
  EXPECT_EQ(autopas::Configuration(autopas::ContainerOption::linkedCells, 1., autopas::TraversalOption::sliced,
                                   autopas::LoadEstimatorOption::none, autopas::DataLayoutOption::soa,
                                   autopas::Newton3Option::disabled),
            fullSearch.getCurrentConfiguration());
}<|MERGE_RESOLUTION|>--- conflicted
+++ resolved
@@ -16,48 +16,6 @@
   EXPECT_THAT(fullSearch.getAllowedContainerOptions(), ::testing::IsEmpty());
 }
 
-<<<<<<< HEAD
-TEST_F(FullSearchTest, testSearchSpaceOneOption) {
-  autopas::FullSearch fullSearch({autopas::Configuration(
-      autopas::ContainerOption::directSum, 1., autopas::TraversalOption::directSumTraversal,
-      autopas::LoadEstimatorOption::none, autopas::DataLayoutOption::soa, autopas::Newton3Option::enabled)});
-  EXPECT_FALSE(fullSearch.searchSpaceIsEmpty());
-  EXPECT_TRUE(fullSearch.searchSpaceIsTrivial());
-  EXPECT_THAT(fullSearch.getAllowedContainerOptions(), ::testing::ElementsAre(autopas::ContainerOption::directSum));
-}
-
-TEST_F(FullSearchTest, testSearchSpaceMoreOptions) {
-  autopas::FullSearch fullSearch({autopas::ContainerOption::linkedCells}, {1.}, {autopas::TraversalOption::c08},
-                                 {autopas::LoadEstimatorOption::none}, {autopas::DataLayoutOption::soa},
-                                 {autopas::Newton3Option::enabled, autopas::Newton3Option::disabled});
-  EXPECT_FALSE(fullSearch.searchSpaceIsEmpty());
-  EXPECT_FALSE(fullSearch.searchSpaceIsTrivial());
-  EXPECT_THAT(fullSearch.getAllowedContainerOptions(), ::testing::ElementsAre(autopas::ContainerOption::linkedCells));
-}
-
-TEST_F(FullSearchTest, testRemoveN3OptionRemoveAll) {
-  autopas::FullSearch fullSearch(
-      {autopas::ContainerOption::linkedCells}, {1.}, {autopas::TraversalOption::c08, autopas::TraversalOption::sliced},
-      {autopas::LoadEstimatorOption::none}, {autopas::DataLayoutOption::soa, autopas::DataLayoutOption::aos},
-      {autopas::Newton3Option::enabled});
-
-  EXPECT_THROW(fullSearch.removeN3Option(autopas::Newton3Option::enabled),
-               autopas::utils::ExceptionHandler::AutoPasException);
-}
-
-TEST_F(FullSearchTest, testRemoveN3OptionRemoveSome) {
-  autopas::FullSearch fullSearch(
-      {autopas::ContainerOption::linkedCells}, {1.}, {autopas::TraversalOption::c08, autopas::TraversalOption::sliced},
-      {autopas::LoadEstimatorOption::none}, {autopas::DataLayoutOption::soa, autopas::DataLayoutOption::aos},
-      {autopas::Newton3Option::enabled, autopas::Newton3Option::disabled});
-
-  EXPECT_NO_THROW(fullSearch.removeN3Option(autopas::Newton3Option::enabled));
-  EXPECT_FALSE(fullSearch.searchSpaceIsEmpty());
-  EXPECT_FALSE(fullSearch.searchSpaceIsTrivial());
-}
-
-=======
->>>>>>> ad89a14c
 TEST_F(FullSearchTest, testTune) {
   autopas::FullSearch fullSearch(
       {autopas::ContainerOption::linkedCells}, {1.},
