--- conflicted
+++ resolved
@@ -171,60 +171,16 @@
   // max of function
   Eigen::VectorXd max(2);
   max << -1, 1;
-<<<<<<< HEAD
-  unsigned numEvidence = 40;      // number of samples allowed to make
-  unsigned lhsNumSamples = 1000;  // number of sample to find max of acquisition function
-  AcquisitionFunctionOption af = AcquisitionFunctionOption::ucb;      // use upper confidence bound as af
-  AcquisitionFunctionOption lastAf = AcquisitionFunctionOption::lcb;  // use lower confidence bound for final prediction
-
-  GaussianProcess<Eigen::VectorXd> gp(6, {0.2, 0.2}, 0.001);
-
-  // add first evidence
-  Eigen::VectorXd first(2);
-  first << 0, 0;
-  gp.addEvidence(first, functor(0, 0));
-
-  for (unsigned indexFirst = 1; indexFirst < numEvidence; ++indexFirst) {
-    // create lhs samples
-    std::vector<Eigen::VectorXd> lhsSamples;
-    lhsSamples.reserve(lhsNumSamples);
-
-    auto xSamples = domain[0].uniformSample(lhsNumSamples, rng);
-    auto ySamples = domain[1].uniformSample(lhsNumSamples, rng);
-    for (size_t indexFirst = 0; indexFirst < lhsNumSamples; ++indexFirst) {
-      Eigen::VectorXd sample(2);
-      sample << xSamples[indexFirst], ySamples[indexFirst];
-      lhsSamples.push_back(sample);
-    }
-
-    // sample max of acquisition function
-    Eigen::VectorXd am = gp.sampleAquisitionMax(af, lhsSamples);
-    double amOut = functor(am[0], am[1]);
-=======
->>>>>>> e76de032
 
   test2DFunction(functor, max, maxError, domain, AcquisitionFunctionOption::upperConfidenceBound, minMax::max,
                  minMax::max, false);
 }
 
-<<<<<<< HEAD
-  // last lhs sample for predicted max
-  auto xSamples = domain[0].uniformSample(lhsNumSamples, rng);
-  auto ySamples = domain[1].uniformSample(lhsNumSamples, rng);
-  std::vector<Eigen::VectorXd> lhsSamples;
-  lhsSamples.reserve(lhsNumSamples);
-  for (size_t indexFirst = 0; indexFirst < lhsNumSamples; ++indexFirst) {
-    Eigen::VectorXd sample(2);
-    sample << xSamples[indexFirst], ySamples[indexFirst];
-    lhsSamples.push_back(sample);
-  }
-=======
 TEST_F(GaussianProcessTest, 2dMin) {
   // try to find the min of (i1 - 1)^2 + (i2 - 1)^2
   auto functor = [](double i1, double i2) { return std::pow(i1 - 1, 2) + std::pow(i2 - 1, 2); };
   std::pair domain{NumberInterval<double>(-2, 2), NumberInterval<double>(-2, 2)};
   constexpr double maxError = 0.2;
->>>>>>> e76de032
 
   // min of function
   Eigen::VectorXd min(2);
@@ -249,40 +205,9 @@
   // min of function
   Eigen::VectorXd min(2);
   min << 1, 1;
-<<<<<<< HEAD
-  unsigned numEvidence = 40;      // number of samples allowed to make
-  unsigned lhsNumSamples = 1000;  // number of sample to find min of acquisition function
-  AcquisitionFunctionOption af = AcquisitionFunctionOption::lcb;      // use lower confidence bound as af
-  AcquisitionFunctionOption lastAf = AcquisitionFunctionOption::ucb;  // use upper confidence bound for final prediction
-
-  GaussianProcess<Eigen::VectorXd> gp(6, {0.2, 0.2}, 0.001);
-
-  // add first evidence
-  Eigen::VectorXd first(2);
-  first << 0, 0;
-  gp.addEvidence(first, functor(0, 0));
-
-  for (unsigned indexFirst = 1; indexFirst < numEvidence; ++indexFirst) {
-    // create lhs samples
-    std::vector<Eigen::VectorXd> lhsSamples;
-    lhsSamples.reserve(lhsNumSamples);
-
-    auto xSamples = domain[0].uniformSample(lhsNumSamples, rng);
-    auto ySamples = domain[1].uniformSample(lhsNumSamples, rng);
-    for (size_t indexFirst = 0; indexFirst < lhsNumSamples; ++indexFirst) {
-      Eigen::VectorXd sample(2);
-      sample << xSamples[indexFirst], ySamples[indexFirst];
-      lhsSamples.push_back(sample);
-    }
-
-    // sample min of acquisition function
-    Eigen::VectorXd am = gp.sampleAquisitionMin(af, lhsSamples);
-    double amOut = functor(am[0], am[1]);
-=======
   test2DFunction(functor, min, maxError, domain, AcquisitionFunctionOption::lowerConfidenceBound, minMax::min,
                  minMax::min, false);
 }
->>>>>>> e76de032
 
 TEST_F(GaussianProcessTest, 2dMinGridBig) {
   // functor to find min of
@@ -298,17 +223,6 @@
   std::pair domain{NumberSetFinite<double>(domSet), NumberSetFinite<double>(domSet)};
   constexpr double maxError = 10;
 
-<<<<<<< HEAD
-  // last lhs sample for predicted min
-  auto xSamples = domain[0].uniformSample(lhsNumSamples, rng);
-  auto ySamples = domain[1].uniformSample(lhsNumSamples, rng);
-  std::vector<Eigen::VectorXd> lhsSamples;
-  lhsSamples.reserve(lhsNumSamples);
-  for (size_t indexFirst = 0; indexFirst < lhsNumSamples; ++indexFirst) {
-    Eigen::VectorXd sample(2);
-    sample << xSamples[indexFirst], ySamples[indexFirst];
-    lhsSamples.push_back(sample);
-=======
   // min of function
   Eigen::VectorXd min(2);
   min << 1, 1;
@@ -347,7 +261,6 @@
     }
 
     acqMap.push_back(row);
->>>>>>> e76de032
   }
 
   // get scaling such that acqMax=1 and acqMin=0
