/**
 * @file ContainerSelectorTest.cpp
 * @author F. Gratl
 * @date 22.06.18
 */

#include "ContainerSelectorTest.h"

// must be TEST_F because the logger which is called in the LC constructor is part of the fixture
TEST_F(ContainerSelectorTest, testSelectAndGetCurrentContainer) {
  std::array<double, 3> bBoxMin = {0, 0, 0}, bBoxMax = {10, 10, 10};
  const double cutoff = 1;
  const double cellSizeFactor = 1;
  const double verletSkin = 0;
  const unsigned int verletRebuildFrequency = 1;
  const unsigned int verletClusterSize = 32;

<<<<<<< HEAD
  autopas::ContainerSelector<Particle, FPCell> containerSelector(bBoxMin, bBoxMax, cutoff, verletSkin,
                                                                 verletRebuildFrequency, verletClusterSize);
=======
  autopas::ContainerSelector<Particle, FPCell> containerSelector(bBoxMin, bBoxMax, cutoff, cellSizeFactor, verletSkin,
                                                                 verletRebuildFrequency);
>>>>>>> 516e4b6c

  // expect an exception if nothing is selected yet
  EXPECT_THROW((containerSelector.getCurrentContainer()), autopas::utils::ExceptionHandler::AutoPasException);

  // test all individual options
  for (auto containerOp : autopas::allContainerOptions) {
    containerSelector.selectContainer(containerOp);

    EXPECT_EQ(containerOp, containerSelector.getCurrentContainer()->getContainerType());
  }
}<|MERGE_RESOLUTION|>--- conflicted
+++ resolved
@@ -15,13 +15,8 @@
   const unsigned int verletRebuildFrequency = 1;
   const unsigned int verletClusterSize = 32;
 
-<<<<<<< HEAD
-  autopas::ContainerSelector<Particle, FPCell> containerSelector(bBoxMin, bBoxMax, cutoff, verletSkin,
+  autopas::ContainerSelector<Particle, FPCell> containerSelector(bBoxMin, bBoxMax, cutoff, cellSizeFactor, verletSkin,
                                                                  verletRebuildFrequency, verletClusterSize);
-=======
-  autopas::ContainerSelector<Particle, FPCell> containerSelector(bBoxMin, bBoxMax, cutoff, cellSizeFactor, verletSkin,
-                                                                 verletRebuildFrequency);
->>>>>>> 516e4b6c
 
   // expect an exception if nothing is selected yet
   EXPECT_THROW((containerSelector.getCurrentContainer()), autopas::utils::ExceptionHandler::AutoPasException);
