--- conflicted
+++ resolved
@@ -43,44 +43,31 @@
   //                        sliced                      (AoS <=> SoA, newton3 <=> noNewton3) = 4
   //                        c18                         (AoS <=> SoA, newton3 <=> noNewton3) = 4
   //                        c01                         (AoS <=> SoA, noNewton3)             = 2
+  //                        c01-combined-SoA            (SoA, noNewton3)                     = 1
   //                        c04                         (AoS <=> SoA, newton3 <=> noNewton3) = 4
-  //                        c04SoA                      (SoA, newton3 <=> noNewton3)         = 2
-  //                        c01-combined-SoA            (SoA, noNewton3)                     = 1
   //                        c04-combined-SoA            (SoA, newton3 <=> noNewton3)         = 2
   // VerletLists:           verlet-lists                (AoS <=> SoA, newton3 <=> noNewton3) = 4
   // VerletListsCells:      verlet-sliced               (AoS, newton3 <=> noNewton3)         = 2
   //                        verlet-c18                  (AoS, newton3 <=> noNewton3)         = 2
   //                        verlet-c01                  (AoS, noNewton3)                     = 1
   // VerletClusterLists:    verlet-clusters             (AoS <=> SoA, noNewton3)             = 2
-<<<<<<< HEAD
-  //                        verlet-clusters-coloring    (AoS <=> SoA, newton3 <=> noNewton3) = 4
+  //                        verlet-clusters-coloring    (AoS, newton3 <=> noNewton3)         = 4
   //                        verlet-clusters-static      (AoS <=> SoA, noNewton3)             = 2
-=======
-  //                        verlet-clusters-coloring    (AoS, newton3 <=> noNewton3)         = 4
->>>>>>> ed04284f
   // VarVerletListsAsBuild: var-verlet-lists-as-build   (AoS <=> SoA, newton3 <=> noNewton3) = 4
   // VerletClusterCells:    verlet-cluster-cells        (AoS , newton3 <=> noNewton3)        = 2
   //                                                                                    --------
-  //                                                                                          46
+  //                                                                                          48
   // Additional with cuda
   // Direct Sum:            directSum traversal         (Cuda, newton3 <=> noNewton3)        = 2
   // LinkedCells:           c01Cuda traversal           (Cuda, newton3 <=> noNewton3)        = 2
   // VerletClusterCells:    verlet-cluster-cells traversal (Cuda, newton3 <=> noNewton3)     = 2
   //                                                                                    --------
-<<<<<<< HEAD
-  //                                                                                          46
+  //                                                                                          54
+
 #ifndef AUTOPAS_CUDA
-  const size_t expectedNumberOfIterations = 46 * maxSamples + 1;
+  const size_t expectedNumberOfIterations = 48 * maxSamples + 1;
 #else
-  const size_t expectedNumberOfIterations = 59 * maxSamples + 1;
-=======
-  //                                                                                          52
-
-#ifndef AUTOPAS_CUDA
-  const size_t expectedNumberOfIterations = 46 * maxSamples + 1;
-#else
-  const size_t expectedNumberOfIterations = 52 * maxSamples + 1;
->>>>>>> ed04284f
+  const size_t expectedNumberOfIterations = 54 * maxSamples + 1;
 #endif
 
   int collectedSamples = 0;
@@ -96,14 +83,14 @@
     ++iterations;
     ++collectedSamples;
     auto currentConfig = autoTuner.getCurrentConfig();
-
+    std::cout << "currentConfig:" << currentConfig.toString() << std::endl;
     if (stillTuning) {
       if (collectedSamples == 1) {
         EXPECT_NE(currentConfig, prevConfig)
-            << "current:" << currentConfig.toString() << ", previous: " << currentConfig.toString() << std::endl;
+            << "current:" << currentConfig.toString() << ", previous: " << prevConfig.toString() << std::endl;
       } else {
         EXPECT_EQ(currentConfig, prevConfig)
-            << "current:" << currentConfig.toString() << ", previous: " << currentConfig.toString() << std::endl;
+            << "current:" << currentConfig.toString() << ", previous: " << prevConfig.toString() << std::endl;
       }
     }
     prevConfig = currentConfig;
