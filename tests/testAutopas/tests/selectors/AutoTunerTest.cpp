/**
 * @file AutoTunerTest.cpp
 * @author F. Gratl
 * @date 8/10/18
 */

#include "AutoTunerTest.h"

#include "autopas/molecularDynamics/LJFunctor.h"
#include "autopas/selectors/AutoTuner.h"
#include "autopas/selectors/tuningStrategy/FullSearch.h"

using ::testing::_;

TEST_F(AutoTunerTest, testAllConfigurations) {
  std::array<double, 3> bBoxMin = {0, 0, 0}, bBoxMax = {10, 10, 42};
  // adaptive domain size so sliced is always applicable.
  bBoxMax[2] = autopas::autopas_get_max_threads() * 2;
  const double cutoff = 1;
  const double cellSizeFactor = 1;
  const double verletSkin = 0;
  const unsigned int verletClusterSize = 64;
  const unsigned int maxSamples = 2;
  autopas::LJFunctor<Molecule, FMCell> functor(cutoff);
  auto tuningStrategy = std::make_unique<autopas::FullSearch>(
      autopas::ContainerOption::getAllOptions(), std::set<double>({cellSizeFactor}),
      autopas::TraversalOption::getAllOptions(), autopas::LoadEstimatorOption::getAllOptions(),
      autopas::DataLayoutOption::getAllOptions(), autopas::Newton3Option::getAllOptions());
  autopas::AutoTuner<Molecule, FMCell> autoTuner(bBoxMin, bBoxMax, cutoff, verletSkin, verletClusterSize,
                                                 std::move(tuningStrategy), autopas::SelectorStrategyOption::fastestAbs,
                                                 100, maxSamples);

  autopas::Logger::get()->set_level(autopas::Logger::LogLevel::off);
  //  autopas::Logger::get()->set_level(autopas::Logger::LogLevel::debug);
  bool stillTuning = true;
  auto prevConfig = autopas::Configuration();

  // total number of possible configurations * number of samples + last iteration after tuning
  // number of configs manually counted:
  //
<<<<<<< HEAD
  // Direct Sum:            ds_sequential               (AoS <=> SoA, newton3 <=> noNewton3)                 = 4
  // LinkedCells:           lc_c08                      (AoS <=> SoA, newton3 <=> noNewton3)                 = 4
  //                        lc_sliced                   (AoS <=> SoA, newton3 <=> noNewton3)                 = 4
  //                        lc_sliced_balanced          (AoS <=> SoA, newton3 <=> noNewton3, 2 heuristics)   = 8
  //                        lc_c18                      (AoS <=> SoA, newton3 <=> noNewton3)                 = 4
  //                        lc_c01                      (AoS <=> SoA, noNewton3)                             = 2
  //                        lc_c01_combined_SoA         (SoA, noNewton3)                                     = 1
  //                        lc_c04                      (AoS <=> SoA, newton3 <=> noNewton3)                 = 4
  //                        lc_c04_combined_SoA         (SoA, newton3 <=> noNewton3)                         = 2
  //                        lc_c04_HCP                  (AoS <=> SoA, newton3 <=> noNewton3)                 = 4
  // VerletLists:           vl_list_iteration           (AoS <=> SoA, noNewton3)                             = 2
  // VerletListsCells:      vlc_sliced                  (AoS, newton3 <=> noNewton3)                         = 2
  //                        vlc_sliced_balanced         (AoS, newton3 <=> noNewton3, 3 heuristics)           = 6
  //                        vlc_c18                     (AoS, newton3 <=> noNewton3)                         = 2
  //                        vlc_c01                     (AoS, noNewton3)                                     = 1
  // VerletClusterLists:    vcl_cluster_iteration       (AoS <=> SoA, noNewton3)                             = 2
  //                        vcl_c06                     (AoS <=> SoA, newton3 <=> noNewton3)                 = 4
  //                        vcl_c01_balanced            (AoS <=> SoA, noNewton3)                             = 2
  // VarVerletListsAsBuild: vvl_as_built                (AoS <=> SoA, newton3 <=> noNewton3)                 = 4
  //                                                                                                    --------
  //                                                                                                          62
=======
  // Direct Sum:            directSum traversal         (AoS <=> SoA, newton3 <=> noNewton3)                 = 4
  // LinkedCells:           c08 traversal               (AoS <=> SoA, newton3 <=> noNewton3)                 = 4
  //                        sliced                      (AoS <=> SoA, newton3 <=> noNewton3)                 = 4
  //                        balanced-sliced             (AoS <=> SoA, newton3 <=> noNewton3, 2 heuristics)   = 8
  //                        cSliced                     (AoS <=> SoA, newton3 <=> noNewton3)                 = 4
  //                        c18                         (AoS <=> SoA, newton3 <=> noNewton3)                 = 4
  //                        c01                         (AoS <=> SoA, noNewton3)                             = 2
  //                        c01-combined-SoA            (SoA, noNewton3)                                     = 1
  //                        c04                         (AoS <=> SoA, newton3 <=> noNewton3)                 = 4
  //                        c04SoA                      (SoA, newton3 <=> noNewton3)                         = 2
  //                        c04HCP                      (AoS <=> SoA, newton3 <=> noNewton3)                 = 4
  // VerletLists:           verlet-lists                (AoS <=> SoA, newton3 <=> noNewton3)                 = 4
  // VerletListsCells:      verlet-sliced               (AoS, newton3 <=> noNewton3)                         = 2
  //                        balanced-verlet-sliced      (AoS, newton3 <=> noNewton3, 3 heuristics)           = 6
  //                        cSlicedVerlet               (AoS, newton3 <=> noNewton3)                         = 2
  //                        verlet-c18                  (AoS, newton3 <=> noNewton3)                         = 2
  //                        verlet-c01                  (AoS, noNewton3)                                     = 1
  // VerletClusterLists:    verlet-clusters             (AoS <=> SoA, noNewton3)                             = 2
  //                        verlet-clusters-coloring    (AoS <=> SoA, newton3 <=> noNewton3)                 = 4
  //                        verlet-clusters-static      (AoS <=> SoA, noNewton3)                             = 2
  // VarVerletListsAsBuild: var-verlet-lists-as-build   (AoS <=> SoA, newton3 <=> noNewton3)                 = 4
  // VerletClusterCells:    verlet-cluster-cells        (AoS, newton3 <=> noNewton3)                         = 2
  //                                                                                                    --------
  //                                                                                                          72
>>>>>>> 33be4b11
  // Additional with cuda
  // Direct Sum:            ds_sequential               (Cuda, newton3 <=> noNewton3)                        = 2
  // LinkedCells:           lc_c01_cuda                 (Cuda, newton3 <=> noNewton3)                        = 2
  // VerletClusterCells:    vcc_cluster_iteration       (Cuda, newton3 <=> noNewton3)                        = 2
  //                                                                                                    --------
<<<<<<< HEAD
  //                                                                                                          68
=======
  //                                                                                                          78
>>>>>>> 33be4b11
  //
  // currently disabled:
  // NORMAL:
  //                                                                                                    --------
<<<<<<< HEAD
  // TOTAL:                                                                                                   68
=======
  // TOTAL:                                                                                                   78
>>>>>>> 33be4b11
  //
  // CUDA:
  // LCC01CudaTraversal for enabled N3, see #420                                                                -1
  //                                                                                                    --------
<<<<<<< HEAD
  // TOTAL:                                                                                                   67

#ifndef AUTOPAS_CUDA
  const size_t expectedNumberOfIterations = 62 * maxSamples + 1;
#else
  const size_t expectedNumberOfIterations = 67 * maxSamples + 1;
=======
  // TOTAL:                                                                                                   77

#ifndef AUTOPAS_CUDA
  const size_t expectedNumberOfIterations = 72 * maxSamples + 1;
#else
  const size_t expectedNumberOfIterations = 77 * maxSamples + 1;
>>>>>>> 33be4b11
#endif

  int collectedSamples = 0;
  int iterations = 0;
  bool doRebuild = true;  // defines whether the verlet lists should be rebuild.
  while (stillTuning) {
    if (collectedSamples == maxSamples) {
      collectedSamples = 0;
      doRebuild = true;
    }
    stillTuning = autoTuner.iteratePairwise(&functor, doRebuild);
    doRebuild = false;
    ++iterations;
    ++collectedSamples;
    auto currentConfig = autoTuner.getCurrentConfig();
    if (stillTuning) {
      if (collectedSamples == 1) {
        EXPECT_NE(currentConfig, prevConfig)
            << "current:" << currentConfig.toString() << ", previous: " << prevConfig.toString() << std::endl;
      } else {
        EXPECT_EQ(currentConfig, prevConfig)
            << "current:" << currentConfig.toString() << ", previous: " << prevConfig.toString() << std::endl;
      }
    }
    prevConfig = currentConfig;
  }

  EXPECT_EQ(expectedNumberOfIterations, iterations);
}

TEST_F(AutoTunerTest, testWillRebuildDDL) {
  // also check if rebuild is detected if next config is invalid

  double cellSizeFactor = 1.;
  std::set<autopas::Configuration> configs;
  configs.emplace(autopas::ContainerOption::directSum, cellSizeFactor, autopas::TraversalOption::ds_sequential,
                  autopas::LoadEstimatorOption::none, autopas::DataLayoutOption::aos, autopas::Newton3Option::disabled);
  configs.emplace(autopas::ContainerOption::directSum, cellSizeFactor, autopas::TraversalOption::ds_sequential,
                  autopas::LoadEstimatorOption::none, autopas::DataLayoutOption::aos, autopas::Newton3Option::enabled);
  configs.emplace(autopas::ContainerOption::linkedCells, cellSizeFactor, autopas::TraversalOption::lc_c08,
                  autopas::LoadEstimatorOption::none, autopas::DataLayoutOption::aos, autopas::Newton3Option::disabled);

  auto tuningStrategy = std::make_unique<autopas::FullSearch>(configs);
  autopas::AutoTuner<Particle, FPCell> autoTuner({0, 0, 0}, {10, 10, 10}, 1, 0, 64, std::move(tuningStrategy),
                                                 autopas::SelectorStrategyOption::fastestAbs, 1000, 2);

  EXPECT_EQ(*(configs.begin()), autoTuner.getCurrentConfig());

  MockFunctor<Particle, FPCell> functor;
  EXPECT_CALL(functor, isRelevantForTuning()).WillRepeatedly(::testing::Return(true));
  EXPECT_CALL(functor, allowsNewton3()).WillRepeatedly(::testing::Return(true));
  EXPECT_CALL(functor, allowsNonNewton3()).WillRepeatedly(::testing::Return(true));

  // Intended false positive
  EXPECT_TRUE(autoTuner.willRebuild()) << "Expect rebuild for first iteration.";
  bool doRebuild = true;
  autoTuner.iteratePairwise(&functor, doRebuild);  // DS NoN3
  EXPECT_FALSE(autoTuner.willRebuild()) << "Expect no rebuild because more samples needed.";
  doRebuild = false;
  autoTuner.iteratePairwise(&functor, doRebuild);  // DS NoN3
  // Intended false positive
  EXPECT_TRUE(autoTuner.willRebuild()) << "Expect rebuild because we change config.";
  doRebuild = true;
  autoTuner.iteratePairwise(&functor, doRebuild);  // DS N3
  EXPECT_FALSE(autoTuner.willRebuild()) << "Expect no rebuild because more samples needed.";
  doRebuild = false;
  autoTuner.iteratePairwise(&functor, doRebuild);  // DS N3
  EXPECT_TRUE(autoTuner.willRebuild()) << "Expect rebuild because we change config.";
  doRebuild = true;
  autoTuner.iteratePairwise(&functor, doRebuild);  // LC NoN3
  EXPECT_FALSE(autoTuner.willRebuild()) << "Expect no rebuild because more samples needed.";
  doRebuild = false;
  autoTuner.iteratePairwise(&functor, doRebuild);  // LC NoN3
  EXPECT_TRUE(autoTuner.willRebuild()) << "Expect rebuild because reached end of tuning phase.";
  doRebuild = true;
  autoTuner.iteratePairwise(&functor, doRebuild);  // optimum
  EXPECT_FALSE(autoTuner.willRebuild()) << "Expect no rebuild because not tuning.";
}

/**
 * This test simulates that the next config (which is checked by willRebuild) is invalid.
 */
TEST_F(AutoTunerTest, testWillRebuildDDLOneConfigKicked) {
  // also check if rebuild is detected if next config is invalid

  double cellSizeFactor = 1.;
  std::set<autopas::Configuration> configs;
  configs.emplace(autopas::ContainerOption::directSum, cellSizeFactor, autopas::TraversalOption::ds_sequential,
                  autopas::LoadEstimatorOption::none, autopas::DataLayoutOption::aos, autopas::Newton3Option::enabled);
  configs.emplace(autopas::ContainerOption::directSum, cellSizeFactor, autopas::TraversalOption::ds_sequential,
                  autopas::LoadEstimatorOption::none, autopas::DataLayoutOption::aos, autopas::Newton3Option::disabled);
  configs.emplace(autopas::ContainerOption::linkedCells, cellSizeFactor, autopas::TraversalOption::lc_c08,
                  autopas::LoadEstimatorOption::none, autopas::DataLayoutOption::aos, autopas::Newton3Option::enabled);

  auto tuningStrategy = std::make_unique<autopas::FullSearch>(configs);
  autopas::AutoTuner<Particle, FPCell> autoTuner({0, 0, 0}, {10, 10, 10}, 1, 0, 64, std::move(tuningStrategy),
                                                 autopas::SelectorStrategyOption::fastestAbs, 1000, 2);

  EXPECT_EQ(*(configs.begin()), autoTuner.getCurrentConfig());

  MockFunctor<Particle, FPCell> functor;
  EXPECT_CALL(functor, isRelevantForTuning()).WillRepeatedly(::testing::Return(true));
  EXPECT_CALL(functor, allowsNewton3()).WillRepeatedly(::testing::Return(true));
  EXPECT_CALL(functor, allowsNonNewton3()).WillRepeatedly(::testing::Return(false));

  // Intended false positive
  EXPECT_TRUE(autoTuner.willRebuild()) << "Expect rebuild for first iteration.";
  bool doRebuild = true;
  autoTuner.iteratePairwise(&functor, doRebuild);  // DS N3
  EXPECT_FALSE(autoTuner.willRebuild()) << "Expect no rebuild because more samples needed.";
  doRebuild = false;
  autoTuner.iteratePairwise(&functor, doRebuild);  // DS N3
  EXPECT_TRUE(autoTuner.willRebuild()) << "Expect rebuild because we change config.";
  doRebuild = true;
  autoTuner.iteratePairwise(&functor, doRebuild);  // LC N3
  EXPECT_FALSE(autoTuner.willRebuild()) << "Expect no rebuild because more samples needed.";
  doRebuild = false;
  autoTuner.iteratePairwise(&functor, doRebuild);  // LC N3
  EXPECT_TRUE(autoTuner.willRebuild()) << "Expect rebuild because reached end of tuning phase.";
  doRebuild = true;
  autoTuner.iteratePairwise(&functor, doRebuild);  // optimum
  EXPECT_FALSE(autoTuner.willRebuild()) << "Expect no rebuild because not tuning.";
}

TEST_F(AutoTunerTest, testWillRebuildDL) {
  // also check if rebuild is detected if next config is invalid

  double cellSizeFactor = 1.;
  std::set<autopas::Configuration> configs;
  configs.emplace(autopas::ContainerOption::directSum, cellSizeFactor, autopas::TraversalOption::ds_sequential,
                  autopas::LoadEstimatorOption::none, autopas::DataLayoutOption::aos, autopas::Newton3Option::disabled);
  configs.emplace(autopas::ContainerOption::linkedCells, cellSizeFactor, autopas::TraversalOption::lc_c08,
                  autopas::LoadEstimatorOption::none, autopas::DataLayoutOption::aos, autopas::Newton3Option::disabled);

  auto tuningStrategy = std::make_unique<autopas::FullSearch>(configs);
  autopas::AutoTuner<Particle, FPCell> autoTuner({0, 0, 0}, {10, 10, 10}, 1, 0, 64, std::move(tuningStrategy),
                                                 autopas::SelectorStrategyOption::fastestAbs, 1000, 2);

  EXPECT_EQ(*(configs.begin()), autoTuner.getCurrentConfig());

  MockFunctor<Particle, FPCell> functor;
  EXPECT_CALL(functor, isRelevantForTuning()).WillRepeatedly(::testing::Return(true));
  EXPECT_CALL(functor, allowsNewton3()).WillRepeatedly(::testing::Return(true));
  EXPECT_CALL(functor, allowsNonNewton3()).WillRepeatedly(::testing::Return(true));

  // Intended false positive
  EXPECT_TRUE(autoTuner.willRebuild()) << "Expect rebuild for first iteration.";
  bool doRebuild = true;
  autoTuner.iteratePairwise(&functor, doRebuild);  // DS NoN3
  EXPECT_FALSE(autoTuner.willRebuild()) << "Expect no rebuild because more samples needed.";
  doRebuild = false;
  autoTuner.iteratePairwise(&functor, doRebuild);  // DS NoN3
  EXPECT_TRUE(autoTuner.willRebuild()) << "Expect rebuild because we change config.";
  doRebuild = true;
  autoTuner.iteratePairwise(&functor, doRebuild);  // LC NoN3
  EXPECT_FALSE(autoTuner.willRebuild()) << "Expect no rebuild because more samples needed.";
  doRebuild = false;
  autoTuner.iteratePairwise(&functor, doRebuild);  // LC NoN3
  EXPECT_TRUE(autoTuner.willRebuild()) << "Expect rebuild because reached end of tuning phase.";
  doRebuild = true;
  autoTuner.iteratePairwise(&functor, doRebuild);  // optimum
  EXPECT_FALSE(autoTuner.willRebuild()) << "Expect no rebuild because not tuning.";
}

/**
 * Generates no configurations.
 */
TEST_F(AutoTunerTest, testNoConfig) {
  // wrap constructor call into lambda to avoid parser errors
  auto exp1 = []() {
    std::set<autopas::Configuration> configsList = {};
    auto tuningStrategy = std::make_unique<autopas::FullSearch>(configsList);
    autopas::AutoTuner<Particle, FPCell> autoTuner({0, 0, 0}, {10, 10, 10}, 1, 0, 64, std::move(tuningStrategy),
                                                   autopas::SelectorStrategyOption::fastestAbs, 1000, 3);
  };

  EXPECT_THROW(exp1(), autopas::utils::ExceptionHandler::AutoPasException) << "Constructor with given configs";

  // wrap constructor call into lambda to avoid parser errors
  auto exp2 = []() {
    std::set<autopas::ContainerOption> co = {};
    std::set<double> csf = {};
    std::set<autopas::TraversalOption> tr = {};
    std::set<autopas::LoadEstimatorOption> le = {};
    std::set<autopas::DataLayoutOption> dl = {};
    std::set<autopas::Newton3Option> n3 = {};
    auto tuningStrategy = std::make_unique<autopas::FullSearch>(co, csf, tr, le, dl, n3);
    autopas::AutoTuner<Particle, FPCell> autoTuner({0, 0, 0}, {10, 10, 10}, 1, 0, 64, std::move(tuningStrategy),
                                                   autopas::SelectorStrategyOption::fastestAbs, 1000, 3);
  };

  EXPECT_THROW(exp2(), autopas::utils::ExceptionHandler::AutoPasException) << "Constructor which generates configs";
}

/**
 * Generates exactly one valid configuration.
 */
TEST_F(AutoTunerTest, testOneConfig) {
  autopas::Configuration conf(autopas::ContainerOption::linkedCells, 1., autopas::TraversalOption::lc_c08,
                              autopas::LoadEstimatorOption::none, autopas::DataLayoutOption::aos,
                              autopas::Newton3Option::enabled);

  auto configsList = {conf};
  auto tuningStrategy = std::make_unique<autopas::FullSearch>(configsList);
  size_t maxSamples = 3;
  autopas::AutoTuner<Particle, FPCell> tuner({0, 0, 0}, {10, 10, 10}, 1, 0, 64, std::move(tuningStrategy),
                                             autopas::SelectorStrategyOption::fastestAbs, 1000, maxSamples);

  EXPECT_EQ(conf, tuner.getCurrentConfig());

  MFunctor functor;
  EXPECT_CALL(functor, isRelevantForTuning()).WillRepeatedly(::testing::Return(true));
  EXPECT_CALL(functor, allowsNewton3()).WillRepeatedly(::testing::Return(true));

  bool doRebuild = true;
  size_t numSamples = 0;
  for (int i = 0; i < 5; ++i) {
    if (numSamples == maxSamples) {
      numSamples = 0;
      doRebuild = true;
    }
    tuner.iteratePairwise(&functor, doRebuild);
    doRebuild = false;
    ++numSamples;
    EXPECT_EQ(conf, tuner.getCurrentConfig());
  }
}

/**
 * Generates exactly one valid and one invalid configuration.
 */
TEST_F(AutoTunerTest, testConfigSecondInvalid) {
  double cellSizeFactor = 1.;
  autopas::Configuration confN3(autopas::ContainerOption::linkedCells, cellSizeFactor, autopas::TraversalOption::lc_c08,
                                autopas::LoadEstimatorOption::none, autopas::DataLayoutOption::aos,
                                autopas::Newton3Option::enabled);
  autopas::Configuration confNoN3(autopas::ContainerOption::linkedCells, cellSizeFactor,
                                  autopas::TraversalOption::lc_c08, autopas::LoadEstimatorOption::none,
                                  autopas::DataLayoutOption::aos, autopas::Newton3Option::disabled);

  auto configsList = {confNoN3, confN3};
  auto tuningStrategy = std::make_unique<autopas::FullSearch>(configsList);
  autopas::AutoTuner<Particle, FPCell> tuner({0, 0, 0}, {10, 10, 10}, 1, 0, 64, std::move(tuningStrategy),
                                             autopas::SelectorStrategyOption::fastestAbs, 1000, 3);

  EXPECT_EQ(confNoN3, tuner.getCurrentConfig());

  MFunctor functor;
  EXPECT_CALL(functor, isRelevantForTuning()).WillRepeatedly(::testing::Return(true));
  EXPECT_CALL(functor, allowsNewton3()).WillRepeatedly(::testing::Return(true));
  EXPECT_CALL(functor, allowsNonNewton3()).WillRepeatedly(::testing::Return(false));
  bool doRebuild = true;
  tuner.iteratePairwise(&functor, doRebuild);
  EXPECT_EQ(confN3, tuner.getCurrentConfig());
  doRebuild = false;
  tuner.iteratePairwise(&functor, doRebuild);
  EXPECT_EQ(confN3, tuner.getCurrentConfig());
  doRebuild = false;
  tuner.iteratePairwise(&functor, doRebuild);
  EXPECT_EQ(confN3, tuner.getCurrentConfig());
}

/**
 * All generated configurations are thrown out at runtime.
 */
TEST_F(AutoTunerTest, testLastConfigThrownOut) {
  double cellSizeFactor = 1.;
  autopas::Configuration confN3(autopas::ContainerOption::linkedCells, cellSizeFactor, autopas::TraversalOption::lc_c08,
                                autopas::LoadEstimatorOption::none, autopas::DataLayoutOption::aos,
                                autopas::Newton3Option::enabled);
  autopas::Configuration confNoN3(autopas::ContainerOption::linkedCells, cellSizeFactor,
                                  autopas::TraversalOption::lc_c08, autopas::LoadEstimatorOption::none,
                                  autopas::DataLayoutOption::soa, autopas::Newton3Option::enabled);

  auto configsList = {confN3, confNoN3};
  auto tuningStrategy = std::make_unique<autopas::FullSearch>(configsList);
  autopas::AutoTuner<Particle, FPCell> tuner({0, 0, 0}, {10, 10, 10}, 1, 0, 64, std::move(tuningStrategy),
                                             autopas::SelectorStrategyOption::fastestAbs, 1000, 3);

  EXPECT_EQ(confN3, tuner.getCurrentConfig());

  MFunctor functor;
  EXPECT_CALL(functor, isRelevantForTuning()).WillRepeatedly(::testing::Return(true));
  EXPECT_CALL(functor, allowsNewton3()).WillRepeatedly(::testing::Return(false));
  EXPECT_CALL(functor, allowsNonNewton3()).WillRepeatedly(::testing::Return(true));

  bool doRebuild = true;
  EXPECT_THROW(tuner.iteratePairwise(&functor, doRebuild), autopas::utils::ExceptionHandler::AutoPasException);
}<|MERGE_RESOLUTION|>--- conflicted
+++ resolved
@@ -38,11 +38,11 @@
   // total number of possible configurations * number of samples + last iteration after tuning
   // number of configs manually counted:
   //
-<<<<<<< HEAD
   // Direct Sum:            ds_sequential               (AoS <=> SoA, newton3 <=> noNewton3)                 = 4
   // LinkedCells:           lc_c08                      (AoS <=> SoA, newton3 <=> noNewton3)                 = 4
   //                        lc_sliced                   (AoS <=> SoA, newton3 <=> noNewton3)                 = 4
   //                        lc_sliced_balanced          (AoS <=> SoA, newton3 <=> noNewton3, 2 heuristics)   = 8
+  //                        lc_sliced_c02               (AoS <=> SoA, newton3 <=> noNewton3)                 = 4
   //                        lc_c18                      (AoS <=> SoA, newton3 <=> noNewton3)                 = 4
   //                        lc_c01                      (AoS <=> SoA, noNewton3)                             = 2
   //                        lc_c01_combined_SoA         (SoA, noNewton3)                                     = 1
@@ -52,6 +52,7 @@
   // VerletLists:           vl_list_iteration           (AoS <=> SoA, noNewton3)                             = 2
   // VerletListsCells:      vlc_sliced                  (AoS, newton3 <=> noNewton3)                         = 2
   //                        vlc_sliced_balanced         (AoS, newton3 <=> noNewton3, 3 heuristics)           = 6
+  //                        vlc_sliced_colored          (AoS, newton3 <=> noNewton3)                         = 2
   //                        vlc_c18                     (AoS, newton3 <=> noNewton3)                         = 2
   //                        vlc_c01                     (AoS, noNewton3)                                     = 1
   // VerletClusterLists:    vcl_cluster_iteration       (AoS <=> SoA, noNewton3)                             = 2
@@ -60,70 +61,28 @@
   // VarVerletListsAsBuild: vvl_as_built                (AoS <=> SoA, newton3 <=> noNewton3)                 = 4
   //                                                                                                    --------
   //                                                                                                          62
-=======
-  // Direct Sum:            directSum traversal         (AoS <=> SoA, newton3 <=> noNewton3)                 = 4
-  // LinkedCells:           c08 traversal               (AoS <=> SoA, newton3 <=> noNewton3)                 = 4
-  //                        sliced                      (AoS <=> SoA, newton3 <=> noNewton3)                 = 4
-  //                        balanced-sliced             (AoS <=> SoA, newton3 <=> noNewton3, 2 heuristics)   = 8
-  //                        cSliced                     (AoS <=> SoA, newton3 <=> noNewton3)                 = 4
-  //                        c18                         (AoS <=> SoA, newton3 <=> noNewton3)                 = 4
-  //                        c01                         (AoS <=> SoA, noNewton3)                             = 2
-  //                        c01-combined-SoA            (SoA, noNewton3)                                     = 1
-  //                        c04                         (AoS <=> SoA, newton3 <=> noNewton3)                 = 4
-  //                        c04SoA                      (SoA, newton3 <=> noNewton3)                         = 2
-  //                        c04HCP                      (AoS <=> SoA, newton3 <=> noNewton3)                 = 4
-  // VerletLists:           verlet-lists                (AoS <=> SoA, newton3 <=> noNewton3)                 = 4
-  // VerletListsCells:      verlet-sliced               (AoS, newton3 <=> noNewton3)                         = 2
-  //                        balanced-verlet-sliced      (AoS, newton3 <=> noNewton3, 3 heuristics)           = 6
-  //                        cSlicedVerlet               (AoS, newton3 <=> noNewton3)                         = 2
-  //                        verlet-c18                  (AoS, newton3 <=> noNewton3)                         = 2
-  //                        verlet-c01                  (AoS, noNewton3)                                     = 1
-  // VerletClusterLists:    verlet-clusters             (AoS <=> SoA, noNewton3)                             = 2
-  //                        verlet-clusters-coloring    (AoS <=> SoA, newton3 <=> noNewton3)                 = 4
-  //                        verlet-clusters-static      (AoS <=> SoA, noNewton3)                             = 2
-  // VarVerletListsAsBuild: var-verlet-lists-as-build   (AoS <=> SoA, newton3 <=> noNewton3)                 = 4
-  // VerletClusterCells:    verlet-cluster-cells        (AoS, newton3 <=> noNewton3)                         = 2
-  //                                                                                                    --------
   //                                                                                                          72
->>>>>>> 33be4b11
   // Additional with cuda
   // Direct Sum:            ds_sequential               (Cuda, newton3 <=> noNewton3)                        = 2
   // LinkedCells:           lc_c01_cuda                 (Cuda, newton3 <=> noNewton3)                        = 2
   // VerletClusterCells:    vcc_cluster_iteration       (Cuda, newton3 <=> noNewton3)                        = 2
   //                                                                                                    --------
-<<<<<<< HEAD
   //                                                                                                          68
-=======
-  //                                                                                                          78
->>>>>>> 33be4b11
   //
   // currently disabled:
   // NORMAL:
   //                                                                                                    --------
-<<<<<<< HEAD
   // TOTAL:                                                                                                   68
-=======
-  // TOTAL:                                                                                                   78
->>>>>>> 33be4b11
   //
   // CUDA:
   // LCC01CudaTraversal for enabled N3, see #420                                                                -1
   //                                                                                                    --------
-<<<<<<< HEAD
   // TOTAL:                                                                                                   67
 
 #ifndef AUTOPAS_CUDA
-  const size_t expectedNumberOfIterations = 62 * maxSamples + 1;
+  const size_t expectedNumberOfIterations = 68 * maxSamples + 1;
 #else
-  const size_t expectedNumberOfIterations = 67 * maxSamples + 1;
-=======
-  // TOTAL:                                                                                                   77
-
-#ifndef AUTOPAS_CUDA
-  const size_t expectedNumberOfIterations = 72 * maxSamples + 1;
-#else
-  const size_t expectedNumberOfIterations = 77 * maxSamples + 1;
->>>>>>> 33be4b11
+  const size_t expectedNumberOfIterations = 73 * maxSamples + 1;
 #endif
 
   int collectedSamples = 0;
