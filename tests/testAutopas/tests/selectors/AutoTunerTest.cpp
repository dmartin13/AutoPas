/**
 * @file AutoTunerTest.cpp
 * @author F. Gratl
 * @date 8/10/18
 */

#include "AutoTunerTest.h"
#include <autopas/selectors/tuningStrategy/FullSearch.h>
#include "autopas/selectors/AutoTuner.h"

using ::testing::_;

TEST_F(AutoTunerTest, testAllConfigurations) {
  std::array<double, 3> bBoxMin = {0, 0, 0}, bBoxMax = {10, 10, 42};
  // adaptive domain size so sliced is always applicable.
  bBoxMax[2] = autopas::autopas_get_max_threads() * 2;
  const double cutoff = 1;
  const double cellSizeFactor = 1;
  const double verletSkin = 0;
  const unsigned int maxSamples = 2;

  autopas::LJFunctor<Particle, FPCell> functor(cutoff, 1., 1., 0.);
  auto tuningStrategy = std::make_unique<autopas::FullSearch>(
      autopas::allContainerOptions, std::set<double>({cellSizeFactor}), autopas::allTraversalOptions,
      autopas::allDataLayoutOptions, autopas::allNewton3Options);
  autopas::AutoTuner<Particle, FPCell> autoTuner(bBoxMin, bBoxMax, cutoff, verletSkin, std::move(tuningStrategy),
                                                 autopas::SelectorStrategyOption::fastestAbs, 100, maxSamples);

  autopas::Logger::get()->set_level(autopas::Logger::LogLevel::off);
  //  autopas::Logger::get()->set_level(autopas::Logger::LogLevel::debug);
  bool stillTuning = true;
  auto prevConfig = autopas::Configuration(autopas::ContainerOption(-1), -1., autopas::TraversalOption(-1),
                                           autopas::DataLayoutOption(-1), autopas::Newton3Option(-1));

  // total number of possible configurations * number of samples + last iteration after tuning
  // number of configs manually counted:
  //
  // Direct Sum:          directSum traversal with (AoS <=> SoA, newton3 <=> noNewton3) = 4
  // LinkedCells:         c08 traversal       with (AoS <=> SoA, newton3 <=> noNewton3) = 4
  //                      sliced              with (AoS <=> SoA, newton3 <=> noNewton3) = 4
  //                      c18                 with (AoS <=> SoA, newton3 <=> noNewton3) = 4
  //                      c01                 with (AoS <=> SoA, noNewton3)             = 2
  //                      c04                 with (AoS <=> SoA, newton3 <=> noNewton3) = 4
  //                      c01-combined-SoA    with (SoA, noNewton3)                     = 1
  // VerletLists:         verlet-lists        with (AoS <=> SoA, newton3 <=> noNewton3) = 4
  // VerletListsCells:    verlet-sliced       with (AoS, newton3 <=> noNewton3)         = 2
  //                      verlet-c18          with (AoS, newton3 <=> noNewton3)         = 2
  //                      verlet-c01          with (AoS, noNewton3)                     = 1
  // VerletClusterLists:  verlet-clusters     with (AoS <=> SoA, noNewton3)             = 2
  //                                                                               --------
  //                                                                                     34
#ifndef AUTOPAS_CUDA
  const size_t expectedNumberOfIterations = 38 * maxSamples + 1;
#else
<<<<<<< HEAD
  const size_t expectedNumberOfIterations = 52 * maxSamples + 1;
=======
  const size_t expectedNumberOfIterations = 47 * maxSamples + 1;
>>>>>>> a5c9feaf
#endif

  int collectedSamples = 0;
  int iterations = 0;
  bool doRebuild = true;  // defines whether the verlet lists should be rebuild.
  while (stillTuning) {
    if (collectedSamples == maxSamples) {
      collectedSamples = 0;
      doRebuild = true;
    }
    stillTuning = autoTuner.iteratePairwise(&functor, doRebuild);
    doRebuild = false;
    ++iterations;
    ++collectedSamples;
    auto currentConfig = autoTuner.getCurrentConfig();
    if (stillTuning) {
      if (collectedSamples == 1) {
        EXPECT_NE(currentConfig, prevConfig)
            << "current:" << currentConfig.toString() << ", previous: " << currentConfig.toString() << std::endl;
      } else {
        EXPECT_EQ(currentConfig, prevConfig)
            << "current:" << currentConfig.toString() << ", previous: " << currentConfig.toString() << std::endl;
      }
    }
    prevConfig = currentConfig;
  }

  EXPECT_EQ(expectedNumberOfIterations, iterations);
}

TEST_F(AutoTunerTest, testWillRebuildDDL) {
  // also check if rebuild is detected if next config is invalid

  double cellSizeFactor = 1.;
  std::set<autopas::Configuration> configs;
  configs.emplace(autopas::ContainerOption::directSum, cellSizeFactor, autopas::TraversalOption::directSumTraversal,
                  autopas::DataLayoutOption::aos, autopas::Newton3Option::disabled);
  configs.emplace(autopas::ContainerOption::directSum, cellSizeFactor, autopas::TraversalOption::directSumTraversal,
                  autopas::DataLayoutOption::aos, autopas::Newton3Option::enabled);
  configs.emplace(autopas::ContainerOption::linkedCells, cellSizeFactor, autopas::TraversalOption::c08,
                  autopas::DataLayoutOption::aos, autopas::Newton3Option::disabled);

  auto tuningStrategy = std::make_unique<autopas::FullSearch>(configs);
  autopas::AutoTuner<Particle, FPCell> autoTuner({0, 0, 0}, {10, 10, 10}, 1, 0, std::move(tuningStrategy),
                                                 autopas::SelectorStrategyOption::fastestAbs, 1000, 2);

  EXPECT_EQ(*(configs.begin()), autoTuner.getCurrentConfig());

  MockFunctor<Particle, FPCell> functor;
  EXPECT_CALL(functor, isRelevantForTuning()).WillRepeatedly(::testing::Return(true));
  EXPECT_CALL(functor, allowsNewton3()).WillRepeatedly(::testing::Return(true));
  EXPECT_CALL(functor, allowsNonNewton3()).WillRepeatedly(::testing::Return(true));

  // Intended false positive
  EXPECT_TRUE(autoTuner.willRebuild()) << "Expect rebuild for first iteration.";
  bool doRebuild = true;
  autoTuner.iteratePairwise(&functor, doRebuild);  // DS NoN3
  EXPECT_FALSE(autoTuner.willRebuild()) << "Expect no rebuild because more samples needed.";
  doRebuild = false;
  autoTuner.iteratePairwise(&functor, doRebuild);  // DS NoN3
  // Intended false positive
  EXPECT_TRUE(autoTuner.willRebuild()) << "Expect rebuild because we change config.";
  doRebuild = true;
  autoTuner.iteratePairwise(&functor, doRebuild);  // DS N3
  EXPECT_FALSE(autoTuner.willRebuild()) << "Expect no rebuild because more samples needed.";
  doRebuild = false;
  autoTuner.iteratePairwise(&functor, doRebuild);  // DS N3
  EXPECT_TRUE(autoTuner.willRebuild()) << "Expect rebuild because we change config.";
  doRebuild = true;
  autoTuner.iteratePairwise(&functor, doRebuild);  // LC NoN3
  EXPECT_FALSE(autoTuner.willRebuild()) << "Expect no rebuild because more samples needed.";
  doRebuild = false;
  autoTuner.iteratePairwise(&functor, doRebuild);  // LC NoN3
  EXPECT_TRUE(autoTuner.willRebuild()) << "Expect rebuild because reached end of tuning phase.";
  doRebuild = true;
  autoTuner.iteratePairwise(&functor, doRebuild);  // optimum
  EXPECT_FALSE(autoTuner.willRebuild()) << "Expect no rebuild because not tuning.";
}

/**
 * This test simulates that the next config (which is checked by willRebuild) is invalid.
 */
TEST_F(AutoTunerTest, testWillRebuildDDLOneConfigKicked) {
  // also check if rebuild is detected if next config is invalid

  double cellSizeFactor = 1.;
  std::set<autopas::Configuration> configs;
  configs.emplace(autopas::ContainerOption::directSum, cellSizeFactor, autopas::TraversalOption::directSumTraversal,
                  autopas::DataLayoutOption::aos, autopas::Newton3Option::enabled);
  configs.emplace(autopas::ContainerOption::directSum, cellSizeFactor, autopas::TraversalOption::directSumTraversal,
                  autopas::DataLayoutOption::aos, autopas::Newton3Option::disabled);
  configs.emplace(autopas::ContainerOption::linkedCells, cellSizeFactor, autopas::TraversalOption::c08,
                  autopas::DataLayoutOption::aos, autopas::Newton3Option::enabled);

  auto tuningStrategy = std::make_unique<autopas::FullSearch>(configs);
  autopas::AutoTuner<Particle, FPCell> autoTuner({0, 0, 0}, {10, 10, 10}, 1, 0, std::move(tuningStrategy),
                                                 autopas::SelectorStrategyOption::fastestAbs, 1000, 2);

  EXPECT_EQ(*(configs.begin()), autoTuner.getCurrentConfig());

  MockFunctor<Particle, FPCell> functor;
  EXPECT_CALL(functor, isRelevantForTuning()).WillRepeatedly(::testing::Return(true));
  EXPECT_CALL(functor, allowsNewton3()).WillRepeatedly(::testing::Return(true));
  EXPECT_CALL(functor, allowsNonNewton3()).WillRepeatedly(::testing::Return(false));

  // Intended false positive
  EXPECT_TRUE(autoTuner.willRebuild()) << "Expect rebuild for first iteration.";
  bool doRebuild = true;
  autoTuner.iteratePairwise(&functor, doRebuild);  // DS N3
  EXPECT_FALSE(autoTuner.willRebuild()) << "Expect no rebuild because more samples needed.";
  doRebuild = false;
  autoTuner.iteratePairwise(&functor, doRebuild);  // DS N3
  EXPECT_TRUE(autoTuner.willRebuild()) << "Expect rebuild because we change config.";
  doRebuild = true;
  autoTuner.iteratePairwise(&functor, doRebuild);  // LC N3
  EXPECT_FALSE(autoTuner.willRebuild()) << "Expect no rebuild because more samples needed.";
  doRebuild = false;
  autoTuner.iteratePairwise(&functor, doRebuild);  // LC N3
  EXPECT_TRUE(autoTuner.willRebuild()) << "Expect rebuild because reached end of tuning phase.";
  doRebuild = true;
  autoTuner.iteratePairwise(&functor, doRebuild);  // optimum
  EXPECT_FALSE(autoTuner.willRebuild()) << "Expect no rebuild because not tuning.";
}

TEST_F(AutoTunerTest, testWillRebuildDL) {
  // also check if rebuild is detected if next config is invalid

  double cellSizeFactor = 1.;
  std::set<autopas::Configuration> configs;
  configs.emplace(autopas::ContainerOption::directSum, cellSizeFactor, autopas::TraversalOption::directSumTraversal,
                  autopas::DataLayoutOption::aos, autopas::Newton3Option::disabled);
  configs.emplace(autopas::ContainerOption::linkedCells, cellSizeFactor, autopas::TraversalOption::c08,
                  autopas::DataLayoutOption::aos, autopas::Newton3Option::disabled);

  auto tuningStrategy = std::make_unique<autopas::FullSearch>(configs);
  autopas::AutoTuner<Particle, FPCell> autoTuner({0, 0, 0}, {10, 10, 10}, 1, 0, std::move(tuningStrategy),
                                                 autopas::SelectorStrategyOption::fastestAbs, 1000, 2);

  EXPECT_EQ(*(configs.begin()), autoTuner.getCurrentConfig());

  MockFunctor<Particle, FPCell> functor;
  EXPECT_CALL(functor, isRelevantForTuning()).WillRepeatedly(::testing::Return(true));
  EXPECT_CALL(functor, allowsNewton3()).WillRepeatedly(::testing::Return(true));
  EXPECT_CALL(functor, allowsNonNewton3()).WillRepeatedly(::testing::Return(true));

  // Intended false positive
  EXPECT_TRUE(autoTuner.willRebuild()) << "Expect rebuild for first iteration.";
  bool doRebuild = true;
  autoTuner.iteratePairwise(&functor, doRebuild);  // DS NoN3
  EXPECT_FALSE(autoTuner.willRebuild()) << "Expect no rebuild because more samples needed.";
  doRebuild = false;
  autoTuner.iteratePairwise(&functor, doRebuild);  // DS NoN3
  EXPECT_TRUE(autoTuner.willRebuild()) << "Expect rebuild because we change config.";
  doRebuild = true;
  autoTuner.iteratePairwise(&functor, doRebuild);  // LC NoN3
  EXPECT_FALSE(autoTuner.willRebuild()) << "Expect no rebuild because more samples needed.";
  doRebuild = false;
  autoTuner.iteratePairwise(&functor, doRebuild);  // LC NoN3
  EXPECT_TRUE(autoTuner.willRebuild()) << "Expect rebuild because reached end of tuning phase.";
  doRebuild = true;
  autoTuner.iteratePairwise(&functor, doRebuild);  // optimum
  EXPECT_FALSE(autoTuner.willRebuild()) << "Expect no rebuild because not tuning.";
}

/**
 * Generates no configurations.
 */
TEST_F(AutoTunerTest, testNoConfig) {
  // wrap constructor call into lambda to avoid parser errors
  auto exp1 = []() {
    std::set<autopas::Configuration> configsList = {};
    auto tuningStrategy = std::make_unique<autopas::FullSearch>(configsList);
    autopas::AutoTuner<Particle, FPCell> autoTuner({0, 0, 0}, {10, 10, 10}, 1, 0, std::move(tuningStrategy),
                                                   autopas::SelectorStrategyOption::fastestAbs, 1000, 3);
  };

  EXPECT_THROW(exp1(), autopas::utils::ExceptionHandler::AutoPasException) << "Constructor with given configs";

  // wrap constructor call into lambda to avoid parser errors
  auto exp2 = []() {
    std::set<autopas::ContainerOption> co = {};
    std::set<double> csf = {};
    std::set<autopas::TraversalOption> tr = {};
    std::set<autopas::DataLayoutOption> dl = {};
    std::set<autopas::Newton3Option> n3 = {};
    auto tuningStrategy = std::make_unique<autopas::FullSearch>(co, csf, tr, dl, n3);
    autopas::AutoTuner<Particle, FPCell> autoTuner({0, 0, 0}, {10, 10, 10}, 1, 0, std::move(tuningStrategy),
                                                   autopas::SelectorStrategyOption::fastestAbs, 1000, 3);
  };

  EXPECT_THROW(exp2(), autopas::utils::ExceptionHandler::AutoPasException) << "Constructor which generates configs";
}

/**
 * Generates exactly one valid configuration.
 */
TEST_F(AutoTunerTest, testOneConfig) {
  autopas::Configuration conf(autopas::ContainerOption::linkedCells, 1., autopas::TraversalOption::c08,
                              autopas::DataLayoutOption::aos, autopas::Newton3Option::enabled);

  auto configsList = {conf};
  auto tuningStrategy = std::make_unique<autopas::FullSearch>(configsList);
  size_t maxSamples = 3;
  autopas::AutoTuner<Particle, FPCell> tuner({0, 0, 0}, {10, 10, 10}, 1, 0, std::move(tuningStrategy),
                                             autopas::SelectorStrategyOption::fastestAbs, 1000, maxSamples);

  EXPECT_EQ(conf, tuner.getCurrentConfig());

  MFunctor functor;
  EXPECT_CALL(functor, isRelevantForTuning()).WillRepeatedly(::testing::Return(true));
  EXPECT_CALL(functor, allowsNewton3()).WillRepeatedly(::testing::Return(true));

  bool doRebuild = true;
  size_t numSamples = 0;
  for (int i = 0; i < 5; ++i) {
    if (numSamples == maxSamples) {
      numSamples = 0;
      doRebuild = true;
    }
    tuner.iteratePairwise(&functor, doRebuild);
    doRebuild = false;
    ++numSamples;
    EXPECT_EQ(conf, tuner.getCurrentConfig());
  }
}

/**
 * Generates exactly one valid and one invalid configuration.
 */
TEST_F(AutoTunerTest, testConfigSecondInvalid) {
  double cellSizeFactor = 1.;
  autopas::Configuration confN3(autopas::ContainerOption::linkedCells, cellSizeFactor, autopas::TraversalOption::c08,
                                autopas::DataLayoutOption::aos, autopas::Newton3Option::enabled);
  autopas::Configuration confNoN3(autopas::ContainerOption::linkedCells, cellSizeFactor, autopas::TraversalOption::c08,
                                  autopas::DataLayoutOption::aos, autopas::Newton3Option::disabled);

  auto configsList = {confNoN3, confN3};
  auto tuningStrategy = std::make_unique<autopas::FullSearch>(configsList);
  autopas::AutoTuner<Particle, FPCell> tuner({0, 0, 0}, {10, 10, 10}, 1, 0, std::move(tuningStrategy),
                                             autopas::SelectorStrategyOption::fastestAbs, 1000, 3);

  EXPECT_EQ(confNoN3, tuner.getCurrentConfig());

  MFunctor functor;
  EXPECT_CALL(functor, isRelevantForTuning()).WillRepeatedly(::testing::Return(true));
  EXPECT_CALL(functor, allowsNewton3()).WillRepeatedly(::testing::Return(true));
  EXPECT_CALL(functor, allowsNonNewton3()).WillRepeatedly(::testing::Return(false));
  bool doRebuild = true;
  tuner.iteratePairwise(&functor, doRebuild);
  EXPECT_EQ(confN3, tuner.getCurrentConfig());
  doRebuild = false;
  tuner.iteratePairwise(&functor, doRebuild);
  EXPECT_EQ(confN3, tuner.getCurrentConfig());
  doRebuild = false;
  tuner.iteratePairwise(&functor, doRebuild);
  EXPECT_EQ(confN3, tuner.getCurrentConfig());
}

/**
 * All generated configurations are thrown out at runtime.
 */
TEST_F(AutoTunerTest, testLastConfigThrownOut) {
  double cellSizeFactor = 1.;
  autopas::Configuration confN3(autopas::ContainerOption::linkedCells, cellSizeFactor, autopas::TraversalOption::c08,
                                autopas::DataLayoutOption::aos, autopas::Newton3Option::enabled);
  autopas::Configuration confNoN3(autopas::ContainerOption::linkedCells, cellSizeFactor, autopas::TraversalOption::c08,
                                  autopas::DataLayoutOption::soa, autopas::Newton3Option::enabled);

  auto configsList = {confN3, confNoN3};
  auto tuningStrategy = std::make_unique<autopas::FullSearch>(configsList);
  autopas::AutoTuner<Particle, FPCell> tuner({0, 0, 0}, {10, 10, 10}, 1, 0, std::move(tuningStrategy),
                                             autopas::SelectorStrategyOption::fastestAbs, 1000, 3);

  EXPECT_EQ(confN3, tuner.getCurrentConfig());

  MFunctor functor;
  EXPECT_CALL(functor, isRelevantForTuning()).WillRepeatedly(::testing::Return(true));
  EXPECT_CALL(functor, allowsNewton3()).WillRepeatedly(::testing::Return(false));
  EXPECT_CALL(functor, allowsNonNewton3()).WillRepeatedly(::testing::Return(true));
  bool doRebuild = true;
  EXPECT_THROW(tuner.iteratePairwise(&functor, doRebuild), autopas::utils::ExceptionHandler::AutoPasException);
}<|MERGE_RESOLUTION|>--- conflicted
+++ resolved
@@ -35,28 +35,25 @@
   // total number of possible configurations * number of samples + last iteration after tuning
   // number of configs manually counted:
   //
-  // Direct Sum:          directSum traversal with (AoS <=> SoA, newton3 <=> noNewton3) = 4
-  // LinkedCells:         c08 traversal       with (AoS <=> SoA, newton3 <=> noNewton3) = 4
-  //                      sliced              with (AoS <=> SoA, newton3 <=> noNewton3) = 4
-  //                      c18                 with (AoS <=> SoA, newton3 <=> noNewton3) = 4
-  //                      c01                 with (AoS <=> SoA, noNewton3)             = 2
-  //                      c04                 with (AoS <=> SoA, newton3 <=> noNewton3) = 4
-  //                      c01-combined-SoA    with (SoA, noNewton3)                     = 1
-  // VerletLists:         verlet-lists        with (AoS <=> SoA, newton3 <=> noNewton3) = 4
-  // VerletListsCells:    verlet-sliced       with (AoS, newton3 <=> noNewton3)         = 2
-  //                      verlet-c18          with (AoS, newton3 <=> noNewton3)         = 2
-  //                      verlet-c01          with (AoS, noNewton3)                     = 1
-  // VerletClusterLists:  verlet-clusters     with (AoS <=> SoA, noNewton3)             = 2
-  //                                                                               --------
-  //                                                                                     34
+  // Direct Sum:            directSum traversal         (AoS <=> SoA, newton3 <=> noNewton3) = 4
+  // LinkedCells:           c08 traversal               (AoS <=> SoA, newton3 <=> noNewton3) = 4
+  //                        sliced                      (AoS <=> SoA, newton3 <=> noNewton3) = 4
+  //                        c18                         (AoS <=> SoA, newton3 <=> noNewton3) = 4
+  //                        c01                         (AoS <=> SoA, noNewton3)             = 2
+  //                        c04                         (AoS <=> SoA, newton3 <=> noNewton3) = 4
+  //                        c01-combined-SoA            (SoA, noNewton3)                     = 1
+  // VerletLists:           verlet-lists                (AoS <=> SoA, newton3 <=> noNewton3) = 4
+  // VerletListsCells:      verlet-sliced               (AoS, newton3 <=> noNewton3)         = 2
+  //                        verlet-c18                  (AoS, newton3 <=> noNewton3)         = 2
+  //                        verlet-c01                  (AoS, noNewton3)                     = 1
+  // VerletClusterLists:    verlet-clusters             (AoS <=> SoA, noNewton3)             = 2
+  // VarVerletListsAsBuild: var-verlet-lists-as-build   (AoS <=> SoA, newton3 <=> noNewton3) = 4
+  //                                                                                    --------
+  //                                                                                          38
 #ifndef AUTOPAS_CUDA
   const size_t expectedNumberOfIterations = 38 * maxSamples + 1;
 #else
-<<<<<<< HEAD
-  const size_t expectedNumberOfIterations = 52 * maxSamples + 1;
-=======
-  const size_t expectedNumberOfIterations = 47 * maxSamples + 1;
->>>>>>> a5c9feaf
+  const size_t expectedNumberOfIterations = 51 * maxSamples + 1;
 #endif
 
   int collectedSamples = 0;
