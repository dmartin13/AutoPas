--- conflicted
+++ resolved
@@ -36,10 +36,6 @@
                                            autopas::DataLayoutOption(-1), autopas::Newton3Option(-1));
 
   // total number of possible configurations * number of samples + last iteration after tuning
-<<<<<<< HEAD
-  // number of configs manually counted
-
-=======
   // number of configs manually counted:
   //
   // Direct Sum:            directSum traversal         (AoS <=> SoA, newton3 <=> noNewton3) = 4
@@ -58,13 +54,20 @@
   // VerletClusterLists:    verlet-clusters             (AoS <=> SoA, noNewton3)             = 2
   //                        verlet-clusters-coloring    (AoS, newton3 <=> noNewton3)         = 2
   // VarVerletListsAsBuild: var-verlet-lists-as-build   (AoS <=> SoA, newton3 <=> noNewton3) = 4
+  // VerletClusterCells:    verlet-cluster-cells        (AoS <=> SoA, newton3 <=> noNewton3) = 4
   //                                                                                    --------
-  //                                                                                          42
->>>>>>> 6409b917
+  //                                                                                          46
+  // Additional with cuda
+  // Direct Sum:            directSum traversal         (Cuda, newton3 <=> noNewton3) 		 = 2
+  // LinkedCells:           c01Cuda traversal           (Cuda, newton3 <=> noNewton3) 		 = 2
+  // VerletClusterCells:    verlet-cluster-cells traversal (Cuda, newton3 <=> noNewton3)     = 2
+  //                                                                                    --------
+  //                                                                                          52
+
 #ifndef AUTOPAS_CUDA
-  const size_t expectedNumberOfIterations = 42 * maxSamples + 1;
+  const size_t expectedNumberOfIterations = 46 * maxSamples + 1;
 #else
-  const size_t expectedNumberOfIterations = 55 * maxSamples + 1;
+  const size_t expectedNumberOfIterations = 52 * maxSamples + 1;
 #endif
 
   int collectedSamples = 0;
@@ -75,6 +78,7 @@
       collectedSamples = 0;
       doRebuild = true;
     }
+
     stillTuning = autoTuner.iteratePairwise(&functor, doRebuild);
     doRebuild = false;
     ++iterations;
