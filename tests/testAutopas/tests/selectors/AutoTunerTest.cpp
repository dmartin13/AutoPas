/**
 * @file AutoTunerTest.cpp
 * @author F. Gratl
 * @date 8/10/18
 */

#include "AutoTunerTest.h"
#include <autopas/selectors/tuningStrategy/FullSearch.h>
#include "autopas/selectors/AutoTuner.h"

using ::testing::_;

TEST_F(AutoTunerTest, testAllConfigurations) {
  std::array<double, 3> bBoxMin = {0, 0, 0}, bBoxMax = {10, 10, 42};
  // adaptive domain size so sliced is always applicable.
  bBoxMax[2] = autopas::autopas_get_max_threads() * 2;
  const double cutoff = 1;
  const double cellSizeFactor = 1;
  const double verletSkin = 0;
  const unsigned int maxSamples = 2;

  autopas::LJFunctor<Particle, FPCell> functor(cutoff, 1., 1., 0.);
  auto tuningStrategy = std::make_unique<autopas::FullSearch>(
      autopas::allContainerOptions, std::set<double>({cellSizeFactor}), autopas::allTraversalOptions,
      autopas::allDataLayoutOptions, autopas::allNewton3Options);
  autopas::AutoTuner<Particle, FPCell> autoTuner(bBoxMin, bBoxMax, cutoff, verletSkin, std::move(tuningStrategy),
                                                 autopas::SelectorStrategyOption::fastestAbs, 100, maxSamples);

  autopas::Logger::get()->set_level(autopas::Logger::LogLevel::off);
  //  autopas::Logger::get()->set_level(autopas::Logger::LogLevel::debug);
  bool stillTuning = true;
  auto prevConfig = autopas::Configuration(autopas::ContainerOption(-1), -1., autopas::TraversalOption(-1),
                                           autopas::DataLayoutOption(-1), autopas::Newton3Option(-1));

  // total number of possible configurations * number of samples + last iteration after tuning
  // number of configs manually counted:
  //
  // Direct Sum:          directSum traversal with (AoS <=> SoA, newton3 <=> noNewton3) = 4
  // LinkedCells:         c08 traversal       with (AoS <=> SoA, newton3 <=> noNewton3) = 4
  //                      sliced              with (AoS <=> SoA, newton3 <=> noNewton3) = 4
  //                      c18                 with (AoS <=> SoA, newton3 <=> noNewton3) = 4
  //                      c01                 with (AoS <=> SoA, noNewton3)             = 2
  //                      c04                 with (AoS <=> SoA, newton3 <=> noNewton3) = 4
  //                      c01-combined-SoA    with (SoA, noNewton3)                     = 1
  // VerletLists:         verlet-lists        with (AoS <=> SoA, newton3 <=> noNewton3) = 4
  // VerletListsCells:    verlet-sliced       with (AoS, newton3 <=> noNewton3)         = 2
  //                      verlet-c18          with (AoS, newton3 <=> noNewton3)         = 2
  //                      verlet-c01          with (AoS, noNewton3)                     = 1
  // VerletClusterLists:  verlet-clusters     with (AoS <=> SoA, noNewton3)             = 2
  //                                                                               --------
<<<<<<< HEAD
  //                                                                                     30
#ifndef AUTOPAS_CUDA
  size_t expectedNumberOfIterations = 30 * maxSamples + 1;
#else
  size_t expectedNumberOfIterations = 41 * maxSamples + 1;
=======
  //                                                                                     33
#ifndef AUTOPAS_CUDA
  const size_t expectedNumberOfIterations = 33 * maxSamples + 1;
#else
  const size_t expectedNumberOfIterations = 46 * maxSamples + 1;
>>>>>>> 6c4e938a
#endif

  int collectedSamples = 0;
  int iterations = 0;
  bool doRebuild = true;  // defines whether the verlet lists should be rebuild.
  while (stillTuning) {
    if (collectedSamples == maxSamples) {
      collectedSamples = 0;
      doRebuild = true;
    }
    stillTuning = autoTuner.iteratePairwise(&functor, doRebuild);
    doRebuild = false;
    ++iterations;
    ++collectedSamples;
    auto currentConfig = autoTuner.getCurrentConfig();
    if (stillTuning) {
      if (collectedSamples == 1) {
        EXPECT_NE(currentConfig, prevConfig)
            << "current:" << currentConfig.toString() << ", previous: " << currentConfig.toString() << std::endl;
      } else {
        EXPECT_EQ(currentConfig, prevConfig)
            << "current:" << currentConfig.toString() << ", previous: " << currentConfig.toString() << std::endl;
      }
    }
    prevConfig = currentConfig;
  }

  EXPECT_EQ(expectedNumberOfIterations, iterations);
}

TEST_F(AutoTunerTest, testWillRebuildDDL) {
  // also check if rebuild is detected if next config is invalid

  double cellSizeFactor = 1.;
  std::set<autopas::Configuration> configs;
  configs.emplace(autopas::ContainerOption::directSum, cellSizeFactor, autopas::TraversalOption::directSumTraversal,
                  autopas::DataLayoutOption::aos, autopas::Newton3Option::disabled);
  configs.emplace(autopas::ContainerOption::directSum, cellSizeFactor, autopas::TraversalOption::directSumTraversal,
                  autopas::DataLayoutOption::aos, autopas::Newton3Option::enabled);
  configs.emplace(autopas::ContainerOption::linkedCells, cellSizeFactor, autopas::TraversalOption::c08,
                  autopas::DataLayoutOption::aos, autopas::Newton3Option::disabled);

  auto tuningStrategy = std::make_unique<autopas::FullSearch>(configs);
  autopas::AutoTuner<Particle, FPCell> autoTuner({0, 0, 0}, {10, 10, 10}, 1, 0, std::move(tuningStrategy),
                                                 autopas::SelectorStrategyOption::fastestAbs, 1000, 2);

  EXPECT_EQ(*(configs.begin()), autoTuner.getCurrentConfig());

  MockFunctor<Particle, FPCell> functor;
  EXPECT_CALL(functor, isRelevantForTuning()).WillRepeatedly(::testing::Return(true));
  EXPECT_CALL(functor, allowsNewton3()).WillRepeatedly(::testing::Return(true));
  EXPECT_CALL(functor, allowsNonNewton3()).WillRepeatedly(::testing::Return(true));

  // Intended false positive
  EXPECT_TRUE(autoTuner.willRebuild()) << "Expect rebuild for first iteration.";
  bool doRebuild = true;
  autoTuner.iteratePairwise(&functor, doRebuild);  // DS NoN3
  EXPECT_FALSE(autoTuner.willRebuild()) << "Expect no rebuild because more samples needed.";
  doRebuild = false;
  autoTuner.iteratePairwise(&functor, doRebuild);  // DS NoN3
  // Intended false positive
  EXPECT_TRUE(autoTuner.willRebuild()) << "Expect rebuild because we change config.";
  doRebuild = true;
  autoTuner.iteratePairwise(&functor, doRebuild);  // DS N3
  EXPECT_FALSE(autoTuner.willRebuild()) << "Expect no rebuild because more samples needed.";
  doRebuild = false;
  autoTuner.iteratePairwise(&functor, doRebuild);  // DS N3
  EXPECT_TRUE(autoTuner.willRebuild()) << "Expect rebuild because we change config.";
  doRebuild = true;
  autoTuner.iteratePairwise(&functor, doRebuild);  // LC NoN3
  EXPECT_FALSE(autoTuner.willRebuild()) << "Expect no rebuild because more samples needed.";
  doRebuild = false;
  autoTuner.iteratePairwise(&functor, doRebuild);  // LC NoN3
  EXPECT_TRUE(autoTuner.willRebuild()) << "Expect rebuild because reached end of tuning phase.";
  doRebuild = true;
  autoTuner.iteratePairwise(&functor, doRebuild);  // optimum
  EXPECT_FALSE(autoTuner.willRebuild()) << "Expect no rebuild because not tuning.";
}

/**
 * This test simulates that the next config (which is checked by willRebuild) is invalid.
 */
TEST_F(AutoTunerTest, testWillRebuildDDLOneConfigKicked) {
  // also check if rebuild is detected if next config is invalid

  double cellSizeFactor = 1.;
  std::set<autopas::Configuration> configs;
  configs.emplace(autopas::ContainerOption::directSum, cellSizeFactor, autopas::TraversalOption::directSumTraversal,
                  autopas::DataLayoutOption::aos, autopas::Newton3Option::enabled);
  configs.emplace(autopas::ContainerOption::directSum, cellSizeFactor, autopas::TraversalOption::directSumTraversal,
                  autopas::DataLayoutOption::aos, autopas::Newton3Option::disabled);
  configs.emplace(autopas::ContainerOption::linkedCells, cellSizeFactor, autopas::TraversalOption::c08,
                  autopas::DataLayoutOption::aos, autopas::Newton3Option::enabled);

  auto tuningStrategy = std::make_unique<autopas::FullSearch>(configs);
  autopas::AutoTuner<Particle, FPCell> autoTuner({0, 0, 0}, {10, 10, 10}, 1, 0, std::move(tuningStrategy),
                                                 autopas::SelectorStrategyOption::fastestAbs, 1000, 2);

  EXPECT_EQ(*(configs.begin()), autoTuner.getCurrentConfig());

  MockFunctor<Particle, FPCell> functor;
  EXPECT_CALL(functor, isRelevantForTuning()).WillRepeatedly(::testing::Return(true));
  EXPECT_CALL(functor, allowsNewton3()).WillRepeatedly(::testing::Return(true));
  EXPECT_CALL(functor, allowsNonNewton3()).WillRepeatedly(::testing::Return(false));

  // Intended false positive
  EXPECT_TRUE(autoTuner.willRebuild()) << "Expect rebuild for first iteration.";
  bool doRebuild = true;
  autoTuner.iteratePairwise(&functor, doRebuild);  // DS N3
  EXPECT_FALSE(autoTuner.willRebuild()) << "Expect no rebuild because more samples needed.";
  doRebuild = false;
  autoTuner.iteratePairwise(&functor, doRebuild);  // DS N3
  EXPECT_TRUE(autoTuner.willRebuild()) << "Expect rebuild because we change config.";
  doRebuild = true;
  autoTuner.iteratePairwise(&functor, doRebuild);  // LC N3
  EXPECT_FALSE(autoTuner.willRebuild()) << "Expect no rebuild because more samples needed.";
  doRebuild = false;
  autoTuner.iteratePairwise(&functor, doRebuild);  // LC N3
  EXPECT_TRUE(autoTuner.willRebuild()) << "Expect rebuild because reached end of tuning phase.";
  doRebuild = true;
  autoTuner.iteratePairwise(&functor, doRebuild);  // optimum
  EXPECT_FALSE(autoTuner.willRebuild()) << "Expect no rebuild because not tuning.";
}

TEST_F(AutoTunerTest, testWillRebuildDL) {
  // also check if rebuild is detected if next config is invalid

  double cellSizeFactor = 1.;
  std::set<autopas::Configuration> configs;
  configs.emplace(autopas::ContainerOption::directSum, cellSizeFactor, autopas::TraversalOption::directSumTraversal,
                  autopas::DataLayoutOption::aos, autopas::Newton3Option::disabled);
  configs.emplace(autopas::ContainerOption::linkedCells, cellSizeFactor, autopas::TraversalOption::c08,
                  autopas::DataLayoutOption::aos, autopas::Newton3Option::disabled);

  auto tuningStrategy = std::make_unique<autopas::FullSearch>(configs);
  autopas::AutoTuner<Particle, FPCell> autoTuner({0, 0, 0}, {10, 10, 10}, 1, 0, std::move(tuningStrategy),
                                                 autopas::SelectorStrategyOption::fastestAbs, 1000, 2);

  EXPECT_EQ(*(configs.begin()), autoTuner.getCurrentConfig());

  MockFunctor<Particle, FPCell> functor;
  EXPECT_CALL(functor, isRelevantForTuning()).WillRepeatedly(::testing::Return(true));
  EXPECT_CALL(functor, allowsNewton3()).WillRepeatedly(::testing::Return(true));
  EXPECT_CALL(functor, allowsNonNewton3()).WillRepeatedly(::testing::Return(true));

  // Intended false positive
  EXPECT_TRUE(autoTuner.willRebuild()) << "Expect rebuild for first iteration.";
  bool doRebuild = true;
  autoTuner.iteratePairwise(&functor, doRebuild);  // DS NoN3
  EXPECT_FALSE(autoTuner.willRebuild()) << "Expect no rebuild because more samples needed.";
  doRebuild = false;
  autoTuner.iteratePairwise(&functor, doRebuild);  // DS NoN3
  EXPECT_TRUE(autoTuner.willRebuild()) << "Expect rebuild because we change config.";
  doRebuild = true;
  autoTuner.iteratePairwise(&functor, doRebuild);  // LC NoN3
  EXPECT_FALSE(autoTuner.willRebuild()) << "Expect no rebuild because more samples needed.";
  doRebuild = false;
  autoTuner.iteratePairwise(&functor, doRebuild);  // LC NoN3
  EXPECT_TRUE(autoTuner.willRebuild()) << "Expect rebuild because reached end of tuning phase.";
  doRebuild = true;
  autoTuner.iteratePairwise(&functor, doRebuild);  // optimum
  EXPECT_FALSE(autoTuner.willRebuild()) << "Expect no rebuild because not tuning.";
}

/**
 * Generates no configurations.
 */
TEST_F(AutoTunerTest, testNoConfig) {
  // wrap constructor call into lambda to avoid parser errors
  auto exp1 = []() {
    std::set<autopas::Configuration> configsList = {};
    auto tuningStrategy = std::make_unique<autopas::FullSearch>(configsList);
    autopas::AutoTuner<Particle, FPCell> autoTuner({0, 0, 0}, {10, 10, 10}, 1, 0, std::move(tuningStrategy),
                                                   autopas::SelectorStrategyOption::fastestAbs, 1000, 3);
  };

  EXPECT_THROW(exp1(), autopas::utils::ExceptionHandler::AutoPasException) << "Constructor with given configs";

  // wrap constructor call into lambda to avoid parser errors
  auto exp2 = []() {
    std::set<autopas::ContainerOption> co = {};
    std::set<double> csf = {};
    std::set<autopas::TraversalOption> tr = {};
    std::set<autopas::DataLayoutOption> dl = {};
    std::set<autopas::Newton3Option> n3 = {};
    auto tuningStrategy = std::make_unique<autopas::FullSearch>(co, csf, tr, dl, n3);
    autopas::AutoTuner<Particle, FPCell> autoTuner({0, 0, 0}, {10, 10, 10}, 1, 0, std::move(tuningStrategy),
                                                   autopas::SelectorStrategyOption::fastestAbs, 1000, 3);
  };

  EXPECT_THROW(exp2(), autopas::utils::ExceptionHandler::AutoPasException) << "Constructor which generates configs";
}

/**
 * Generates exactly one valid configuration.
 */
TEST_F(AutoTunerTest, testOneConfig) {
  autopas::Configuration conf(autopas::ContainerOption::linkedCells, 1., autopas::TraversalOption::c08,
                              autopas::DataLayoutOption::aos, autopas::Newton3Option::enabled);

  auto configsList = {conf};
  auto tuningStrategy = std::make_unique<autopas::FullSearch>(configsList);
  size_t maxSamples = 3;
  autopas::AutoTuner<Particle, FPCell> tuner({0, 0, 0}, {10, 10, 10}, 1, 0, std::move(tuningStrategy),
                                             autopas::SelectorStrategyOption::fastestAbs, 1000, maxSamples);

  EXPECT_EQ(conf, tuner.getCurrentConfig());

  MFunctor functor;
  EXPECT_CALL(functor, isRelevantForTuning()).WillRepeatedly(::testing::Return(true));
  EXPECT_CALL(functor, allowsNewton3()).WillRepeatedly(::testing::Return(true));

  bool doRebuild = true;
  size_t numSamples = 0;
  for (int i = 0; i < 5; ++i) {
    if (numSamples == maxSamples) {
      numSamples = 0;
      doRebuild = true;
    }
    tuner.iteratePairwise(&functor, doRebuild);
    doRebuild = false;
    ++numSamples;
    EXPECT_EQ(conf, tuner.getCurrentConfig());
  }
}

/**
 * Generates exactly one valid and one invalid configuration.
 */
TEST_F(AutoTunerTest, testConfigSecondInvalid) {
  double cellSizeFactor = 1.;
  autopas::Configuration confN3(autopas::ContainerOption::linkedCells, cellSizeFactor, autopas::TraversalOption::c08,
                                autopas::DataLayoutOption::aos, autopas::Newton3Option::enabled);
  autopas::Configuration confNoN3(autopas::ContainerOption::linkedCells, cellSizeFactor, autopas::TraversalOption::c08,
                                  autopas::DataLayoutOption::aos, autopas::Newton3Option::disabled);

  auto configsList = {confNoN3, confN3};
  auto tuningStrategy = std::make_unique<autopas::FullSearch>(configsList);
  autopas::AutoTuner<Particle, FPCell> tuner({0, 0, 0}, {10, 10, 10}, 1, 0, std::move(tuningStrategy),
                                             autopas::SelectorStrategyOption::fastestAbs, 1000, 3);

  EXPECT_EQ(confNoN3, tuner.getCurrentConfig());

  MFunctor functor;
  EXPECT_CALL(functor, isRelevantForTuning()).WillRepeatedly(::testing::Return(true));
  EXPECT_CALL(functor, allowsNewton3()).WillRepeatedly(::testing::Return(true));
  EXPECT_CALL(functor, allowsNonNewton3()).WillRepeatedly(::testing::Return(false));
  bool doRebuild = true;
  tuner.iteratePairwise(&functor, doRebuild);
  EXPECT_EQ(confN3, tuner.getCurrentConfig());
  doRebuild = false;
  tuner.iteratePairwise(&functor, doRebuild);
  EXPECT_EQ(confN3, tuner.getCurrentConfig());
  doRebuild = false;
  tuner.iteratePairwise(&functor, doRebuild);
  EXPECT_EQ(confN3, tuner.getCurrentConfig());
}

/**
 * All generated configurations are thrown out at runtime.
 */
TEST_F(AutoTunerTest, testLastConfigThrownOut) {
  double cellSizeFactor = 1.;
  autopas::Configuration confN3(autopas::ContainerOption::linkedCells, cellSizeFactor, autopas::TraversalOption::c08,
                                autopas::DataLayoutOption::aos, autopas::Newton3Option::enabled);
  autopas::Configuration confNoN3(autopas::ContainerOption::linkedCells, cellSizeFactor, autopas::TraversalOption::c08,
                                  autopas::DataLayoutOption::soa, autopas::Newton3Option::enabled);

  auto configsList = {confN3, confNoN3};
  auto tuningStrategy = std::make_unique<autopas::FullSearch>(configsList);
  autopas::AutoTuner<Particle, FPCell> tuner({0, 0, 0}, {10, 10, 10}, 1, 0, std::move(tuningStrategy),
                                             autopas::SelectorStrategyOption::fastestAbs, 1000, 3);

  EXPECT_EQ(confN3, tuner.getCurrentConfig());

  MFunctor functor;
  EXPECT_CALL(functor, isRelevantForTuning()).WillRepeatedly(::testing::Return(true));
  EXPECT_CALL(functor, allowsNewton3()).WillRepeatedly(::testing::Return(false));
  EXPECT_CALL(functor, allowsNonNewton3()).WillRepeatedly(::testing::Return(true));
  bool doRebuild = true;
  EXPECT_THROW(tuner.iteratePairwise(&functor, doRebuild), autopas::utils::ExceptionHandler::AutoPasException);
}<|MERGE_RESOLUTION|>--- conflicted
+++ resolved
@@ -48,19 +48,11 @@
   //                      verlet-c01          with (AoS, noNewton3)                     = 1
   // VerletClusterLists:  verlet-clusters     with (AoS <=> SoA, noNewton3)             = 2
   //                                                                               --------
-<<<<<<< HEAD
-  //                                                                                     30
+  //                                                                                     34
 #ifndef AUTOPAS_CUDA
-  size_t expectedNumberOfIterations = 30 * maxSamples + 1;
+  const size_t expectedNumberOfIterations = 34 * maxSamples + 1;
 #else
-  size_t expectedNumberOfIterations = 41 * maxSamples + 1;
-=======
-  //                                                                                     33
-#ifndef AUTOPAS_CUDA
-  const size_t expectedNumberOfIterations = 33 * maxSamples + 1;
-#else
-  const size_t expectedNumberOfIterations = 46 * maxSamples + 1;
->>>>>>> 6c4e938a
+  const size_t expectedNumberOfIterations = 47 * maxSamples + 1;
 #endif
 
   int collectedSamples = 0;
