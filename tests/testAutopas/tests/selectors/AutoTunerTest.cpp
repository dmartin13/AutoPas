--- conflicted
+++ resolved
@@ -20,17 +20,10 @@
   const unsigned int maxSamples = 2;
 
   autopas::LJFunctor<Particle, FPCell> functor(cutoff, 1., 1., 0.);
-<<<<<<< HEAD
-  autopas::AutoTuner<Particle, FPCell> autoTuner(bBoxMin, bBoxMax, cutoff, verletSkin, verletRebuildFrequency, 64,
-                                                 autopas::allContainerOptions, autopas::allTraversalOptions,
-                                                 autopas::allDataLayoutOptions, autopas::allNewton3Options,
-                                                 autopas::SelectorStrategy::fastestAbs, 100, maxSamples);
-=======
   autopas::AutoTuner<Particle, FPCell> autoTuner(
-      bBoxMin, bBoxMax, cutoff, cellSizeFactor, verletSkin, verletRebuildFrequency, autopas::allContainerOptions,
+      bBoxMin, bBoxMax, cutoff, cellSizeFactor, verletSkin, verletRebuildFrequency, 64, autopas::allContainerOptions,
       autopas::allTraversalOptions, autopas::allDataLayoutOptions, autopas::allNewton3Options,
       autopas::SelectorStrategy::fastestAbs, 100, maxSamples);
->>>>>>> 516e4b6c
 
   autopas::Logger::get()->set_level(autopas::Logger::LogLevel::off);
   //  autopas::Logger::get()->set_level(autopas::Logger::LogLevel::debug);
@@ -40,16 +33,9 @@
 
   // total number of possible configurations * number of samples + last iteration after tuning
   // number of configs manually counted
-<<<<<<< HEAD
   size_t expectedNumberOfIterations = 33 * maxSamples + 1;
 #ifdef AUTOPAS_CUDA
   expectedNumberOfIterations = 47 * maxSamples + 1;
-=======
-#ifndef AUTOPAS_CUDA
-  size_t expectedNumberOfIterations = 29 * maxSamples + 1;
-#else
-  size_t expectedNumberOfIterations = 41 * maxSamples + 1;
->>>>>>> 516e4b6c
 #endif
 
   int collectedSamples = 0;
@@ -89,11 +75,7 @@
   configs.emplace(autopas::ContainerOption::linkedCells, autopas::TraversalOption::c08, autopas::DataLayoutOption::aos,
                   autopas::Newton3Option::disabled);
 
-<<<<<<< HEAD
-  autopas::AutoTuner<Particle, FPCell> autoTuner({0, 0, 0}, {10, 10, 10}, 1, 0, 100, 64, configs,
-=======
-  autopas::AutoTuner<Particle, FPCell> autoTuner({0, 0, 0}, {10, 10, 10}, 1, 1, 0, 100, configs,
->>>>>>> 516e4b6c
+  autopas::AutoTuner<Particle, FPCell> autoTuner({0, 0, 0}, {10, 10, 10}, 1, 1, 0, 100, 64, configs,
                                                  autopas::SelectorStrategy::fastestAbs, 1000, 2);
 
   EXPECT_EQ(*(configs.begin()), autoTuner.getCurrentConfig());
@@ -136,11 +118,8 @@
   configs.emplace(autopas::ContainerOption::linkedCells, autopas::TraversalOption::c08, autopas::DataLayoutOption::aos,
                   autopas::Newton3Option::enabled);
 
-<<<<<<< HEAD
-  autopas::AutoTuner<Particle, FPCell> autoTuner({0, 0, 0}, {10, 10, 10}, 1, 0, 100, 64, configs,
-=======
-  autopas::AutoTuner<Particle, FPCell> autoTuner({0, 0, 0}, {10, 10, 10}, 1, 1, 0, 100, configs,
->>>>>>> 516e4b6c
+  autopas::AutoTuner<Particle, FPCell> autoTuner({0, 0, 0}, {10, 10, 10}, 1, 1, 0, 100, 64, configs,
+
                                                  autopas::SelectorStrategy::fastestAbs, 1000, 2);
 
   EXPECT_EQ(*(configs.begin()), autoTuner.getCurrentConfig());
@@ -173,11 +152,8 @@
   configs.emplace(autopas::ContainerOption::linkedCells, autopas::TraversalOption::c08, autopas::DataLayoutOption::aos,
                   autopas::Newton3Option::disabled);
 
-<<<<<<< HEAD
-  autopas::AutoTuner<Particle, FPCell> autoTuner({0, 0, 0}, {10, 10, 10}, 1, 0, 100, 64, configs,
-=======
-  autopas::AutoTuner<Particle, FPCell> autoTuner({0, 0, 0}, {10, 10, 10}, 1, 1, 0, 100, configs,
->>>>>>> 516e4b6c
+  autopas::AutoTuner<Particle, FPCell> autoTuner({0, 0, 0}, {10, 10, 10}, 1, 1, 0, 100, 64, configs,
+
                                                  autopas::SelectorStrategy::fastestAbs, 1000, 2);
 
   EXPECT_EQ(*(configs.begin()), autoTuner.getCurrentConfig());
@@ -207,11 +183,8 @@
 TEST_F(AutoTunerTest, testNoConfig) {
   // wrap constructor call into lambda to avoid parser errors
   auto exp1 = []() {
-<<<<<<< HEAD
-    autopas::AutoTuner<Particle, FPCell> autoTuner({0, 0, 0}, {10, 10, 10}, 1, 0, 100, 64, {},
-=======
-    autopas::AutoTuner<Particle, FPCell> autoTuner({0, 0, 0}, {10, 10, 10}, 1, 1, 0, 100, {},
->>>>>>> 516e4b6c
+    autopas::AutoTuner<Particle, FPCell> autoTuner({0, 0, 0}, {10, 10, 10}, 1, 1, 0, 100, 64, {},
+
                                                    autopas::SelectorStrategy::fastestAbs, 1000, 3);
   };
 
@@ -219,11 +192,8 @@
 
   // wrap constructor call into lambda to avoid parser errors
   auto exp2 = []() {
-<<<<<<< HEAD
-    autopas::AutoTuner<Particle, FPCell> autoTuner({0, 0, 0}, {10, 10, 10}, 1, 0, 100, 64, {}, {}, {}, {},
-=======
-    autopas::AutoTuner<Particle, FPCell> autoTuner({0, 0, 0}, {10, 10, 10}, 1, 1, 0, 100, {}, {}, {}, {},
->>>>>>> 516e4b6c
+    autopas::AutoTuner<Particle, FPCell> autoTuner({0, 0, 0}, {10, 10, 10}, 1, 1, 0, 100, 64, {}, {}, {}, {},
+
                                                    autopas::SelectorStrategy::fastestAbs, 1000, 3);
   };
 
@@ -237,22 +207,18 @@
   autopas::Configuration conf(autopas::ContainerOption::linkedCells, autopas::TraversalOption::c08,
                               autopas::DataLayoutOption::aos, autopas::Newton3Option::enabled);
 
-<<<<<<< HEAD
-  autopas::AutoTuner<Particle, FPCell> tuner({0, 0, 0}, {10, 10, 10}, 1, 0, 100, 64, {conf},
-=======
-  autopas::AutoTuner<Particle, FPCell> tuner({0, 0, 0}, {10, 10, 10}, 1, 1, 0, 100, {conf},
->>>>>>> 516e4b6c
-                                             autopas::SelectorStrategy::fastestAbs, 1000, 3);
-
-  EXPECT_EQ(conf, tuner.getCurrentConfig());
+  autopas::AutoTuner<Particle, FPCell> autoTuner({0, 0, 0}, {10, 10, 10}, 1, 1, 0, 100, 64, {conf},
+                                                 autopas::SelectorStrategy::fastestAbs, 1000, 3);
+
+  EXPECT_EQ(conf, autoTuner.getCurrentConfig());
 
   MFunctor functor;
   EXPECT_CALL(functor, isRelevantForTuning()).WillRepeatedly(::testing::Return(true));
   EXPECT_CALL(functor, allowsNewton3()).WillRepeatedly(::testing::Return(true));
 
-  tuner.iteratePairwise(&functor);
-
-  EXPECT_EQ(conf, tuner.getCurrentConfig());
+  autoTuner.iteratePairwise(&functor);
+
+  EXPECT_EQ(conf, autoTuner.getCurrentConfig());
 }
 
 /**
@@ -264,28 +230,25 @@
   autopas::Configuration confNoN3(autopas::ContainerOption::linkedCells, autopas::TraversalOption::c08,
                                   autopas::DataLayoutOption::aos, autopas::Newton3Option::disabled);
 
-<<<<<<< HEAD
-  autopas::AutoTuner<Particle, FPCell> tuner({0, 0, 0}, {10, 10, 10}, 1, 0, 100, 64, {confN3, confNoN3},
-=======
-  autopas::AutoTuner<Particle, FPCell> tuner({0, 0, 0}, {10, 10, 10}, 1, 1, 0, 100, {confN3, confNoN3},
->>>>>>> 516e4b6c
-                                             autopas::SelectorStrategy::fastestAbs, 1000, 3);
-
-  EXPECT_EQ(confN3, tuner.getCurrentConfig());
+  autopas::AutoTuner<Particle, FPCell> autoTuner({0, 0, 0}, {10, 10, 10}, 1, 1, 0, 100, 64, {confN3, confNoN3},
+
+                                                 autopas::SelectorStrategy::fastestAbs, 1000, 3);
+
+  EXPECT_EQ(confN3, autoTuner.getCurrentConfig());
 
   MFunctor functor;
   EXPECT_CALL(functor, isRelevantForTuning()).WillRepeatedly(::testing::Return(true));
   EXPECT_CALL(functor, allowsNewton3()).WillRepeatedly(::testing::Return(false));
   EXPECT_CALL(functor, allowsNonNewton3()).WillRepeatedly(::testing::Return(true));
 
-  tuner.iteratePairwise(&functor);
-  EXPECT_EQ(confNoN3, tuner.getCurrentConfig());
-
-  tuner.iteratePairwise(&functor);
-  EXPECT_EQ(confNoN3, tuner.getCurrentConfig());
-
-  tuner.iteratePairwise(&functor);
-  EXPECT_EQ(confNoN3, tuner.getCurrentConfig());
+  autoTuner.iteratePairwise(&functor);
+  EXPECT_EQ(confNoN3, autoTuner.getCurrentConfig());
+
+  autoTuner.iteratePairwise(&functor);
+  EXPECT_EQ(confNoN3, autoTuner.getCurrentConfig());
+
+  autoTuner.iteratePairwise(&functor);
+  EXPECT_EQ(confNoN3, autoTuner.getCurrentConfig());
 }
 
 /**
@@ -297,19 +260,16 @@
   autopas::Configuration confNoN3(autopas::ContainerOption::linkedCells, autopas::TraversalOption::c08,
                                   autopas::DataLayoutOption::soa, autopas::Newton3Option::enabled);
 
-<<<<<<< HEAD
-  autopas::AutoTuner<Particle, FPCell> tuner({0, 0, 0}, {10, 10, 10}, 1, 0, 100, 64, {confN3, confNoN3},
-=======
-  autopas::AutoTuner<Particle, FPCell> tuner({0, 0, 0}, {10, 10, 10}, 1, 1, 0, 100, {confN3, confNoN3},
->>>>>>> 516e4b6c
-                                             autopas::SelectorStrategy::fastestAbs, 1000, 3);
-
-  EXPECT_EQ(confN3, tuner.getCurrentConfig());
+  autopas::AutoTuner<Particle, FPCell> autoTuner({0, 0, 0}, {10, 10, 10}, 1, 1, 0, 100, 64, {confN3, confNoN3},
+
+                                                 autopas::SelectorStrategy::fastestAbs, 1000, 3);
+
+  EXPECT_EQ(confN3, autoTuner.getCurrentConfig());
 
   MFunctor functor;
   EXPECT_CALL(functor, isRelevantForTuning()).WillRepeatedly(::testing::Return(true));
   EXPECT_CALL(functor, allowsNewton3()).WillRepeatedly(::testing::Return(false));
   EXPECT_CALL(functor, allowsNonNewton3()).WillRepeatedly(::testing::Return(true));
 
-  EXPECT_THROW(tuner.iteratePairwise(&functor), autopas::utils::ExceptionHandler::AutoPasException);
+  EXPECT_THROW(autoTuner.iteratePairwise(&functor), autopas::utils::ExceptionHandler::AutoPasException);
 }