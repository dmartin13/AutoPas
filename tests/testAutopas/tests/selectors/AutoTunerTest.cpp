--- conflicted
+++ resolved
@@ -35,26 +35,6 @@
   // total number of possible configurations * number of samples + last iteration after tuning
   // number of configs manually counted:
   //
-<<<<<<< HEAD
-  // Direct Sum:          directSum traversal      (AoS <=> SoA, newton3 <=> noNewton3) = 4
-  // LinkedCells:         c08 traversal            (AoS <=> SoA, newton3 <=> noNewton3) = 4
-  //                      sliced                   (AoS <=> SoA, newton3 <=> noNewton3) = 4
-  //                      c18                      (AoS <=> SoA, newton3 <=> noNewton3) = 4
-  //                      c01                      (AoS <=> SoA, noNewton3)             = 2
-  //                      c01-combined-SoA         (SoA, noNewton3)                     = 1
-  // VerletLists:         verlet-lists             (AoS <=> SoA, newton3 <=> noNewton3) = 4
-  // VerletListsCells:    verlet-sliced            (AoS, newton3 <=> noNewton3)         = 2
-  //                      verlet-c18               (AoS, newton3 <=> noNewton3)         = 2
-  //                      verlet-c01               (AoS, noNewton3)                     = 1
-  // VerletClusterLists:  verlet-clusters          (AoS <=> SoA, noNewton3)             = 2
-  //                      verlet-clusters-coloring (AoS <=> SoA, newton3 <=> noNewton3) = 4
-  //                                                                               --------
-  //                                                                                     34
-#ifndef AUTOPAS_CUDA
-  size_t expectedNumberOfIterations = 34 * maxSamples + 1;
-#else
-  size_t expectedNumberOfIterations = 45 * maxSamples + 1;
-=======
   // Direct Sum:            directSum traversal         (AoS <=> SoA, newton3 <=> noNewton3) = 4
   // LinkedCells:           c08 traversal               (AoS <=> SoA, newton3 <=> noNewton3) = 4
   //                        sliced                      (AoS <=> SoA, newton3 <=> noNewton3) = 4
@@ -69,15 +49,14 @@
   //                        verlet-c18                  (AoS, newton3 <=> noNewton3)         = 2
   //                        verlet-c01                  (AoS, noNewton3)                     = 1
   // VerletClusterLists:    verlet-clusters             (AoS <=> SoA, noNewton3)             = 2
-  //                        verlet-clusters-coloring    (AoS, newton3 <=> noNewton3)         = 2
+  //                        verlet-clusters-coloring    (AoS <=> SoA, newton3 <=> noNewton3) = 4
   // VarVerletListsAsBuild: var-verlet-lists-as-build   (AoS <=> SoA, newton3 <=> noNewton3) = 4
   //                                                                                    --------
-  //                                                                                          42
+  //                                                                                          44
 #ifndef AUTOPAS_CUDA
-  const size_t expectedNumberOfIterations = 42 * maxSamples + 1;
+  const size_t expectedNumberOfIterations = 44 * maxSamples + 1;
 #else
-  const size_t expectedNumberOfIterations = 55 * maxSamples + 1;
->>>>>>> 2100a3ac
+  const size_t expectedNumberOfIterations = 57 * maxSamples + 1;
 #endif
 
   int collectedSamples = 0;
