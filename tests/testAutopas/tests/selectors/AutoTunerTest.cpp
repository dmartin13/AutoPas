--- conflicted
+++ resolved
@@ -52,11 +52,7 @@
   //                        verlet-c18                  (AoS, newton3 <=> noNewton3)         = 2
   //                        verlet-c01                  (AoS, noNewton3)                     = 1
   // VerletClusterLists:    verlet-clusters             (AoS <=> SoA, noNewton3)             = 2
-<<<<<<< HEAD
-  //                        verlet-clusters-coloring    (AoS <=> SoA, newton3 <=> noNewton3) = 4
-=======
   //                        verlet-clusters-coloring    (AoS, newton3 <=> noNewton3)         = 4
->>>>>>> 7e72105f
   // VarVerletListsAsBuild: var-verlet-lists-as-build   (AoS <=> SoA, newton3 <=> noNewton3) = 4
   // VerletClusterCells:    verlet-cluster-cells        (AoS , newton3 <=> noNewton3)        = 2
   //                                                                                    --------
@@ -66,20 +62,12 @@
   // LinkedCells:           c01Cuda traversal           (Cuda, newton3 <=> noNewton3)        = 2
   // VerletClusterCells:    verlet-cluster-cells traversal (Cuda, newton3 <=> noNewton3)     = 2
   //                                                                                    --------
-<<<<<<< HEAD
-  //                                                                                          44
-#ifndef AUTOPAS_CUDA
-  const size_t expectedNumberOfIterations = 44 * maxSamples + 1;
-#else
-  const size_t expectedNumberOfIterations = 57 * maxSamples + 1;
-=======
   //                                                                                          52
 
 #ifndef AUTOPAS_CUDA
   const size_t expectedNumberOfIterations = 46 * maxSamples + 1;
 #else
   const size_t expectedNumberOfIterations = 52 * maxSamples + 1;
->>>>>>> 7e72105f
 #endif
 
   int collectedSamples = 0;
