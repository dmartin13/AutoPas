--- conflicted
+++ resolved
@@ -48,14 +48,9 @@
       autopas::TraversalOption::getAllOptions(), autopas::LoadEstimatorOption::getAllOptions(),
       autopas::DataLayoutOption::getAllOptions(), autopas::Newton3Option::getAllOptions());
   autopas::AutoTuner<Molecule> autoTuner(bBoxMin, bBoxMax, cutoff, verletSkin, verletClusterSize,
-<<<<<<< HEAD
-                                         std::move(tuningStrategy), autopas::SelectorStrategyOption::fastestAbs,
-                                         autopas::TuningMetricOption::time, 100, maxSamples);
-=======
                                          std::move(tuningStrategy), mpiTuningMaxDifferenceForBucket,
-                                         mpiTuningWeightForMaxDensity, autopas::SelectorStrategyOption::fastestAbs, 100,
-                                         maxSamples, 20);
->>>>>>> 96cdceba
+                                         mpiTuningWeightForMaxDensity, autopas::SelectorStrategyOption::fastestAbs,
+                                         autopas::TuningMetricOption::time, 100, maxSamples, 20);
 
   autopas::Logger::get()->set_level(autopas::Logger::LogLevel::off);
   //  autopas::Logger::get()->set_level(autopas::Logger::LogLevel::debug);
@@ -171,14 +166,9 @@
                   autopas::LoadEstimatorOption::none, autopas::DataLayoutOption::aos, autopas::Newton3Option::disabled);
 
   auto tuningStrategy = std::make_unique<autopas::FullSearch>(configs);
-<<<<<<< HEAD
-  autopas::AutoTuner<Molecule> autoTuner({0, 0, 0}, {10, 10, 10}, 1, 0, 64, std::move(tuningStrategy),
+  autopas::AutoTuner<Molecule> autoTuner({0, 0, 0}, {10, 10, 10}, 1, 0, 64, std::move(tuningStrategy), 0.3, 0.0,
                                          autopas::SelectorStrategyOption::fastestAbs, autopas::TuningMetricOption::time,
-                                         1000, 2);
-=======
-  autopas::AutoTuner<Molecule> autoTuner({0, 0, 0}, {10, 10, 10}, 1, 0, 64, std::move(tuningStrategy), 0.3, 0.0,
-                                         autopas::SelectorStrategyOption::fastestAbs, 1000, 2, 20);
->>>>>>> 96cdceba
+                                         1000, 2, 20);
 
   EXPECT_EQ(*(configs.begin()), autoTuner.getCurrentConfig());
 
@@ -231,14 +221,9 @@
                   autopas::LoadEstimatorOption::none, autopas::DataLayoutOption::aos, autopas::Newton3Option::enabled);
 
   auto tuningStrategy = std::make_unique<autopas::FullSearch>(configs);
-<<<<<<< HEAD
-  autopas::AutoTuner<Molecule> autoTuner({0, 0, 0}, {10, 10, 10}, 1, 0, 64, std::move(tuningStrategy),
+  autopas::AutoTuner<Molecule> autoTuner({0, 0, 0}, {10, 10, 10}, 1, 0, 64, std::move(tuningStrategy), 0.3, 0.0,
                                          autopas::SelectorStrategyOption::fastestAbs, autopas::TuningMetricOption::time,
-                                         1000, 2);
-=======
-  autopas::AutoTuner<Molecule> autoTuner({0, 0, 0}, {10, 10, 10}, 1, 0, 64, std::move(tuningStrategy), 0.3, 0.0,
-                                         autopas::SelectorStrategyOption::fastestAbs, 1000, 2, 20);
->>>>>>> 96cdceba
+                                         1000, 2, 20);
 
   EXPECT_EQ(*(configs.begin()), autoTuner.getCurrentConfig());
 
@@ -279,14 +264,9 @@
                   autopas::LoadEstimatorOption::none, autopas::DataLayoutOption::aos, autopas::Newton3Option::disabled);
 
   auto tuningStrategy = std::make_unique<autopas::FullSearch>(configs);
-<<<<<<< HEAD
-  autopas::AutoTuner<Molecule> autoTuner({0, 0, 0}, {10, 10, 10}, 1, 0, 64, std::move(tuningStrategy),
+  autopas::AutoTuner<Molecule> autoTuner({0, 0, 0}, {10, 10, 10}, 1, 0, 64, std::move(tuningStrategy), 0.3, 0.0,
                                          autopas::SelectorStrategyOption::fastestAbs, autopas::TuningMetricOption::time,
-                                         1000, 2);
-=======
-  autopas::AutoTuner<Molecule> autoTuner({0, 0, 0}, {10, 10, 10}, 1, 0, 64, std::move(tuningStrategy), 0.3, 0.0,
-                                         autopas::SelectorStrategyOption::fastestAbs, 1000, 2, 20);
->>>>>>> 96cdceba
+                                         1000, 2, 20);
 
   EXPECT_EQ(*(configs.begin()), autoTuner.getCurrentConfig());
 
@@ -333,14 +313,9 @@
 
   auto tuningStrategy = std::make_unique<autopas::FullSearch>(configsList);
   autopas::AutoTuner<Molecule> autoTuner(bBoxMin, bBoxMax, cutoff, verletSkin, verletClusterSize,
-<<<<<<< HEAD
-                                         std::move(tuningStrategy), autopas::SelectorStrategyOption::fastestAbs,
-                                         autopas::TuningMetricOption::time, 100, maxSamples);
-=======
                                          std::move(tuningStrategy), mpiTuningMaxDifferenceForBucket,
-                                         mpiTuningWeightForMaxDensity, autopas::SelectorStrategyOption::fastestAbs, 100,
-                                         maxSamples, 20);
->>>>>>> 96cdceba
+                                         mpiTuningWeightForMaxDensity, autopas::SelectorStrategyOption::fastestAbs,
+                                         autpas::TuningMetricOption::time, 100, maxSamples, 20);
 
   size_t numExpectedTuningIterations = configsList.size() * maxSamples;
   MockFunctor<Molecule> functor;
@@ -396,14 +371,9 @@
 
   auto tuningStrategy = std::make_unique<autopas::FullSearch>(configsList);
   autopas::AutoTuner<Molecule> autoTuner(bBoxMin, bBoxMax, cutoff, verletSkin, verletClusterSize,
-<<<<<<< HEAD
-                                         std::move(tuningStrategy), autopas::SelectorStrategyOption::fastestAbs,
-                                         autopas::TuningMetricOption::time, 100, maxSamples);
-=======
                                          std::move(tuningStrategy), mpiTuningMaxDifferenceForBucket,
-                                         mpiTuningWeightForMaxDensity, autopas::SelectorStrategyOption::fastestAbs, 100,
-                                         maxSamples, 20);
->>>>>>> 96cdceba
+                                         mpiTuningWeightForMaxDensity, autopas::SelectorStrategyOption::fastestAbs,
+                                         autopas::TuningMetricOption::time, 100, maxSamples, 20);
 
   size_t numExpectedTuningIterations = configsList.size() * maxSamples;
   MockFunctor<Molecule> functor;
@@ -450,14 +420,9 @@
   auto exp1 = []() {
     std::set<autopas::Configuration> configsList = {};
     auto tuningStrategy = std::make_unique<autopas::FullSearch>(configsList);
-<<<<<<< HEAD
-    autopas::AutoTuner<Molecule> autoTuner({0, 0, 0}, {10, 10, 10}, 1, 0, 64, std::move(tuningStrategy),
+    autopas::AutoTuner<Molecule> autoTuner({0, 0, 0}, {10, 10, 10}, 1, 0, 64, std::move(tuningStrategy), 0.3, 0.0,
                                            autopas::SelectorStrategyOption::fastestAbs,
-                                           autopas::TuningMetricOption::time, 1000, 3);
-=======
-    autopas::AutoTuner<Molecule> autoTuner({0, 0, 0}, {10, 10, 10}, 1, 0, 64, std::move(tuningStrategy), 0.3, 0.0,
-                                           autopas::SelectorStrategyOption::fastestAbs, 1000, 3, 20);
->>>>>>> 96cdceba
+                                           autopas::TuningMetricOption::time, 1000, 3, 20);
   };
 
   EXPECT_THROW(exp1(), autopas::utils::ExceptionHandler::AutoPasException) << "Constructor with given configs";
@@ -471,14 +436,9 @@
     std::set<autopas::DataLayoutOption> dl = {};
     std::set<autopas::Newton3Option> n3 = {};
     auto tuningStrategy = std::make_unique<autopas::FullSearch>(co, csf, tr, le, dl, n3);
-<<<<<<< HEAD
-    autopas::AutoTuner<Molecule> autoTuner({0, 0, 0}, {10, 10, 10}, 1, 0, 64, std::move(tuningStrategy),
+    autopas::AutoTuner<Molecule> autoTuner({0, 0, 0}, {10, 10, 10}, 1, 0, 64, std::move(tuningStrategy), 0.3, 0.0,
                                            autopas::SelectorStrategyOption::fastestAbs,
-                                           autopas::TuningMetricOption::time, 1000, 3);
-=======
-    autopas::AutoTuner<Molecule> autoTuner({0, 0, 0}, {10, 10, 10}, 1, 0, 64, std::move(tuningStrategy), 0.3, 0.0,
-                                           autopas::SelectorStrategyOption::fastestAbs, 1000, 3, 20);
->>>>>>> 96cdceba
+                                           autopas::tuningMetricOption::time, 1000, 3, 20);
   };
 
   EXPECT_THROW(exp2(), autopas::utils::ExceptionHandler::AutoPasException) << "Constructor which generates configs";
@@ -491,14 +451,9 @@
   auto configsList = {_confLc_c08};
   auto tuningStrategy = std::make_unique<autopas::FullSearch>(configsList);
   size_t maxSamples = 3;
-<<<<<<< HEAD
-  autopas::AutoTuner<Molecule> tuner({0, 0, 0}, {10, 10, 10}, 1, 0, 64, std::move(tuningStrategy),
+  autopas::AutoTuner<Molecule> tuner({0, 0, 0}, {10, 10, 10}, 1, 0, 64, std::move(tuningStrategy), 0.3, 0.0,
                                      autopas::SelectorStrategyOption::fastestAbs, autopas::TuningMetricOption::time,
-                                     1000, maxSamples);
-=======
-  autopas::AutoTuner<Molecule> tuner({0, 0, 0}, {10, 10, 10}, 1, 0, 64, std::move(tuningStrategy), 0.3, 0.0,
-                                     autopas::SelectorStrategyOption::fastestAbs, 1000, maxSamples, 20);
->>>>>>> 96cdceba
+                                     1000, maxSamples, 20);
 
   EXPECT_EQ(_confLc_c08, tuner.getCurrentConfig());
 
@@ -536,14 +491,9 @@
 
   auto configsList = {confNoN3, confN3};
   auto tuningStrategy = std::make_unique<autopas::FullSearch>(configsList);
-<<<<<<< HEAD
-  autopas::AutoTuner<Molecule> tuner({0, 0, 0}, {10, 10, 10}, 1, 0, 64, std::move(tuningStrategy),
+  autopas::AutoTuner<Molecule> tuner({0, 0, 0}, {10, 10, 10}, 1, 0, 64, std::move(tuningStrategy), 0.3, 0.0,
                                      autopas::SelectorStrategyOption::fastestAbs, autopas::TuningMetricOption::time,
-                                     1000, 3);
-=======
-  autopas::AutoTuner<Molecule> tuner({0, 0, 0}, {10, 10, 10}, 1, 0, 64, std::move(tuningStrategy), 0.3, 0.0,
-                                     autopas::SelectorStrategyOption::fastestAbs, 1000, 3, 20);
->>>>>>> 96cdceba
+                                     1000, 3, 20);
 
   EXPECT_EQ(confNoN3, tuner.getCurrentConfig());
 
@@ -578,14 +528,9 @@
 
   auto configsList = {confN3, confNoN3};
   auto tuningStrategy = std::make_unique<autopas::FullSearch>(configsList);
-<<<<<<< HEAD
-  autopas::AutoTuner<Molecule> tuner({0, 0, 0}, {10, 10, 10}, 1, 0, 64, std::move(tuningStrategy),
+  autopas::AutoTuner<Molecule> tuner({0, 0, 0}, {10, 10, 10}, 1, 0, 64, std::move(tuningStrategy), 0.3, 0.0,
                                      autopas::SelectorStrategyOption::fastestAbs, autopas::TuningMetricOption::time,
-                                     1000, 3);
-=======
-  autopas::AutoTuner<Molecule> tuner({0, 0, 0}, {10, 10, 10}, 1, 0, 64, std::move(tuningStrategy), 0.3, 0.0,
-                                     autopas::SelectorStrategyOption::fastestAbs, 1000, 3, 20);
->>>>>>> 96cdceba
+                                     1000, 3, 20);
 
   EXPECT_EQ(confN3, tuner.getCurrentConfig());
 
