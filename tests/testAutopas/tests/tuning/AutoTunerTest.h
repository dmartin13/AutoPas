/**
 * @file AutoTunerTest.h
 * @author F. Gratl
 * @date 8/10/18
 */

#pragma once

#include <gtest/gtest.h>

#include "AutoPasTestBase.h"
#include "autopas/tuning/Configuration.h"

class AutoTunerTest : public AutoPasTestBase {
 public:
  AutoTunerTest() = default;
  ~AutoTunerTest() override = default;

  const double _cellSizeFactor{1.};

<<<<<<< HEAD
  const autopas::Configuration _confLc_c01{autopas::ContainerOption::linkedCells, _cellSizeFactor,
                                           autopas::TraversalOption::lc_c01,      autopas::LoadEstimatorOption::none,
                                           autopas::DataLayoutOption::aos,        autopas::Newton3Option::disabled, autopas::InteractionTypeOption::pairwise};
  const autopas::Configuration _confLc_c18{autopas::ContainerOption::linkedCells, _cellSizeFactor,
                                           autopas::TraversalOption::lc_c18,      autopas::LoadEstimatorOption::none,
                                           autopas::DataLayoutOption::aos,        autopas::Newton3Option::disabled, autopas::InteractionTypeOption::pairwise};
  const autopas::Configuration _confLc_c08{autopas::ContainerOption::linkedCells, _cellSizeFactor,
                                           autopas::TraversalOption::lc_c08,      autopas::LoadEstimatorOption::none,
                                           autopas::DataLayoutOption::aos,        autopas::Newton3Option::disabled, autopas::InteractionTypeOption::pairwise};
=======
  // configurations used throughout various tests
  const autopas::Configuration _confDs_seq_N3{
      autopas::ContainerOption::directSum,     _cellSizeFactor,
      autopas::TraversalOption::ds_sequential, autopas::LoadEstimatorOption::none,
      autopas::DataLayoutOption::aos,          autopas::Newton3Option::enabled};
  const autopas::Configuration _confDs_seq_noN3{
      autopas::ContainerOption::directSum,     _cellSizeFactor,
      autopas::TraversalOption::ds_sequential, autopas::LoadEstimatorOption::none,
      autopas::DataLayoutOption::aos,          autopas::Newton3Option::disabled};
  const autopas::Configuration _confLc_c01_noN3{
      autopas::ContainerOption::linkedCells, _cellSizeFactor,
      autopas::TraversalOption::lc_c01,      autopas::LoadEstimatorOption::none,
      autopas::DataLayoutOption::aos,        autopas::Newton3Option::disabled};
  const autopas::Configuration _confLc_c18_noN3{
      autopas::ContainerOption::linkedCells, _cellSizeFactor,
      autopas::TraversalOption::lc_c18,      autopas::LoadEstimatorOption::none,
      autopas::DataLayoutOption::aos,        autopas::Newton3Option::disabled};
  const autopas::Configuration _confLc_c08_N3{autopas::ContainerOption::linkedCells, _cellSizeFactor,
                                              autopas::TraversalOption::lc_c08,      autopas::LoadEstimatorOption::none,
                                              autopas::DataLayoutOption::aos,        autopas::Newton3Option::disabled};
  const autopas::Configuration _confLc_c08_noN3{
      autopas::ContainerOption::linkedCells, _cellSizeFactor,
      autopas::TraversalOption::lc_c08,      autopas::LoadEstimatorOption::none,
      autopas::DataLayoutOption::aos,        autopas::Newton3Option::disabled};
>>>>>>> 8ee4d990
};<|MERGE_RESOLUTION|>--- conflicted
+++ resolved
@@ -18,40 +18,28 @@
 
   const double _cellSizeFactor{1.};
 
-<<<<<<< HEAD
-  const autopas::Configuration _confLc_c01{autopas::ContainerOption::linkedCells, _cellSizeFactor,
-                                           autopas::TraversalOption::lc_c01,      autopas::LoadEstimatorOption::none,
-                                           autopas::DataLayoutOption::aos,        autopas::Newton3Option::disabled, autopas::InteractionTypeOption::pairwise};
-  const autopas::Configuration _confLc_c18{autopas::ContainerOption::linkedCells, _cellSizeFactor,
-                                           autopas::TraversalOption::lc_c18,      autopas::LoadEstimatorOption::none,
-                                           autopas::DataLayoutOption::aos,        autopas::Newton3Option::disabled, autopas::InteractionTypeOption::pairwise};
-  const autopas::Configuration _confLc_c08{autopas::ContainerOption::linkedCells, _cellSizeFactor,
-                                           autopas::TraversalOption::lc_c08,      autopas::LoadEstimatorOption::none,
-                                           autopas::DataLayoutOption::aos,        autopas::Newton3Option::disabled, autopas::InteractionTypeOption::pairwise};
-=======
   // configurations used throughout various tests
   const autopas::Configuration _confDs_seq_N3{
       autopas::ContainerOption::directSum,     _cellSizeFactor,
       autopas::TraversalOption::ds_sequential, autopas::LoadEstimatorOption::none,
-      autopas::DataLayoutOption::aos,          autopas::Newton3Option::enabled};
+      autopas::DataLayoutOption::aos,          autopas::Newton3Option::enabled, autopas::InteractionTypeOption::pairwise};
   const autopas::Configuration _confDs_seq_noN3{
       autopas::ContainerOption::directSum,     _cellSizeFactor,
       autopas::TraversalOption::ds_sequential, autopas::LoadEstimatorOption::none,
-      autopas::DataLayoutOption::aos,          autopas::Newton3Option::disabled};
+      autopas::DataLayoutOption::aos,          autopas::Newton3Option::disabled, autopas::InteractionTypeOption::pairwise};
   const autopas::Configuration _confLc_c01_noN3{
       autopas::ContainerOption::linkedCells, _cellSizeFactor,
       autopas::TraversalOption::lc_c01,      autopas::LoadEstimatorOption::none,
-      autopas::DataLayoutOption::aos,        autopas::Newton3Option::disabled};
+      autopas::DataLayoutOption::aos,        autopas::Newton3Option::disabled, autopas::InteractionTypeOption::pairwise};
   const autopas::Configuration _confLc_c18_noN3{
       autopas::ContainerOption::linkedCells, _cellSizeFactor,
       autopas::TraversalOption::lc_c18,      autopas::LoadEstimatorOption::none,
-      autopas::DataLayoutOption::aos,        autopas::Newton3Option::disabled};
+      autopas::DataLayoutOption::aos,        autopas::Newton3Option::disabled, autopas::InteractionTypeOption::pairwise};
   const autopas::Configuration _confLc_c08_N3{autopas::ContainerOption::linkedCells, _cellSizeFactor,
                                               autopas::TraversalOption::lc_c08,      autopas::LoadEstimatorOption::none,
-                                              autopas::DataLayoutOption::aos,        autopas::Newton3Option::disabled};
+                                              autopas::DataLayoutOption::aos,        autopas::Newton3Option::disabled, autopas::InteractionTypeOption::pairwise};
   const autopas::Configuration _confLc_c08_noN3{
       autopas::ContainerOption::linkedCells, _cellSizeFactor,
       autopas::TraversalOption::lc_c08,      autopas::LoadEstimatorOption::none,
-      autopas::DataLayoutOption::aos,        autopas::Newton3Option::disabled};
->>>>>>> 8ee4d990
+      autopas::DataLayoutOption::aos,        autopas::Newton3Option::disabled, autopas::InteractionTypeOption::pairwise};
 };