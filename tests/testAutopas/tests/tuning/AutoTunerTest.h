--- conflicted
+++ resolved
@@ -37,11 +37,7 @@
       autopas::DataLayoutOption::aos,        autopas::Newton3Option::disabled, autopas::InteractionTypeOption::pairwise};
   const autopas::Configuration _confLc_c08_N3{autopas::ContainerOption::linkedCells, _cellSizeFactor,
                                               autopas::TraversalOption::lc_c08,      autopas::LoadEstimatorOption::none,
-<<<<<<< HEAD
-                                              autopas::DataLayoutOption::aos,        autopas::Newton3Option::disabled, autopas::InteractionTypeOption::pairwise};
-=======
-                                              autopas::DataLayoutOption::aos,        autopas::Newton3Option::enabled};
->>>>>>> 261878dc
+                                              autopas::DataLayoutOption::aos,        autopas::Newton3Option::enabled, autopas::InteractionTypeOption::pairwise};
   const autopas::Configuration _confLc_c08_noN3{
       autopas::ContainerOption::linkedCells, _cellSizeFactor,
       autopas::TraversalOption::lc_c08,      autopas::LoadEstimatorOption::none,
