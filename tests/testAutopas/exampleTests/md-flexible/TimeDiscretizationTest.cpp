--- conflicted
+++ resolved
@@ -4,22 +4,14 @@
 #include "TimeDiscretizationTest.h"
 
 void TimeDiscretizationTest::globalForceTest(
-<<<<<<< HEAD
-=======
     // tests if oldforce entries and force entries are well writen in the particles
->>>>>>> b130fad2
     autopas::AutoPas<PrintableMolecule, autopas::FullParticleCell<PrintableMolecule>> &auto1,
     autopas::AutoPas<PrintableMolecule, autopas::FullParticleCell<PrintableMolecule>> &auto2, int iterations) {
   auto1.iteratePairwise(&functor);
   auto2.iteratePairwise(&functor);
   double particleD = 0.01;
-<<<<<<< HEAD
-  TimeDiscretization<decltype(auto1)> td1(particleD);
-  // to compare OldForce entry of auto2 Particles with Force entries of auto1, perform one iteration on auto2
-=======
   TimeDiscretization<decltype(auto1)> td1(particleD, PCL);
   // to compare OldForce entry of auto2 Particles with Force entries of auto1, perform one more iteration on auto2
->>>>>>> b130fad2
   td1.VSCalculateX(auto2);
   auto2.iteratePairwise(&functor);
   ASSERT_EQ(auto1.getNumberOfParticles(), auto2.getNumberOfParticles());
@@ -68,23 +60,13 @@
     autopas::AutoPas<PrintableMolecule, autopas::FullParticleCell<PrintableMolecule>> &autopas,
     size_t numberOfParticles, int iterations) {
   // initialize the domain:
-<<<<<<< HEAD
-  PrintableMolecule::setMass(1.0);
-=======
->>>>>>> b130fad2
   PrintableMolecule dummy;
   autopas.setBoxMin(boxmin);
   autopas.setBoxMax(boxmax);
   autopas.init();
-<<<<<<< HEAD
-  RandomGenerator::fillWithParticles(autopas, dummy, numberOfParticles, {0., 0., 0.});
-  double particleD = 0.01;
-  TimeDiscretization<decltype(autopas)> td1(particleD);
-=======
   RandomGenerator::fillWithParticles(autopas, dummy, numberOfParticles);
   double particleD = 0.01;
   TimeDiscretization<decltype(autopas)> td1(particleD, PCL);
->>>>>>> b130fad2
   // initialize force and oldforce values:
   autopas.iteratePairwise(&functor);
   td1.VSCalculateX(autopas);
@@ -138,10 +120,6 @@
 }
 
 TEST_F(TimeDiscretizationTest, GlobalForce) {
-<<<<<<< HEAD
-  PrintableMolecule::setMass(1.);
-=======
->>>>>>> b130fad2
   auto auto1a = autopas::AutoPas<PrintableMolecule, autopas::FullParticleCell<PrintableMolecule>>();
   auto auto1b = autopas::AutoPas<PrintableMolecule, autopas::FullParticleCell<PrintableMolecule>>();
   auto auto2a = autopas::AutoPas<PrintableMolecule, autopas::FullParticleCell<PrintableMolecule>>();
@@ -161,10 +139,6 @@
 }
 
 TEST_F(TimeDiscretizationTest, PositionsAndVelocity) {
-<<<<<<< HEAD
-  PrintableMolecule::setMass(1.);
-=======
->>>>>>> b130fad2
   auto autopas = autopas::AutoPas<PrintableMolecule, autopas::FullParticleCell<PrintableMolecule>>();
   Pos_and_Velo_Test(autopas, 25, 10);
   Pos_and_Velo_Test(autopas, 100, 10);
