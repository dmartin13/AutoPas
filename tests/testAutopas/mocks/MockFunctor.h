--- conflicted
+++ resolved
@@ -32,21 +32,12 @@
                autopas::SoAView<typename Particle::SoAArraysType> soa2, bool newton3),
               (override));
 
-<<<<<<< HEAD
-  // virtual void SoAFunctor(SoAView<SoAArraysType> soa, const size_t indexFirst,
-  //                  const std::vector<size_t, autopas::AlignedAllocator<size_t>> &neighborList, bool newton3)
-  MOCK_METHOD4_T(SoAFunctor,
-                 void(autopas::SoAView<typename Particle::SoAArraysType> soa, const size_t indexFirst,
-                      const std::vector<size_t, autopas::AlignedAllocator<size_t>> &neighborList, bool newton3));
-=======
   // virtual void SoAFunctor(SoAView &soa, const std::vector, (override)<std::vector<size_t,
   // AlignedAllocator<size_t>>> &neighborList, size_t iFrom, size_t iTo, bool newton3)
   MOCK_METHOD(void, SoAFunctor,
-              (autopas::SoAView<typename Particle::SoAArraysType> soa,
-               (const std::vector<std::vector<size_t, autopas::AlignedAllocator<size_t>>> &), size_t, size_t,
-               bool newton3),
+              (autopas::SoAView<typename Particle::SoAArraysType> soa, size_t indexFirst,
+               (const std::vector<size_t, autopas::AlignedAllocator<size_t>> &), bool newton3),
               (override));
->>>>>>> e76de032
 
   // virtual void SoALoader(ParticleCell &cell, autopas::SoA &soa, size_t
   // offset=0) {}
