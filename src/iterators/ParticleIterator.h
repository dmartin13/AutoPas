/*
 * ParticleIterator.h
 *
 *  Created on: 17 Jan 2018
 *      Author: tchipevn
 */

#pragma once

#include <utils/ExceptionHandler.h>
#include <vector>
#include "ParticleIteratorInterface.h"
#include "SingleCellIterator.h"

namespace autopas {
namespace internal {
/**
 * ParticleIterator class to access particles inside of a container.
 * The particles can be accessed using "iterator->" or "*iterator". The next
 * particle using the ++operator, e.g. "++iterator"
 * @tparam Particle type of the particle that is accessed
 * @tparam ParticleCell type of the cell of the underlying data structure of the
 * container
 */
template <class Particle, class ParticleCell>
class ParticleIterator : public ParticleIteratorInterfaceImpl<Particle> {
 public:
  /**
   * Constructor of the ParticleIterator class.
   *
   * @param cont linear data vector of ParticleCells
   * @param flagManager the CellBorderAndFlagManager that shall be used to
   * query the cell types. Can be nullptr if the behavior is haloAndOwned
   * @param behavior the IteratorBehavior that specifies which type of cells
   * shall be iterated through.
   */
  explicit ParticleIterator(std::vector<ParticleCell>* cont, CellBorderAndFlagManager* flagManager = nullptr,
                            IteratorBehavior behavior = haloAndOwned)
      : _vectorOfCells(cont),
        _iteratorAcrossCells(cont->begin()),
        _iteratorWithinOneCell(cont->begin()->begin()),
        _flagManager(flagManager),
        _behavior(behavior) {
    if (behavior != haloAndOwned and flagManager == nullptr) {
      AutoPasLogger->error(
          "ParticleIterator: behavior is not haloAndOwned, but flagManager is "
          "nullptr!");
      utils::ExceptionHandler::exception(
          "ParticleIterator: behavior is not haloAndOwned, but flagManager is "
          "nullptr!");
    }
    if (_iteratorAcrossCells < cont->end()) {
      _iteratorWithinOneCell = _iteratorAcrossCells->begin();
      if (not isCellTypeBehaviorCorrect() or not _iteratorWithinOneCell.isValid()) {
        next_non_empty_cell();
      }
    }
  }

  /**
   * @copydoc ParticleIteratorInterface::operator++()
   */
  inline ParticleIterator<Particle, ParticleCell>& operator++() override {
    if (_iteratorWithinOneCell.isValid()) {
      ++_iteratorWithinOneCell;
    }

    // don't merge into if-else, _cell_iterator may becoeme invalid after ++

    if (not _iteratorWithinOneCell.isValid()) {
      next_non_empty_cell();
    }
    return *this;
  }

  /**
   * @copydoc ParticleIteratorInterface::operator*()
   */
  inline Particle& operator*() const override {
    return _iteratorWithinOneCell.operator*();
  }

  /**
   * @copydoc ParticleIteratorInterface::deleteCurrentParticle()
   */
  void deleteCurrentParticle() override {
    if (_iteratorWithinOneCell.isValid()) {
      _iteratorWithinOneCell.deleteCurrentParticle();
    } else {
      utils::ExceptionHandler::exception("ParticleIterator: deleting invalid particle");
    }
  }

  /**
   * Check whether the iterator is valid
   * @return returns whether the iterator is valid
   */
<<<<<<< HEAD
  bool isValid() const override {
    return _vectorOfCells != nullptr and
           _iteratorAcrossCells < _vectorOfCells->end() and
=======
  bool isValid() {
    return _vectorOfCells != nullptr and _iteratorAcrossCells < _vectorOfCells->end() and
>>>>>>> f05c805b
           _iteratorWithinOneCell.isValid();
  }

  ParticleIteratorInterfaceImpl<Particle>* clone() const override {
    return new ParticleIterator<Particle, ParticleCell>(*this);
  }

 protected:
  /**
   * the next non-empty cell is selected
   */
  void next_non_empty_cell() {
    // find the next non-empty cell
    const int stride = 1;  // num threads
    for (_iteratorAcrossCells += stride; _iteratorAcrossCells < _vectorOfCells->end(); _iteratorAcrossCells += stride) {
      if (_iteratorAcrossCells->isNotEmpty() and isCellTypeBehaviorCorrect()) {
        _iteratorWithinOneCell = _iteratorAcrossCells->begin();
        break;
      }
    }
  }

  /**
   * checks if a cell has the correct cell type according to the behavior
   * @return true iff the cell type is proper according to the behavior
   */
  bool isCellTypeBehaviorCorrect() {
    switch (_behavior) {
      case haloAndOwned:
        return true;
      case haloOnly:
        return _flagManager->isHaloCell(_iteratorAcrossCells - _vectorOfCells->begin());
      case ownedOnly:
        return _flagManager->isOwningCell(_iteratorAcrossCells - _vectorOfCells->begin());
      default:
        utils::ExceptionHandler::exception("unknown iterator behavior");
        return false;
    }
  }

 private:
  std::vector<ParticleCell>* _vectorOfCells;
  typename std::vector<ParticleCell>::iterator _iteratorAcrossCells;
  SingleCellIteratorWrapper<Particle> _iteratorWithinOneCell;
  CellBorderAndFlagManager* _flagManager;
  IteratorBehavior _behavior;
  // SingleCellIterator<Particle, ParticleCell> _iteratorWithinOneCell;
};
}  // namespace internal
}  // namespace autopas<|MERGE_RESOLUTION|>--- conflicted
+++ resolved
@@ -76,9 +76,7 @@
   /**
    * @copydoc ParticleIteratorInterface::operator*()
    */
-  inline Particle& operator*() const override {
-    return _iteratorWithinOneCell.operator*();
-  }
+  inline Particle& operator*() const override { return _iteratorWithinOneCell.operator*(); }
 
   /**
    * @copydoc ParticleIteratorInterface::deleteCurrentParticle()
@@ -95,14 +93,8 @@
    * Check whether the iterator is valid
    * @return returns whether the iterator is valid
    */
-<<<<<<< HEAD
   bool isValid() const override {
-    return _vectorOfCells != nullptr and
-           _iteratorAcrossCells < _vectorOfCells->end() and
-=======
-  bool isValid() {
     return _vectorOfCells != nullptr and _iteratorAcrossCells < _vectorOfCells->end() and
->>>>>>> f05c805b
            _iteratorWithinOneCell.isValid();
   }
 
