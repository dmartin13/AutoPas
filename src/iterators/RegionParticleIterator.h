/**
 * @file RegionParticleIterator.h specifies the RegionParticleIterator class
 * @author seckler
 * @date 03.04.2018
 */
#include <array>
#include <vector>
#include "ParticleIterator.h"

#pragma once

namespace autopas {
namespace internal {
/**
 * RegionParticleIterator to iterate over all particles within a specific region
 * @todo optimize the region particle iterater. Currently we iterate over all
 * particles
 * @tparam Particle Particle type over which the iterator iterates
 * @tparam ParticleCell Cell type over which the iterator iterates
 */
template <class Particle, class ParticleCell>
class RegionParticleIterator : public ParticleIterator<Particle, ParticleCell> {
 public:
  /**
   * Constructor of the RegionParticleIterator.
   *
   * @param cont container of particle cells
   * @param startRegion lower corner of the region to iterate over
   * @param endRegion top corner of the region to iterate over
   */
<<<<<<< HEAD
  explicit RegionParticleIterator(std::vector<ParticleCell> *cont,
                                  std::array<double, 3> startRegion,
=======
  explicit RegionParticleIterator(std::vector<ParticleCell>* cont, std::array<double, 3> startRegion,
>>>>>>> f05c805b
                                  std::array<double, 3> endRegion)
      : ParticleIterator<Particle, ParticleCell>(cont), _startRegion(startRegion), _endRegion(endRegion) {
    // ParticleIterator's constructor will initialize the Iterator, such that it
    // points to the first particle if one is found, otherwise the pointer is
    // not valid
    if (this->isValid()) {  // if there is NO particle, we can not dereference
      // it, so we need a check.
      if (not(this->operator*()).inBox(_startRegion, _endRegion)) {
        operator++();
      }
    }
  }

  /**
   * @copydoc ParticleIteratorInterface::operator++
   * @todo optimize! this version is currently very slow
   */
  inline RegionParticleIterator<Particle, ParticleCell> &operator++() override {
    do {
      ParticleIterator<Particle, ParticleCell>::operator++();
    } while (ParticleIterator<Particle, ParticleCell>::isValid() &&
             !(this->operator*()).inBox(_startRegion, _endRegion));
    return *this;
  }

  // todo add test of clone
  inline ParticleIteratorInterfaceImpl<Particle> *clone() const override {
    return new RegionParticleIterator<Particle, ParticleCell>(*this);
  }

 private:
  std::array<double, 3> _startRegion;
  std::array<double, 3> _endRegion;
};
}  // namespace internal
}  // namespace autopas<|MERGE_RESOLUTION|>--- conflicted
+++ resolved
@@ -28,12 +28,7 @@
    * @param startRegion lower corner of the region to iterate over
    * @param endRegion top corner of the region to iterate over
    */
-<<<<<<< HEAD
-  explicit RegionParticleIterator(std::vector<ParticleCell> *cont,
-                                  std::array<double, 3> startRegion,
-=======
-  explicit RegionParticleIterator(std::vector<ParticleCell>* cont, std::array<double, 3> startRegion,
->>>>>>> f05c805b
+  explicit RegionParticleIterator(std::vector<ParticleCell> *cont, std::array<double, 3> startRegion,
                                   std::array<double, 3> endRegion)
       : ParticleIterator<Particle, ParticleCell>(cont), _startRegion(startRegion), _endRegion(endRegion) {
     // ParticleIterator's constructor will initialize the Iterator, such that it
