--- conflicted
+++ resolved
@@ -184,21 +184,14 @@
           VCLC01BalancedTraversal<typename ParticleCell::ParticleType, PairwiseFunctor, dataLayout, useNewton3>>(
           &pairwiseFunctor, info.clusterSize);
     }
-<<<<<<< HEAD
-    case TraversalOption::varVerletTraversalAsBuild: {
-      return std::make_unique<
-          VarVerletTraversalAsBuild<typename ParticleCell::ParticleType, PairwiseFunctor, dataLayout, useNewton3>>(
-          &pairwiseFunctor);
-=======
     case TraversalOption::vcl_c06: {
       return std::make_unique<VCLC06Traversal<ParticleCell, PairwiseFunctor, dataLayout, useNewton3>>(&pairwiseFunctor,
                                                                                                       info.clusterSize);
->>>>>>> 6e70c295
     }
     // Verlet Cluster Cells
     case TraversalOption::vcc_cluster_iteration_cuda: {
       return std::make_unique<VCCClusterItrationCUDATraversal<ParticleCell, PairwiseFunctor, dataLayout, useNewton3>>(
-          &pairwiseFunctor, info.clusterSize);
+  &pairwiseFunctor);
     }
   }
   autopas::utils::ExceptionHandler::exception("Traversal type {} is not a known type!", traversalType.to_string());
