--- conflicted
+++ resolved
@@ -89,37 +89,20 @@
     }
     // Linked cell
     case TraversalOption::c08: {
-<<<<<<< HEAD
-      return std::make_unique<C08Traversal<ParticleCell, PairwiseFunctor, useSoA, useNewton3>>(_dims, &pairwiseFunctor,
-                                                                                               _cutoff, _cellLength);
+      return std::make_unique<C08Traversal<ParticleCell, PairwiseFunctor, DataLayout, useNewton3>>(
+          _dims, &pairwiseFunctor, _cutoff, _cellLength);
     }
     case TraversalOption::sliced: {
-      return std::make_unique<SlicedTraversal<ParticleCell, PairwiseFunctor, useSoA, useNewton3>>(
+      return std::make_unique<SlicedTraversal<ParticleCell, PairwiseFunctor, DataLayout, useNewton3>>(
           _dims, &pairwiseFunctor, _cutoff, _cellLength);
     }
     case TraversalOption::c18: {
-      return std::make_unique<C18Traversal<ParticleCell, PairwiseFunctor, useSoA, useNewton3>>(_dims, &pairwiseFunctor,
-                                                                                               _cutoff, _cellLength);
+      return std::make_unique<C18Traversal<ParticleCell, PairwiseFunctor, DataLayout, useNewton3>>(
+          _dims, &pairwiseFunctor, _cutoff, _cellLength);
     }
     case TraversalOption::c01: {
-      return std::make_unique<C01Traversal<ParticleCell, PairwiseFunctor, useSoA, useNewton3>>(_dims, &pairwiseFunctor,
-                                                                                               _cutoff, _cellLength);
-=======
-      return std::make_unique<C08Traversal<ParticleCell, PairwiseFunctor, DataLayout, useNewton3>>(_dims,
-                                                                                                   &pairwiseFunctor);
-    }
-    case TraversalOption::sliced: {
-      return std::make_unique<SlicedTraversal<ParticleCell, PairwiseFunctor, DataLayout, useNewton3>>(_dims,
-                                                                                                      &pairwiseFunctor);
-    }
-    case TraversalOption::c18: {
-      return std::make_unique<C18Traversal<ParticleCell, PairwiseFunctor, DataLayout, useNewton3>>(_dims,
-                                                                                                   &pairwiseFunctor);
-    }
-    case TraversalOption::c01: {
-      return std::make_unique<C01Traversal<ParticleCell, PairwiseFunctor, DataLayout, useNewton3>>(_dims,
-                                                                                                   &pairwiseFunctor);
->>>>>>> 4b564abc
+      return std::make_unique<C01Traversal<ParticleCell, PairwiseFunctor, DataLayout, useNewton3>>(
+          _dims, &pairwiseFunctor, _cutoff, _cellLength);
     }
     // Verlet
     case TraversalOption::slicedVerlet: {
