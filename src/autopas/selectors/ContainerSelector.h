/**
 * @file ContainerSelector.h
 * @author F. Gratl
 * @date 11.06.18
 */

#pragma once

#include <array>
#include <vector>
#include <autopas/cells/ReferenceParticleCell.h>

#include "autopas/containers/ParticleContainer.h"
#include "autopas/containers/directSum/DirectSum.h"
#include "autopas/containers/linkedCells/LinkedCells.h"
#include "autopas/containers/linkedCells/ReferenceLinkedCells.h"
#include "autopas/containers/verletClusterCells/VerletClusterCells.h"
#include "autopas/containers/verletClusterLists/VerletClusterLists.h"
#include "autopas/containers/verletListsCellBased/verletLists/VarVerletLists.h"
#include "autopas/containers/verletListsCellBased/verletLists/VerletLists.h"
#include "autopas/containers/verletListsCellBased/verletLists/neighborLists/asBuild/VerletNeighborListAsBuild.h"
#include "autopas/containers/verletListsCellBased/verletListsCells/VerletListsCells.h"
#include "autopas/options/ContainerOption.h"
#include "autopas/selectors/ContainerSelectorInfo.h"
#include "autopas/utils/StringUtils.h"

namespace autopas {

/**
 * Selector for a particle container.
 *
 * The class is given a list of allowed container and traversal options to choose from.
 * This class selects the optimal container and delegates the choice of the optimal traversal down to this container.
 *
 * @tparam Particle
 * @tparam ParticleCell
 */
template <class Particle>
class ContainerSelector {
 public:
  /**
   * Constructor for the ContainerSelecor class.
   * @param boxMin Lower corner of the container.
   * @param boxMax Upper corner of the container.
   * @param cutoff Cutoff radius to be used in this container.
   */
  ContainerSelector(const std::array<double, 3> &boxMin, const std::array<double, 3> &boxMax, double cutoff)
      : _boxMin(boxMin), _boxMax(boxMax), _cutoff(cutoff), _currentContainer(nullptr), _currentInfo() {}

  /**
   * Sets the container to the given option.
   * @param containerOption container to generate
   * @param containerInfo additional parameter for the container
   */
  void selectContainer(ContainerOption containerOption, ContainerSelectorInfo containerInfo);

  /**
   * Getter for the optimal container. If no container is chosen yet the first allowed is selected.
   * @return Smartpointer to the optimal container.
   */
  std::shared_ptr<autopas::ParticleContainerInterface<Particle>> getCurrentContainer();

  /**
   * Getter for the optimal container. If no container is chosen yet the first allowed is selected.
   * @return Smartpointer to the optimal container.
   */
  std::shared_ptr<const autopas::ParticleContainerInterface<Particle>> getCurrentContainer() const;

 private:
  /**
   * Container factory that also copies all particles to the new container
   * @param containerChoice container to generate
   * @param containerInfo additional parameter for the container
   * @return smartpointer to new container
   */
  std::unique_ptr<autopas::ParticleContainerInterface<Particle>> generateContainer(
      ContainerOption containerChoice, ContainerSelectorInfo containerInfo);

  const std::array<double, 3> _boxMin, _boxMax;
  const double _cutoff;
  std::shared_ptr<autopas::ParticleContainerInterface<Particle>> _currentContainer;
  ContainerSelectorInfo _currentInfo;
};

template <class Particle>
std::unique_ptr<autopas::ParticleContainerInterface<Particle>>
ContainerSelector<Particle>::generateContainer(ContainerOption containerChoice,
                                                             ContainerSelectorInfo containerInfo) {
  std::unique_ptr<autopas::ParticleContainerInterface<Particle>> container;
  switch (containerChoice) {
    case ContainerOption::directSum: {
      container = std::make_unique<DirectSum<FullParticleCell<Particle>>>(_boxMin, _boxMax, _cutoff, containerInfo.verletSkin);
      break;
    }
    case ContainerOption::linkedCells: {
<<<<<<< HEAD
      container = std::make_unique<LinkedCells<FullParticleCell<Particle>>>(_boxMin, _boxMax, _cutoff, containerInfo.verletSkin,
                                                              containerInfo.cellSizeFactor);
=======
      container =
          std::make_unique<LinkedCells<ParticleCell>>(_boxMin, _boxMax, _cutoff, containerInfo.verletSkin,
                                                      containerInfo.cellSizeFactor, containerInfo.loadEstimator);
>>>>>>> 38167c48
      break;
    }
      case ContainerOption::referenceLinkedCells: {
          container = std::make_unique<ReferenceLinkedCells<ReferenceParticleCell<Particle>>>(_boxMin, _boxMax, _cutoff, containerInfo.verletSkin,
                                                                  containerInfo.cellSizeFactor);
          break;
      }
    case ContainerOption::verletLists: {
      container = std::make_unique<VerletLists<Particle>>(_boxMin, _boxMax, _cutoff, containerInfo.verletSkin,
                                                          VerletLists<Particle>::BuildVerletListType::VerletSoA,
                                                          containerInfo.cellSizeFactor);
      break;
    }
    case ContainerOption::verletListsCells: {
      container = std::make_unique<VerletListsCells<Particle>>(_boxMin, _boxMax, _cutoff, TraversalOption::c08,
                                                               containerInfo.verletSkin, containerInfo.cellSizeFactor,
                                                               containerInfo.loadEstimator);
      break;
    }
    case ContainerOption::verletClusterLists: {
      container = std::make_unique<VerletClusterLists<Particle>>(_boxMin, _boxMax, _cutoff, containerInfo.verletSkin,
                                                                 containerInfo.verletClusterSize);
      break;
    }
    case ContainerOption::verletClusterCells: {
      container = std::make_unique<VerletClusterCells<Particle>>(_boxMin, _boxMax, _cutoff, containerInfo.verletSkin,
                                                                 containerInfo.verletClusterSize);
      break;
    }
    case ContainerOption::varVerletListsAsBuild: {
      container = std::make_unique<VarVerletLists<Particle, VerletNeighborListAsBuild<Particle>>>(
          _boxMin, _boxMax, _cutoff, containerInfo.verletSkin);
      break;
    }
    default: {
      utils::ExceptionHandler::exception("ContainerSelector: Container type {} is not a known type!",
                                         containerChoice.to_string());
    }
  }

  // copy particles so they do not get lost when container is switched
  if (_currentContainer != nullptr) {
    for (auto particleIter = _currentContainer->begin(IteratorBehavior::haloAndOwned); particleIter.isValid();
         ++particleIter) {
      // add particle as inner if it is owned
      if (particleIter->isOwned()) {
        container->addParticle(*particleIter);
      } else {
        container->addHaloParticle(*particleIter);
      }
    }
  }

  return container;
}

template <class Particle>
std::shared_ptr<autopas::ParticleContainerInterface<Particle>>
ContainerSelector<Particle>::getCurrentContainer() {
  if (_currentContainer == nullptr) {
    autopas::utils::ExceptionHandler::exception(
        "ContainerSelector: getCurrentContainer() called before any container was selected!");
  }
  return _currentContainer;
}

template <class Particle>
std::shared_ptr<const autopas::ParticleContainerInterface<Particle>>
ContainerSelector<Particle>::getCurrentContainer() const {
  if (_currentContainer == nullptr) {
    autopas::utils::ExceptionHandler::exception(
        "ContainerSelector: getCurrentContainer() called before any container was selected!");
  }
  return _currentContainer;
}

template <class Particle>
void ContainerSelector<Particle>::selectContainer(ContainerOption containerOption,
                                                                ContainerSelectorInfo containerInfo) {
  // if we already have this container do nothing.
  if (_currentContainer == nullptr or _currentContainer->getContainerType() != containerOption or
      _currentInfo != containerInfo) {
    _currentContainer = std::move(generateContainer(containerOption, containerInfo));
    _currentInfo = containerInfo;
  }
}
}  // namespace autopas<|MERGE_RESOLUTION|>--- conflicted
+++ resolved
@@ -93,14 +93,8 @@
       break;
     }
     case ContainerOption::linkedCells: {
-<<<<<<< HEAD
       container = std::make_unique<LinkedCells<FullParticleCell<Particle>>>(_boxMin, _boxMax, _cutoff, containerInfo.verletSkin,
-                                                              containerInfo.cellSizeFactor);
-=======
-      container =
-          std::make_unique<LinkedCells<ParticleCell>>(_boxMin, _boxMax, _cutoff, containerInfo.verletSkin,
                                                       containerInfo.cellSizeFactor, containerInfo.loadEstimator);
->>>>>>> 38167c48
       break;
     }
       case ContainerOption::referenceLinkedCells: {
