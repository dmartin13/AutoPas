/**
 * @file ContainerSelector.h
 * @author F. Gratl
 * @date 11.06.18
 */

#pragma once

#include <autopas/containers/verletListsCellBased/verletLists/VarVerletLists.h>
#include <autopas/containers/verletListsCellBased/verletLists/neighborLists/asBuild/VerletNeighborListAsBuild.h>
#include <array>
#include <vector>
#include "autopas/containers/ParticleContainer.h"
#include "autopas/containers/directSum/DirectSum.h"
#include "autopas/containers/linkedCells/LinkedCells.h"
#include "autopas/containers/verletClusterLists/VerletClusterCells.h"
#include "autopas/containers/verletClusterLists/VerletClusterLists.h"
#include "autopas/containers/verletListsCellBased/verletLists/VerletLists.h"
#include "autopas/containers/verletListsCellBased/verletListsCells/VerletListsCells.h"
#include "autopas/options/ContainerOption.h"
#include "autopas/selectors/ContainerSelectorInfo.h"
#include "autopas/utils/StringUtils.h"

namespace autopas {

/**
 * Selector for a particle container.
 *
 * The class is given a list of allowed container and traversal options to choose from.
 * This class selects the optimal container and delegates the choice of the optimal traversal down to this container.
 *
 * @tparam Particle
 * @tparam ParticleCell
 */
template <class Particle, class ParticleCell>
class ContainerSelector {
 public:
  /**
   * Constructor for the ContainerSelecor class.
   * @param boxMin Lower corner of the container.
   * @param boxMax Upper corner of the container.
   * @param cutoff Cutoff radius to be used in this container.
   */
  ContainerSelector(const std::array<double, 3> &boxMin, const std::array<double, 3> &boxMax, double cutoff)
      : _boxMin(boxMin), _boxMax(boxMax), _cutoff(cutoff), _currentContainer(nullptr), _currentInfo() {}

  /**
   * Sets the container to the given option.
   * @param containerOption container to generate
   * @param containerInfo additional parameter for the container
   */
  void selectContainer(ContainerOption containerOption, ContainerSelectorInfo containerInfo);

  /**
   * Getter for the optimal container. If no container is chosen yet the first allowed is selected.
   * @return Smartpointer to the optimal container.
   */
  std::shared_ptr<autopas::ParticleContainer<Particle, ParticleCell>> getCurrentContainer();

 private:
  /**
   * Container factory that also copies all particles to the new container
   * @param containerChoice container to generate
   * @param containerInfo additional parameter for the container
   * @return smartpointer to new container
   */
  std::unique_ptr<autopas::ParticleContainer<Particle, ParticleCell>> generateContainer(
      ContainerOption containerChoice, ContainerSelectorInfo containerInfo);

  std::array<double, 3> _boxMin, _boxMax;
  double _cutoff;
  std::shared_ptr<autopas::ParticleContainer<Particle, ParticleCell>> _currentContainer;
  ContainerSelectorInfo _currentInfo;
};

template <class Particle, class ParticleCell>
std::unique_ptr<autopas::ParticleContainer<Particle, ParticleCell>>
ContainerSelector<Particle, ParticleCell>::generateContainer(ContainerOption containerChoice,
                                                             ContainerSelectorInfo containerInfo) {
  std::unique_ptr<autopas::ParticleContainer<Particle, ParticleCell>> container;

  switch (containerChoice) {
    case directSum: {
      container =
          std::make_unique<DirectSum<Particle, ParticleCell>>(_boxMin, _boxMax, _cutoff, containerInfo.verletSkin);
      break;
    }
    case linkedCells: {
      container = std::make_unique<LinkedCells<Particle, ParticleCell>>(
          _boxMin, _boxMax, _cutoff, containerInfo.verletSkin, containerInfo.cellSizeFactor);
      break;
    }
    case verletLists: {
      container = std::make_unique<VerletLists<Particle>>(_boxMin, _boxMax, _cutoff, containerInfo.verletSkin,
                                                          VerletLists<Particle>::BuildVerletListType::VerletSoA,
                                                          containerInfo.cellSizeFactor);
      break;
    }
    case verletListsCells: {
      container = std::make_unique<VerletListsCells<Particle>>(_boxMin, _boxMax, _cutoff, TraversalOption::c08,
                                                               containerInfo.verletSkin, containerInfo.cellSizeFactor);
      break;
    }
    case verletClusterLists: {
      container = std::make_unique<VerletClusterLists<Particle>>(_boxMin, _boxMax, _cutoff, containerInfo.verletSkin);
      break;
    }
<<<<<<< HEAD
    case verletClusterCells: {
      container = std::make_unique<VerletClusterCells<Particle>>(_boxMin, _boxMax, _cutoff, containerInfo.verletSkin,
                                                                 containerInfo.verletClusterSize);
    } break;
=======
    case varVerletListsAsBuild: {
      container = std::make_unique<VarVerletLists<Particle, VerletNeighborListAsBuild<Particle>>>(
          _boxMin, _boxMax, _cutoff, containerInfo.verletSkin);
      break;
    }
>>>>>>> 6409b917
    default: {
      utils::ExceptionHandler::exception("ContainerSelector: Container type {} is not a known type!",
                                         utils::StringUtils::to_string(containerChoice));
    }
  }

  // copy particles so they do not get lost when container is switched
  if (_currentContainer != nullptr) {
    for (auto particleIter = _currentContainer->begin(IteratorBehavior::haloAndOwned); particleIter.isValid();
         ++particleIter) {
      // try to add every particle as inner. If it fails try as a halo.
      try {
        container->addParticle(*particleIter);
      } catch (const autopas::utils::ExceptionHandler::AutoPasException &) {
        container->addHaloParticle(*particleIter);
      }
    }
  }

  return container;
}

template <class Particle, class ParticleCell>
std::shared_ptr<autopas::ParticleContainer<Particle, ParticleCell>>
ContainerSelector<Particle, ParticleCell>::getCurrentContainer() {
  if (_currentContainer == nullptr) {
    autopas::utils::ExceptionHandler::exception(
        "ContainerSelector: getCurrentContainer() called before any container was selected!");
  }
  return _currentContainer;
}

template <class Particle, class ParticleCell>
void ContainerSelector<Particle, ParticleCell>::selectContainer(ContainerOption containerOption,
                                                                ContainerSelectorInfo containerInfo) {
  // if we already have this container do nothing.
  if (_currentContainer == nullptr or _currentContainer->getContainerType() != containerOption or
      _currentInfo != containerInfo) {
    _currentContainer = std::move(generateContainer(containerOption, containerInfo));
    _currentInfo = containerInfo;
  }
}
}  // namespace autopas<|MERGE_RESOLUTION|>--- conflicted
+++ resolved
@@ -105,18 +105,16 @@
       container = std::make_unique<VerletClusterLists<Particle>>(_boxMin, _boxMax, _cutoff, containerInfo.verletSkin);
       break;
     }
-<<<<<<< HEAD
     case verletClusterCells: {
       container = std::make_unique<VerletClusterCells<Particle>>(_boxMin, _boxMax, _cutoff, containerInfo.verletSkin,
                                                                  containerInfo.verletClusterSize);
-    } break;
-=======
+      break;
+    }
     case varVerletListsAsBuild: {
       container = std::make_unique<VarVerletLists<Particle, VerletNeighborListAsBuild<Particle>>>(
           _boxMin, _boxMax, _cutoff, containerInfo.verletSkin);
       break;
     }
->>>>>>> 6409b917
     default: {
       utils::ExceptionHandler::exception("ContainerSelector: Container type {} is not a known type!",
                                          utils::StringUtils::to_string(containerChoice));
