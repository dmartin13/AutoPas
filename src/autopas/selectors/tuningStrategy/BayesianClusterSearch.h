/**
 * @file BayesianClusterSearch.h
 * @author Jan Nguyen
 * @date 12.04.20
 */

#pragma once

#include <limits>
#include <map>
#include <set>
#include <unordered_set>

#include "FullSearch.h"
#include "GaussianModel/GaussianCluster.h"
#include "TuningStrategyInterface.h"
#include "autopas/containers/CompatibleLoadEstimators.h"
#include "autopas/containers/CompatibleTraversals.h"
#include "autopas/selectors/FeatureVectorEncoder.h"
#include "autopas/utils/ExceptionHandler.h"
#include "autopas/utils/NumberSet.h"
#include "autopas/utils/StringUtils.h"

namespace autopas {

/**
 * Assume that the stochastic distribution of the execution time while fixing discrete variables corresponds
 * to a Gaussian Process. This allows to estimate the 'gain' of testing a given
 * feature next.
 */
class BayesianClusterSearch : public TuningStrategyInterface {
  /**
   * The maximum number of attempts to sample an optimum.
   */
  constexpr static size_t maxAttempts = 10;
  /**
   * The factor for conversion from seconds to microseconds.
   */
  constexpr static double secondsPerMicroseconds = 1. / 1000000.;
  /**
   * Dimension corresponding to the newton3 option in the discrete tuple.
   */
  constexpr static size_t discreteNewtonDim = 2;
  /**
   * Dimensions of the continuous tuples.
   * FeatureVector continuous dimensions + 1 (time)
   */
  constexpr static size_t continuousDims = FeatureVector::featureSpaceContinuousDims + 1;
  /**
   * Fixed noise
   */
  constexpr static double sigma = 0.01;

  /**
   * Iteration numbers get scaled down by a multiple of max evidence to ensure not all kernels become 0.
   */
  constexpr static double iterationScalePerMaxEvidence = 5.;

  /**
   * Distance between evidence is expected not to exceed a upper threshold.
   * We chose the threshold 7 because: exp(-r) < 0.1% for r > 7 but this
   * can be increased if necessary.
   */
  constexpr static double suggestedMaxDistance = 7.;

  /**
   * Number of cellSizeFactors sampled during the FullSearch phase.
   */
  constexpr static size_t cellSizeFactorSampleSize = 1;

 public:
  /**
   * Constructor
   * @param allowedContainerOptions
   * @param allowedTraversalOptions
   * @param allowedLoadEstimatorOptions
   * @param allowedDataLayoutOptions
   * @param allowedNewton3Options
   * @param allowedCellSizeFactors
   * @param predAcqFunction acquisition function used for prediction while tuning.
   * @param predNumLHSamples number of latin-hypercube-samples used to find a evidence with high predicted acquisition
   * @param maxEvidence stop tuning after given number of evidence provided.
   * @param seed seed of random number generator (should only be used for tests)
   */
  explicit BayesianClusterSearch(
      const std::set<ContainerOption> &allowedContainerOptions = ContainerOption::getAllOptions(),
      const NumberSet<double> &allowedCellSizeFactors = NumberInterval<double>(1., 2.),
      const std::set<TraversalOption> &allowedTraversalOptions = TraversalOption::getAllOptions(),
      const std::set<LoadEstimatorOption> &allowedLoadEstimatorOptions = LoadEstimatorOption::getAllOptions(),
      const std::set<DataLayoutOption> &allowedDataLayoutOptions = DataLayoutOption::getAllOptions(),
      const std::set<Newton3Option> &allowedNewton3Options = Newton3Option::getAllOptions(), size_t maxEvidence = 10,
      AcquisitionFunctionOption predAcqFunction = AcquisitionFunctionOption::upperConfidenceBound,
      size_t predNumLHSamples = 50, unsigned long seed = std::random_device()())
      : _containerOptionsSet(allowedContainerOptions),
        _dataLayoutOptions(allowedDataLayoutOptions.begin(), allowedDataLayoutOptions.end()),
        _newton3Options(allowedNewton3Options.begin(), allowedNewton3Options.end()),
        _cellSizeFactors(allowedCellSizeFactors.clone()),
        _encoder(),
        _currentConfig(),
        _invalidConfigs(),
        _rng(seed),
        _gaussianCluster({}, continuousDims, GaussianCluster::WeightFunction::evidenceMatchingScaledProbabilityGM,
                         sigma, _rng),
        _neighbourFun([this](const Eigen::VectorXi &target) -> std::vector<std::pair<Eigen::VectorXi, double>> {
          return _encoder.clusterNeighboursManhattan1Container(target);
        }),
        _maxEvidence(maxEvidence),
        _predAcqFunction(predAcqFunction),
        _predNumLHSamples(predNumLHSamples),
        _firstTuningPhase(true),
        _currentIteration(0),
        _iterationScale(1. / (maxEvidence * iterationScalePerMaxEvidence)),
        _currentNumEvidence(0),
        _currentOptimalTime(std::numeric_limits<long>::max()),
        _fullSearch(allowedContainerOptions, allowedCellSizeFactors.uniformSampleSet(cellSizeFactorSampleSize, _rng),
                    allowedTraversalOptions, allowedLoadEstimatorOptions, allowedDataLayoutOptions,
                    allowedNewton3Options) {
    if (predNumLHSamples <= 0) {
      utils::ExceptionHandler::exception(
          "BayesianSearch: Number of samples used for predictions must be greater than 0!");
    }

    for (const auto &containerOption : allowedContainerOptions) {
      // get all traversals of the container and restrict them to the allowed ones
      const std::set<TraversalOption> &allContainerTraversals =
          compatibleTraversals::allCompatibleTraversals(containerOption);
      std::set<TraversalOption> allowedAndApplicable;
      std::set_intersection(allowedTraversalOptions.begin(), allowedTraversalOptions.end(),
                            allContainerTraversals.begin(), allContainerTraversals.end(),
                            std::inserter(allowedAndApplicable, allowedAndApplicable.begin()));

      for (const auto &traversalOption : allowedAndApplicable) {
        // if load estimators are not applicable LoadEstimatorOption::none is returned.
        const std::set<LoadEstimatorOption> allowedAndApplicableLoadEstimators =
            loadEstimators::getApplicableLoadEstimators(containerOption, traversalOption, allowedLoadEstimatorOptions);
        for (const auto &loadEstimatorOption : allowedAndApplicableLoadEstimators) {
          _containerTraversalEstimatorOptions.emplace_back(containerOption, traversalOption, loadEstimatorOption);
        }
      }
    }

    if (searchSpaceIsEmpty()) {
      autopas::utils::ExceptionHandler::exception("BayesianClusterSearch: No valid configurations could be created.");
    }

    _encoder.setAllowedOptions(_containerTraversalEstimatorOptions, _dataLayoutOptions, _newton3Options);
    _gaussianCluster.setDimensions({static_cast<int>(_containerTraversalEstimatorOptions.size()),
                                    static_cast<int>(_dataLayoutOptions.size()),
                                    static_cast<int>(_newton3Options.size())});
    _gaussianCluster.setVectorToStringFun(
        [this](const GaussianModelTypes::VectorPairDiscreteContinuous &vec) -> std::string {
          return _encoder.convertFromClusterWithIteration(vec).toString();
        });

    _currentConfig = _fullSearch.getCurrentConfiguration();
  }

  inline const Configuration &getCurrentConfiguration() const override { return _currentConfig; }

  inline void removeN3Option(Newton3Option badNewton3Option) override;

  inline void addEvidence(long time, size_t iteration) override {
    if (_firstTuningPhase) {
      _fullSearch.addEvidence(time, iteration);
    }

    // store optimal evidence
    if (time < _currentOptimalTime) {
      _currentOptimalTime = time;
      _currentOptimalConfig = _currentConfig;
    }

    // encoded vector
    auto vec = _encoder.convertToClusterWithIteration(_currentConfig, iteration * _iterationScale);
    // time is converted to seconds, to big values may lead to errors in GaussianProcess. Time is also negated to
    // represent a maximization problem
<<<<<<< HEAD
    _gaussianCluster.addEvidence(vec, -static_cast<double>(time) * secondsPerMicroseconds);
    _currentAcquisitions.clear();
  }

  inline long getEvidence(Configuration configuration) const override {
    auto vec = _encoder.convertToCluster(FeatureVector(configuration));
    return -static_cast<long>(_gaussianCluster.getOutput(vec) / secondsPerMicroseconds);
  }

  inline void reset(size_t) override {
    _gaussianCluster.clear();
=======
    _gaussianCluster.addEvidence(vec, -time * secondsPerMicroseconds);

    _currentIteration = iteration;
    ++_currentNumEvidence;
    _currentAcquisitions.clear();
  }

  inline void reset(size_t iteration) override {
    size_t iterationSinceLastEvidence = iteration - _currentIteration;
    if (iterationSinceLastEvidence * _iterationScale > suggestedMaxDistance) {
      AutoPasLog(warn, "BayesianClusterSearch: Time since the last evidence may be too long.");
    }

    _currentIteration = iteration;
    _currentNumEvidence = 0;
    _currentOptimalTime = std::numeric_limits<long>::max();
>>>>>>> 6433af96
    _currentAcquisitions.clear();

    if (_firstTuningPhase) {
      _fullSearch.reset(iteration);
    } else {
      tune();
    }
  }

  inline bool tune(bool currentInvalid = false) override;

  inline std::set<ContainerOption> getAllowedContainerOptions() const override { return _containerOptionsSet; }

  inline bool searchSpaceIsTrivial() const override;

  inline bool searchSpaceIsEmpty() const override;

 private:
  /**
   * Generate n samples and predict their corresponding
   * acquisition function. The result is sorted depending on
   * the given acquisition function.
   * @param n numSamples
   * @param af acquisition function
   */
  inline void sampleAcquisitions(size_t n, AcquisitionFunctionOption af);

  std::set<ContainerOption> _containerOptionsSet;
  std::vector<FeatureVector::ContainerTraversalEstimatorOption> _containerTraversalEstimatorOptions;
  std::vector<DataLayoutOption> _dataLayoutOptions;
  std::vector<Newton3Option> _newton3Options;
  std::unique_ptr<NumberSet<double>> _cellSizeFactors;
  FeatureVectorEncoder _encoder;

  FeatureVector _currentConfig;
  /**
   * Currently sampled vectors and corresponding acquisition values.
   */
  std::vector<GaussianModelTypes::VectorPairDiscreteContinuous> _currentAcquisitions;
  /**
   * Configurations marked invalid.
   */
  std::unordered_set<FeatureVector, ConfigHash> _invalidConfigs;

  Random _rng;
  /**
   * Stochastic model used for predictions.
   */
  GaussianCluster _gaussianCluster;
  /**
   * Function to generate neighbours with weight of given vector.
   */
  GaussianModelTypes::NeighbourFunction _neighbourFun;
  const size_t _maxEvidence;
  /**
   * Acquisition function used to predict informational gain.
   */
  const AcquisitionFunctionOption _predAcqFunction;
  /**
   * Number of latin-hypercube-samples used to find a evidence with high predicted acquisition.
   */
  const size_t _predNumLHSamples;

  bool _firstTuningPhase;
  /**
   * Iteration of last added evidence or reset.
   */
  size_t _currentIteration;
  /**
   * Iteration numbers get scaled down by a multiple of max evidence to ensure not all kernels become 0.
   */
  const double _iterationScale;
  /**
   * Number of evidence provided in current tuning phase.
   */
  size_t _currentNumEvidence;
  /**
   * Lowest time of evidence in current tuning phase.
   */
  long _currentOptimalTime;
  /**
   * Configuration with lowest time in current tuning phase.
   */
  FeatureVector _currentOptimalConfig;

  /**
   * FullSearch used in the first tuning phase.
   */
  FullSearch _fullSearch;
};

bool BayesianClusterSearch::tune(bool currentInvalid) {
  if (currentInvalid) {
    _invalidConfigs.insert(_currentConfig);
  }

  // in the first tuning phase do a full search
  if (_firstTuningPhase) {
    if (_fullSearch.tune(currentInvalid)) {
      // continue with full-search
      _currentConfig = _fullSearch.getCurrentConfiguration();
      return true;
    } else {
      // continue with GaussianCluster
      _firstTuningPhase = false;
      _currentNumEvidence = 0;
    }
  }

  if (searchSpaceIsEmpty()) {
    // no valid configuration
    _currentConfig = FeatureVector();
    return false;
  }

  // no more tunings steps
  if (_currentNumEvidence >= _maxEvidence) {
    // select best config of current tuning phase
    _currentConfig = _currentOptimalConfig;
    AutoPasLog(debug, "Selected Configuration {}", _currentConfig.toString());

    return false;
  }

  // try to sample a valid vector which is expected to yield a good acquisition
  for (size_t i = 0; i < maxAttempts; ++i) {
    if (_currentAcquisitions.empty()) {
      sampleAcquisitions(_predNumLHSamples, _predAcqFunction);
    }

    // test best vectors until empty
    while (not _currentAcquisitions.empty()) {
      auto best = _encoder.convertFromClusterWithIteration(_currentAcquisitions.back());

      if (_invalidConfigs.find(best) == _invalidConfigs.end()) {
        // valid config found!
        _currentConfig = best;
        return true;
      } else {
        // invalid: dispose
        _currentAcquisitions.pop_back();
      }
    }

    // No valid configuration. This should rarely happen.
    AutoPasLog(debug, "Tuning could not generate a valid configuration.");
  }

  utils::ExceptionHandler::exception("BayesianClusterSearch: Failed to sample an valid FeatureVector");
  _currentConfig = FeatureVector();
  return false;
}

void BayesianClusterSearch::sampleAcquisitions(size_t n, AcquisitionFunctionOption af) {
  // create n lhs samples
  auto continuousSamples = FeatureVector::lhsSampleFeatureContinuousWithIteration(n, _rng, *_cellSizeFactors,
                                                                                  _currentIteration * _iterationScale);

  // calculate all acquisitions
  _currentAcquisitions = _gaussianCluster.sampleOrderedByAcquisition(af, _neighbourFun, continuousSamples);
}

bool BayesianClusterSearch::searchSpaceIsTrivial() const {
  if (searchSpaceIsEmpty()) {
    return false;
  }

  return _containerTraversalEstimatorOptions.size() == 1 and
         (_cellSizeFactors->isFinite() and _cellSizeFactors->size() == 1) and _dataLayoutOptions.size() == 1 and
         _newton3Options.size() == 1;
}

bool BayesianClusterSearch::searchSpaceIsEmpty() const {
  // if one enum is empty return true
  return _containerTraversalEstimatorOptions.empty() or
         (_cellSizeFactors->isFinite() and _cellSizeFactors->size() == 0) or _dataLayoutOptions.empty() or
         _newton3Options.empty();
}

void BayesianClusterSearch::removeN3Option(Newton3Option badNewton3Option) {
  _fullSearch.removeN3Option(badNewton3Option);

  _newton3Options.erase(std::remove(_newton3Options.begin(), _newton3Options.end(), badNewton3Option),
                        _newton3Options.end());
  _encoder.setAllowedOptions(_containerTraversalEstimatorOptions, _dataLayoutOptions, _newton3Options);

  _gaussianCluster.setDimensions({static_cast<int>(_containerTraversalEstimatorOptions.size()),
                                  static_cast<int>(_dataLayoutOptions.size()),
                                  static_cast<int>(_newton3Options.size())});
  _currentAcquisitions.clear();

  if (this->searchSpaceIsEmpty()) {
    utils::ExceptionHandler::exception(
        "Removing all configurations with Newton 3 {} caused the search space to be empty!", badNewton3Option);
  }
}
}  // namespace autopas<|MERGE_RESOLUTION|>--- conflicted
+++ resolved
@@ -174,8 +174,10 @@
     auto vec = _encoder.convertToClusterWithIteration(_currentConfig, iteration * _iterationScale);
     // time is converted to seconds, to big values may lead to errors in GaussianProcess. Time is also negated to
     // represent a maximization problem
-<<<<<<< HEAD
-    _gaussianCluster.addEvidence(vec, -static_cast<double>(time) * secondsPerMicroseconds);
+    _gaussianCluster.addEvidence(vec, -time * secondsPerMicroseconds);
+
+    _currentIteration = iteration;
+    ++_currentNumEvidence;
     _currentAcquisitions.clear();
   }
 
@@ -184,17 +186,8 @@
     return -static_cast<long>(_gaussianCluster.getOutput(vec) / secondsPerMicroseconds);
   }
 
-  inline void reset(size_t) override {
+  inline void reset(size_t iteration) override {
     _gaussianCluster.clear();
-=======
-    _gaussianCluster.addEvidence(vec, -time * secondsPerMicroseconds);
-
-    _currentIteration = iteration;
-    ++_currentNumEvidence;
-    _currentAcquisitions.clear();
-  }
-
-  inline void reset(size_t iteration) override {
     size_t iterationSinceLastEvidence = iteration - _currentIteration;
     if (iterationSinceLastEvidence * _iterationScale > suggestedMaxDistance) {
       AutoPasLog(warn, "BayesianClusterSearch: Time since the last evidence may be too long.");
@@ -203,7 +196,6 @@
     _currentIteration = iteration;
     _currentNumEvidence = 0;
     _currentOptimalTime = std::numeric_limits<long>::max();
->>>>>>> 6433af96
     _currentAcquisitions.clear();
 
     if (_firstTuningPhase) {
