/**
 * @file BayesianClusterSearch.h
 * @author Jan Nguyen
 * @date 12.04.20
 */

#pragma once

#include <limits>
#include <map>
#include <set>
#include <unordered_set>

#include "GaussianModel/GaussianCluster.h"
#include "TuningStrategyInterface.h"
#include "autopas/containers/CompatibleTraversals.h"
#include "autopas/containers/LoadEstimators.h"
#include "autopas/selectors/FeatureVectorEncoder.h"
#include "autopas/utils/ExceptionHandler.h"
#include "autopas/utils/NumberSet.h"
#include "autopas/utils/StringUtils.h"

namespace autopas {

/**
 * Assume that the stochastic distribution of the execution time while fixing discrete variables corresponds
 * to a Gaussian Process. This allows to estimate the 'gain' of testing a given
 * feature next.
 */
class BayesianClusterSearch : public TuningStrategyInterface {
  /**
   * The maximum number of attempts to sample an optimum.
   */
  constexpr static size_t maxAttempts = 10;
  /**
   * The factor for conversion from seconds to microseconds.
   */
  constexpr static double secondsPerMicroseconds = 1. / 1000000.;
  /**
   * Dimension corresponding to the newton3 option in the discrete tuple.
   */
  constexpr static size_t discreteNewtonDim = 2;
  /**
   * Dimensions of the continuous tuples.
   */
  constexpr static size_t continuousDims = 1;
  /**
   * Fixed noise
   */
  constexpr static double sigma = 0.01;

 public:
  /**
   * Constructor
   * @param allowedContainerOptions
   * @param allowedTraversalOptions
   * @param allowedLoadEstimatorOptions
   * @param allowedDataLayoutOptions
   * @param allowedNewton3Options
   * @param allowedCellSizeFactors
   * @param predAcqFunction acquisition function used for prediction while tuning.
   * @param predNumLHSamples number of latin-hypercube-samples used to find a evidence with high predicted acquisition
   * @param maxEvidence stop tuning after given number of evidence provided.
   * @param seed seed of random number generator (should only be used for tests)
   */
  explicit BayesianClusterSearch(
      const std::set<ContainerOption> &allowedContainerOptions = ContainerOption::getAllOptions(),
      const NumberSet<double> &allowedCellSizeFactors = NumberInterval<double>(1., 2.),
      const std::set<TraversalOption> &allowedTraversalOptions = TraversalOption::getAllOptions(),
      const std::set<LoadEstimatorOption> &allowedLoadEstimatorOptions = LoadEstimatorOption::getAllOptions(),
      const std::set<DataLayoutOption> &allowedDataLayoutOptions = DataLayoutOption::getAllOptions(),
      const std::set<Newton3Option> &allowedNewton3Options = Newton3Option::getAllOptions(), size_t maxEvidence = 10,
      AcquisitionFunctionOption predAcqFunction = AcquisitionFunctionOption::upperConfidenceBound,
      size_t predNumLHSamples = 50, unsigned long seed = std::random_device()())
      : _containerOptionsSet(allowedContainerOptions),
        _dataLayoutOptions(allowedDataLayoutOptions.begin(), allowedDataLayoutOptions.end()),
        _newton3Options(allowedNewton3Options.begin(), allowedNewton3Options.end()),
        _cellSizeFactors(allowedCellSizeFactors.clone()),
        _encoder(),
        _currentConfig(),
        _invalidConfigs(),
        _rng(seed),
        _gaussianCluster(
            {static_cast<int>(allowedTraversalOptions.size()), static_cast<int>(allowedDataLayoutOptions.size()),
             static_cast<int>(allowedNewton3Options.size())},
            continuousDims, GaussianCluster::DistanceFunction::evidenceMatchingPDF, sigma, _rng),
        _neighbourFun([this](const Eigen::VectorXi &target) -> std::vector<Eigen::VectorXi> {
          return FeatureVector::neighboursManhattan1(target, _gaussianCluster.getDimensions());
        }),
        _maxEvidence(maxEvidence),
        _predAcqFunction(predAcqFunction),
        _predNumLHSamples(predNumLHSamples) {
    if (predNumLHSamples <= 0) {
      utils::ExceptionHandler::exception(
          "BayesianSearch: Number of samples used for predictions must be greater than 0!");
    }

    for (const auto &containerOption : allowedContainerOptions) {
      // get all traversals of the container and restrict them to the allowed ones
      const std::set<TraversalOption> &allContainerTraversals =
          compatibleTraversals::allCompatibleTraversals(containerOption);
      std::set<TraversalOption> allowedAndApplicable;
      std::set_intersection(allowedTraversalOptions.begin(), allowedTraversalOptions.end(),
                            allContainerTraversals.begin(), allContainerTraversals.end(),
                            std::inserter(allowedAndApplicable, allowedAndApplicable.begin()));

      for (const auto &traversalOption : allowedAndApplicable) {
        // if load estimators are not applicable LoadEstimatorOption::none is returned.
        const std::set<LoadEstimatorOption> allowedAndApplicableLoadEstimators =
            loadEstimators::getApplicableLoadEstimators(containerOption, traversalOption, allowedLoadEstimatorOptions);
        for (const auto &loadEstimatorOption : allowedAndApplicableLoadEstimators) {
          _containerTraversalEstimatorOptions.emplace_back(containerOption, traversalOption, loadEstimatorOption);
        }
      }
    }

    if (searchSpaceIsEmpty()) {
      autopas::utils::ExceptionHandler::exception("BayesianClusterSearch: No valid configurations could be created.");
    }

<<<<<<< HEAD
    _gaussianCluster.setVectorToStringFun(
        [this](const GaussianCluster::VectorPairDiscreteContinuous &vec) -> std::string {
          return FeatureVector::convertFromCluster(vec, _containerTraversalOptions, _dataLayoutOptions, _newton3Options)
              .toString();
        });
=======
    _encoder.setAllowedOptions(_containerTraversalEstimatorOptions, _dataLayoutOptions, _newton3Options);
>>>>>>> 0ecd7fcf

    tune();
  }

  inline const Configuration &getCurrentConfiguration() const override { return _currentConfig; }

  inline void removeN3Option(Newton3Option badNewton3Option) override;

  inline void addEvidence(long time, size_t) override {
    // encoded vector
    auto vec = _encoder.convertToCluster(_currentConfig);
    // time is converted to seconds, to big values may lead to errors in GaussianProcess. Time is also negated to
    // represent a maximization problem
    _gaussianCluster.addEvidence(vec, -time * secondsPerMicroseconds);
    _currentAcquisitions.clear();
  }

  inline void reset(size_t) override {
    _gaussianCluster.clear();
    _currentAcquisitions.clear();
    tune();
  }

  inline bool tune(bool currentInvalid = false) override;

  inline std::set<ContainerOption> getAllowedContainerOptions() const override { return _containerOptionsSet; }

  inline bool searchSpaceIsTrivial() const override;

  inline bool searchSpaceIsEmpty() const override;

 private:
  /**
   * Generate n samples and predict their corresponding
   * acquisition function. The result is sorted depending on
   * the given acquisition function.
   * @param n numSamples
   * @param af acquisition function
   */
  inline void sampleAcquisitions(size_t n, AcquisitionFunctionOption af);

  std::set<ContainerOption> _containerOptionsSet;
  std::vector<FeatureVector::ContainerTraversalEstimatorOption> _containerTraversalEstimatorOptions;
  std::vector<DataLayoutOption> _dataLayoutOptions;
  std::vector<Newton3Option> _newton3Options;
  std::unique_ptr<NumberSet<double>> _cellSizeFactors;
  FeatureVectorEncoder _encoder;

  FeatureVector _currentConfig;
  /**
   * Currently sampled vectors and corresponding acquisition values.
   */
  std::vector<GaussianCluster::VectorPairDiscreteContinuous> _currentAcquisitions;
  /**
   * Configurations marked invalid.
   */
  std::unordered_set<FeatureVector, ConfigHash> _invalidConfigs;

  Random _rng;
  /**
   * Stochastic model used for predictions.
   */
  GaussianCluster _gaussianCluster;
  /**
   * Function to generate neighbours of given vector
   */
  std::function<std::vector<Eigen::VectorXi>(const Eigen::VectorXi &)> _neighbourFun;
  const size_t _maxEvidence;
  /**
   * Acquisition function used to predict informational gain.
   */
  const AcquisitionFunctionOption _predAcqFunction;
  /**
   * Number of latin-hypercube-samples used to find a evidence with high predicted acquisition.
   */
  const size_t _predNumLHSamples;
};

bool BayesianClusterSearch::tune(bool currentInvalid) {
  if (currentInvalid) {
    _invalidConfigs.insert(_currentConfig);
  }

  if (searchSpaceIsEmpty()) {
    // no valid configuration
    _currentConfig = FeatureVector();
    return false;
  }

  // no more tunings steps
  if (_gaussianCluster.numEvidence() >= _maxEvidence) {
    // select best config
    _currentConfig = _encoder.convertFromCluster(_gaussianCluster.getEvidenceMax());
    AutoPasLog(debug, "Selected Configuration {}", _currentConfig.toString());

    // print graph of distances
    size_t sampleSize = _cellSizeFactors->isFinite() ? _cellSizeFactors->size() : _predNumLHSamples;
    auto continuousSamples = FeatureVector::lhsSampleFeatureContinuous(sampleSize, _rng, *_cellSizeFactors);
    _gaussianCluster.logDebugGraph(_neighbourFun, continuousSamples);
    return false;
  }

  // try to sample a valid vector which is expected to yield a good acquisition
  for (size_t i = 0; i < maxAttempts; ++i) {
    if (_currentAcquisitions.empty()) {
      sampleAcquisitions(_predNumLHSamples, _predAcqFunction);
    }

    // test best vectors until empty
    while (not _currentAcquisitions.empty()) {
      auto best = _encoder.convertFromCluster(_currentAcquisitions.back());

      if (_invalidConfigs.find(best) == _invalidConfigs.end()) {
        // valid config found!
        _currentConfig = best;
        return true;
      } else {
        // invalid: dispose
        _currentAcquisitions.pop_back();
      }
    }

    // No valid configuration. This should rarely happen.
    AutoPasLog(debug, "Tuning could not generate a valid configuration.");
  }

  utils::ExceptionHandler::exception("BayesianSearch: Failed to sample an valid FeatureVector");
  _currentConfig = FeatureVector();
  return false;
}

void BayesianClusterSearch::sampleAcquisitions(size_t n, AcquisitionFunctionOption af) {
  // create n lhs samples
  auto continuousSamples = FeatureVector::lhsSampleFeatureContinuous(n, _rng, *_cellSizeFactors);

  // calculate all acquisitions
  _currentAcquisitions = _gaussianCluster.sampleOrderedByAcquisition(af, _neighbourFun, continuousSamples);
}

bool BayesianClusterSearch::searchSpaceIsTrivial() const {
  if (searchSpaceIsEmpty()) {
    return false;
  }

  return _containerTraversalEstimatorOptions.size() == 1 and
         (_cellSizeFactors->isFinite() and _cellSizeFactors->size() == 1) and _dataLayoutOptions.size() == 1 and
         _newton3Options.size() == 1;
}

bool BayesianClusterSearch::searchSpaceIsEmpty() const {
  // if one enum is empty return true
  return _containerTraversalEstimatorOptions.empty() or
         (_cellSizeFactors->isFinite() and _cellSizeFactors->size() == 0) or _dataLayoutOptions.empty() or
         _newton3Options.empty();
}

void BayesianClusterSearch::removeN3Option(Newton3Option badNewton3Option) {
  _newton3Options.erase(std::remove(_newton3Options.begin(), _newton3Options.end(), badNewton3Option),
                        _newton3Options.end());
  _encoder.setAllowedOptions(_containerTraversalEstimatorOptions, _dataLayoutOptions, _newton3Options);

  _gaussianCluster.setDimension(discreteNewtonDim, _newton3Options.size());
  _gaussianCluster.setVectorToStringFun(
      [this](const GaussianCluster::VectorPairDiscreteContinuous &vec) -> std::string {
        return FeatureVector::convertFromCluster(vec, _containerTraversalOptions, _dataLayoutOptions, _newton3Options)
            .toString();
      });

  _currentAcquisitions.clear();

  if (this->searchSpaceIsEmpty()) {
    utils::ExceptionHandler::exception(
        "Removing all configurations with Newton 3 {} caused the search space to be empty!", badNewton3Option);
  }
}

}  // namespace autopas<|MERGE_RESOLUTION|>--- conflicted
+++ resolved
@@ -118,15 +118,13 @@
       autopas::utils::ExceptionHandler::exception("BayesianClusterSearch: No valid configurations could be created.");
     }
 
-<<<<<<< HEAD
+
+    _encoder.setAllowedOptions(_containerTraversalEstimatorOptions, _dataLayoutOptions, _newton3Options);
     _gaussianCluster.setVectorToStringFun(
         [this](const GaussianCluster::VectorPairDiscreteContinuous &vec) -> std::string {
-          return FeatureVector::convertFromCluster(vec, _containerTraversalOptions, _dataLayoutOptions, _newton3Options)
+          return _encoder.convertFromCluster(vec)
               .toString();
         });
-=======
-    _encoder.setAllowedOptions(_containerTraversalEstimatorOptions, _dataLayoutOptions, _newton3Options);
->>>>>>> 0ecd7fcf
 
     tune();
   }
@@ -287,13 +285,7 @@
   _newton3Options.erase(std::remove(_newton3Options.begin(), _newton3Options.end(), badNewton3Option),
                         _newton3Options.end());
   _encoder.setAllowedOptions(_containerTraversalEstimatorOptions, _dataLayoutOptions, _newton3Options);
-
   _gaussianCluster.setDimension(discreteNewtonDim, _newton3Options.size());
-  _gaussianCluster.setVectorToStringFun(
-      [this](const GaussianCluster::VectorPairDiscreteContinuous &vec) -> std::string {
-        return FeatureVector::convertFromCluster(vec, _containerTraversalOptions, _dataLayoutOptions, _newton3Options)
-            .toString();
-      });
 
   _currentAcquisitions.clear();
 
