--- conflicted
+++ resolved
@@ -52,13 +52,10 @@
 
   inline void addEvidence(long time, size_t iteration) override { _traversalTimes[*_currentConfig] = time; }
 
-<<<<<<< HEAD
   inline long getEvidence(Configuration configuration) const override { return _traversalTimes.at(configuration); }
 
   inline const Configuration &getCurrentConfiguration() const override { return *_currentConfig; }
 
-=======
->>>>>>> 6433af96
   inline void reset(size_t iteration) override {
     _traversalTimes.clear();
     _currentConfig = _searchSpace.begin();
