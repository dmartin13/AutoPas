/**
 * @file GaussianCluster.h
 * @author Jan Nguyen
 * @date 05.04.20
 */

#pragma once

#include <Eigen/Core>
#include <utility>

#include "GaussianClusterLogger.h"
#include "GaussianProcess.h"
#include "autopas/options/AcquisitionFunctionOption.h"
#include "autopas/utils/ExceptionHandler.h"
#include "autopas/utils/Math.h"
#include "autopas/utils/NumberSet.h"
#include "autopas/utils/Random.h"
#include "autopas/utils/WrapOpenMP.h"

namespace autopas {

/**
 * Model to predicts the output of a blackbox function f(x) for given input x.
 * The model separates discrete and continuous dimensions of x. For each possible
 * discrete tuple a Gaussian process is assigned to estimate f(x) if the tuple is fixed.
 * Some sample input-output pairs (x,f(x)) should be provided as evidence.
 */
class GaussianCluster {
  // number of samples to find optimal hyperparameters
  static constexpr size_t hp_sample_size = 500;
  // number of hyperparameters
  static constexpr size_t hp_size = 25;

 public:
  /**
   * Different weight functions between clusters
   */
  enum WeightFunction {
    /**
     * geometric mean of probability densitiy over all evidence in neighbouring cluster if provided to the target
     * cluster
     */
    evidenceMatchingProbabilityGM,
    /**
     * geometric mean of scaled probability densitiy over all evidence in neighbouring cluster if provided to the target
     * cluster Probability densities are scaled such that the maximum is 1.
     */
    evidenceMatchingScaledProbabilityGM,
    /**
     * Wasserstein-2 distance of normal distributions of cluster given a continuous cluster
     */
    wasserstein2
  };

  /**
   * Constructor
   * @param dimRestriction restrict the i-th dimension to a integer between 0 and dimRestriction[i]-1
   * @param continuousDims additional unrestricted dimensions
   * @param weightFun function to calculate weight between clusters
   * @param sigma fixed noise
   * @param rngRef reference to random number generator
   * @param vectorToString function to convert vectors to a readable string
   */
  GaussianCluster(const std::vector<int> &dimRestriction, size_t continuousDims, WeightFunction weightFun, double sigma,
                  Random &rngRef, const GaussianModelTypes::VectorToStringFun &vectorToString = defaultVecToString)
      : _dimRestriction(dimRestriction),
        _continuousDims(continuousDims),
        _clusters(),
        _weightFun(weightFun),
        _evidenceMinValue(0),
        _evidenceMaxValue(0),
        _numEvidence(0),
        _sigma(sigma),
        _rng(rngRef),
        _logger(std::make_unique<GaussianClusterLogger>(vectorToString)) {
    initClusters();
  }

  /**
   * Get the number of clusters in each dimension.
   * @return
   */
  [[nodiscard]] const std::vector<int> &getDimensions() const { return _dimRestriction; }

  /**
   * Change the number of cluster in all dimension.
   * This will discard all evidence.
   * @param newValue new number of clusters in each dimension
   */
  void setDimensions(const std::vector<int> &newValue) {
    _dimRestriction = newValue;
    initClusters();
  }

  /**
   * Get the underlying GaussianProcess of a cluster.
   * This function should only be used for testing purposes.
   * @param index1D
   * @return
   */
  [[nodiscard]] const GaussianProcess &getCluster(size_t index1D) const { return _clusters[index1D]; }

  /**
   * Discard all evidence.
   */
  void clear() {
    for (auto cluster : _clusters) {
      cluster.clear();
    }
    _numEvidence = 0;
  }

  /**
   * Get the number of evidence provided.
   * @return
   */
  [[nodiscard]] size_t numEvidence() const { return _numEvidence; }

  /**
   * Provide a input-output pair as evidence.
   * Each evidence improve the quality of future predictions.
   * @param inputDiscrete x
   * @param inputContinuous y
   * @param output f((x,y))
   */
  void addEvidence(const GaussianModelTypes::VectorDiscrete &inputDiscrete,
                   const GaussianModelTypes::VectorContinuous &inputContinuous, double output) {
    size_t clusterIdx = getIndex(inputDiscrete);
    if (static_cast<size_t>(inputContinuous.size()) != _continuousDims) {
      utils::ExceptionHandler::exception(
          "GaussianCluster: size of continuous input {} does not match specified dimensions {}", inputContinuous.size(),
          _continuousDims);
    }

    if (_numEvidence == 0) {
      // first evidence
      _evidenceMinValue = _evidenceMaxValue = output;
      _evidenceMaxVector = std::make_pair(inputDiscrete, inputContinuous);
    } else if (output < _evidenceMinValue) {
      _evidenceMinValue = output;
    } else if (output > _evidenceMaxValue) {
      _evidenceMaxValue = output;
      _evidenceMaxVector = std::make_pair(inputDiscrete, inputContinuous);
    }

    _clusters[clusterIdx].addEvidence(inputContinuous, output, false);
    ++_numEvidence;

    auto [sample_means, sample_thetas, sample_dimScales] = GaussianProcess::generateHyperparameterSamples(
        hp_sample_size, _rng, _continuousDims, _sigma, _evidenceMinValue, _evidenceMaxValue);

    // set hyperparameter of each cluster
    for (auto &cluster : _clusters) {
      cluster.setHyperparameters(sample_means, sample_thetas, sample_dimScales);
    }

    // combine score of each cluster
    for (size_t i = 0; i < hp_sample_size; ++i) {
      // set the score of a hyperparameter sample to the product of all scores
      double combinedScore = 0.;
      for (auto &cluster : _clusters) {
        combinedScore += cluster.getHyperparameters()[i].score;
      }

      if (std::isnan(combinedScore) or std::isinf(combinedScore)) {
        utils::ExceptionHandler::exception("GaussianCluster: Score of hyperparameter is {}", combinedScore);
      }

      for (auto &cluster : _clusters) {
        cluster.getHyperparameters()[i].score = combinedScore;
      }
    }

    // normalize all hyperparameters
    for (auto &cluster : _clusters) {
      cluster.normalizeHyperparameters();
    }
  }

  /**
   * Provide a input-output pair as evidence.
   * Each evidence improves the quality of future predictions.
   * @param input (x,y)
   * @param output f((x,y))
   */
  inline void addEvidence(const GaussianModelTypes::VectorPairDiscreteContinuous &input, double output) {
    addEvidence(input.first, input.second, output);
  }

  /**
   * Get the evidence with the highest output value
   * @return input of max
   */
  [[nodiscard]] GaussianModelTypes::VectorPairDiscreteContinuous getEvidenceMax() const {
    if (_numEvidence == 0) {
      utils::ExceptionHandler::exception("GaussianCluster has no evidence");
    }

    return _evidenceMaxVector;
  }

  /**
<<<<<<< HEAD
   * Get the output value to corresponding inputs if such has been saved
   * @param inputDiscrete
   * @param inputContinuous
   * @return
   */
  [[nodiscard]] inline double getOutput(const VectorDiscrete &inputDiscrete,
                                        const VectorContinuous &inputContinuous) const {
    auto index = getIndex(inputDiscrete);
    return _clusters[index].getOutput(inputContinuous);
  }

  /**
   * Get the output value to a corresponding input pair if such has been saved
   * @param input
   * @return
   */
  [[nodiscard]] inline double getOutput(const VectorPairDiscreteContinuous &input) const {
    return getOutput(input.first, input.second);
  }

  /**
   * Calculates the acquisition function for given input.
   * @param af acquisition function a:input->double
   * @param inputDiscrete x
   * @param inputContinuous y
   * @param neighbours neighbouring clusters
   * @return a(x,y) This value can be compared with values a(v,w) of other inputs (v,w) to weigh which input would give
   * the most gain if its evidence were provided.
   */
  [[nodiscard]] double calcAcquisition(AcquisitionFunctionOption af, VectorDiscrete &inputDiscrete,
                                       const VectorContinuous &inputContinuous,
                                       const std::vector<VectorDiscrete> &neighbours) const {
    auto inputIndex = getIndex(inputDiscrete);
    double inputMean = _clusters[inputIndex].predictMean(inputContinuous);
    double inputVar = _clusters[inputIndex].predictVar(inputContinuous);
    double inputStddev = std::sqrt(inputVar);

    double mixMean = inputMean;
    double mixVar = inputVar;
    double weightSum = 1.;

    // calculate the weighted sum over all neighbours
    for (const auto &n : neighbours) {
      size_t n_index = getIndex(n);
      // ignore clusters without evidence
      if (_clusters[n_index].numEvidence() > 0) {
        double nMean = _clusters[n_index].predictMean(inputContinuous);
        double nVar = _clusters[n_index].predictVar(inputContinuous);
        double nStddev = std::sqrt(nVar);

        // weight based on 2-wasserstein distance
        double distance = std::pow(nMean - inputMean, 2) + std::pow(nStddev - inputStddev, 2);
        double n_weight = inputVar / (inputVar + distance);
        mixMean += nMean * n_weight;
        mixVar += nVar * n_weight * n_weight;
        weightSum += n_weight;
=======
   * Generate all possible combinations of discrete tuples and continuous tuples in samples
   * and calculate their corresponding acquisition.
   * @param af function to optimize
   * @param neighbourFun function which generates neighbours of given discrete tuple
   * @param continuousSamples continuous tuples
   * @return all discrete-continuous tuples paired with their corresponding acquisition
   */
  [[nodiscard]] std::vector<GaussianModelTypes::VectorAcquisition> sampleAcquisition(
      AcquisitionFunctionOption af, const GaussianModelTypes::NeighbourFunction &neighbourFun,
      const std::vector<GaussianModelTypes::VectorContinuous> &continuousSamples) const {
    std::vector<GaussianModelTypes::VectorAcquisition> acquisitions;
    // pair up all discrete with all continuous samples
    acquisitions.reserve(_clusters.size() * continuousSamples.size());

    auto neighbourWeights = initNeighbourWeights(neighbourFun);

    for (const auto &continuousSample : continuousSamples) {
      auto [means, vars, stddevs] = precalculateDistributions(continuousSample);
      updateNeighbourWeights(neighbourWeights, means, vars, stddevs);
      auto currentAcquisisitions = precalculateAcquisitions(af, means, vars);

      _logger->add(_clusters, _discreteVectorMap, continuousSample, means, vars, neighbourWeights);

      // get acquisition considering neighbours
      for (size_t i = 0; i < _clusters.size(); ++i) {
        // target cluster gets weight 1.
        double mixAcquisition = currentAcquisisitions[i];
        double weightSum = 1.;

        // weighted sum over neighbours
        for (const auto &[n, _, weight] : neighbourWeights[i]) {
          mixAcquisition += currentAcquisisitions[n] * weight;
          weightSum += weight;
        }

        // normalize
        mixAcquisition /= weightSum;

        acquisitions.emplace_back(std::make_pair(_discreteVectorMap[i], continuousSample), mixAcquisition);
>>>>>>> 6433af96
      }
    }

    _logger->end();

    return acquisitions;
  }

  /**
   * Generate all possible combinations of discrete tuples and continuous tuples in samples
   * and calculate their weight to each other. Output graph in AutoPasLog Trace.
   * @param neighbourFun function which generates neighbours of given discrete tuple
   * @param continuousSamples continuous tuples
   */
  void logDebugGraph(const GaussianModelTypes::NeighbourFunction &neighbourFun,
                     const std::vector<GaussianModelTypes::VectorContinuous> &continuousSamples) const {
    if (autopas::Logger::get()->level() > autopas::Logger::LogLevel::trace) {
      return;
    }

    auto neighbourWeights = initNeighbourWeights(neighbourFun);
    for (const auto &continuousSample : continuousSamples) {
      auto [means, vars, stddevs] = precalculateDistributions(continuousSample);
      updateNeighbourWeights(neighbourWeights, means, vars, stddevs);

      _logger->add(_clusters, _discreteVectorMap, continuousSample, means, vars, neighbourWeights);
    }

    _logger->end();
  }
  /**
   * Change the used function to convert from vector to string.
   * @param fun new converter
   */
  void setVectorToStringFun(const GaussianModelTypes::VectorToStringFun &fun) { _logger->setVectorToStringFun(fun); }

  /**
   * Generate all possible combinations of discrete tuples and continuous tuples in samples and
   * returns the vector with maximum acquisition.
   * @param af function to optimize
   * @param neighbourFun function which generates neighbours with prior weight of given discrete tuple
   * @param continuousSamples continuous tuples
   * @return pair of vector and corresponding maximum acquistion
   */
  [[nodiscard]] GaussianModelTypes::VectorAcquisition sampleAcquisitionMax(
      AcquisitionFunctionOption af, const GaussianModelTypes::NeighbourFunction &neighbourFun,
      const std::vector<GaussianModelTypes::VectorContinuous> &continuousSamples) const {
    // generate all combinations and acquisitions
    auto acquisitions = sampleAcquisition(af, neighbourFun, continuousSamples);

    // return maximum
    return *std::max_element(
        acquisitions.begin(), acquisitions.end(),
        [](const GaussianModelTypes::VectorAcquisition &va1, const GaussianModelTypes::VectorAcquisition &va2) {
          auto acquisition1 = va1.second;
          auto acquisition2 = va2.second;
          return acquisition1 < acquisition2;
        });
  }

  /**
   * Generate all possible combinations of discrete tuples and continuous tuples in samples and
   * order them by their acquisition.
   * @param af function to optimize
   * @param neighbourFun function which generates neighbours with prior weight of given discrete tuple
   * @param continuousSamples continuous tuples
   * @return all discrete-continuous tuples ordered by their corresponding acquisition
   */
  [[nodiscard]] std::vector<GaussianModelTypes::VectorPairDiscreteContinuous> sampleOrderedByAcquisition(
      AcquisitionFunctionOption af, const GaussianModelTypes::NeighbourFunction &neighbourFun,
      const std::vector<GaussianModelTypes::VectorContinuous> &continuousSamples) const {
    // generate all combinations and acquisitions
    auto acquisitions = sampleAcquisition(af, neighbourFun, continuousSamples);

    // order by acquisition
    std::sort(acquisitions.begin(), acquisitions.end(),
              [](const GaussianModelTypes::VectorAcquisition &va1, const GaussianModelTypes::VectorAcquisition &va2) {
                auto acquisition1 = va1.second;
                auto acquisition2 = va2.second;
                return acquisition1 < acquisition2;
              });

    // project to vectors, removing acquisitions
    std::vector<GaussianModelTypes::VectorPairDiscreteContinuous> orderedVectors;
    orderedVectors.reserve(acquisitions.size());
    for (const auto &[vec, acq] : acquisitions) {
      orderedVectors.push_back(vec);
    }

    return orderedVectors;
  }

 private:
  /**
   * Create a GaussianProcess for each cluster and precalculate DiscreteVector for each cluster index.
   */
  void initClusters() {
    size_t numClusters = 1;
    for (auto restriction : _dimRestriction) {
      if (restriction <= 0) {
        utils::ExceptionHandler::exception("GaussianCluster: dimension-restriction is {} but has to be positive",
                                           restriction);
      }

      numClusters *= restriction;
    }

    _clusters.clear();
    _discreteVectorMap.clear();
    _numEvidence = 0;

    _clusters.reserve(numClusters);
    _discreteVectorMap.reserve(numClusters);

    GaussianModelTypes::VectorDiscrete currentDiscrete = Eigen::VectorXi::Zero(_dimRestriction.size());
    for (size_t i = 0; i < numClusters; ++i, discreteIncrement(currentDiscrete)) {
      _clusters.emplace_back(_continuousDims, _sigma, _rng);
      _discreteVectorMap.emplace_back(currentDiscrete);
    }
  }

  /**
   * Get the cluster index of a discrete tuple.
   * @param x the discrete tuple
   * @return
   */
  [[nodiscard]] size_t getIndex(const GaussianModelTypes::VectorDiscrete &x) const {
    if (static_cast<size_t>(x.size()) != _dimRestriction.size()) {
      utils::ExceptionHandler::exception(
          "GaussianCluster: size of discrete input {} does not match specified dimensions {}", x.size(),
          _dimRestriction.size());
    }

    size_t result = 0;
    for (long i = x.size() - 1; i >= 0; --i) {
      if (x[i] < 0 or x[i] >= _dimRestriction[i]) {
        utils::ExceptionHandler::exception("GaussianCluster: The {}th dimension is {} but is restricted to [0,{})", i,
                                           x[i], _dimRestriction[i]);
      }

      result = result * _dimRestriction[i] + x[i];
    }

    return result;
  }

  /**
   * Increment the given discrete tuple x, resulting
   * in the tuple following x in the cluster list.
   * The increment works in a date-like fashion:
   * One increment adds one to the first vector entry.
   * If this entry overflows also the next entry is incremented and so on.
   * @param x discrete tuple
   */
  void discreteIncrement(GaussianModelTypes::VectorDiscrete &x) const {
    for (Eigen::Index i = 0; i < x.size(); ++i) {
      if (++x[i] < _dimRestriction[i]) {
        break;
      }
      x[i] = 0;
    }
  }

  /**
   * Calculate mean, variance and stddev for all clusters for given continous tuple.
   * @param continuousTuple
   * @return Vectors means, vars, stddevs containing corresponding values for each cluster
   */
  [[nodiscard]] std::tuple<std::vector<double>, std::vector<double>, std::vector<double>> precalculateDistributions(
      const GaussianModelTypes::VectorContinuous &continuousTuple) const {
    std::vector<double> means;
    std::vector<double> vars;
    std::vector<double> stddevs;
    means.reserve(_clusters.size());
    vars.reserve(_clusters.size());
    stddevs.reserve(_clusters.size());
    for (const auto &cluster : _clusters) {
      means.push_back(cluster.predictMean(continuousTuple));

      double var = cluster.predictVar(continuousTuple);
      vars.push_back(var);
      stddevs.push_back(std::sqrt(var));
    }

    return std::make_tuple(means, vars, stddevs);
  }

  /**
   * Calculate acquisition for all clusters.
   * @param af acquisition function
   * @param means mean for each cluster
   * @param vars variance for each cluster
   * @return
   */
  [[nodiscard]] std::vector<double> precalculateAcquisitions(AcquisitionFunctionOption af,
                                                             const std::vector<double> &means,
                                                             const std::vector<double> &vars) const {
    std::vector<double> result;
    result.reserve(_clusters.size());

    for (size_t i = 0; i < _clusters.size(); ++i) {
      result.push_back(AcquisitionFunction::calcAcquisition(af, means[i], vars[i], _evidenceMaxValue));
    }

    return result;
  }

  /**
   * Initalize the neighbour-weight list for each cluster.
   * @param neighbourFun function which generates neighbours with prior weight of given discrete tuple
   * @return
   */
  [[nodiscard]] GaussianModelTypes::NeighboursWeights initNeighbourWeights(
      const GaussianModelTypes::NeighbourFunction &neighbourFun) const {
    GaussianModelTypes::NeighboursWeights result;
    result.reserve(_clusters.size());

    // for each cluster create a neighbour list
    for (size_t i = 0; i < _clusters.size(); ++i) {
      auto neighbours = neighbourFun(_discreteVectorMap[i]);

      // calculate initial weight for each neighbour
      std::vector<std::tuple<size_t, double, double>> neighbourWeights;
      neighbourWeights.reserve(neighbours.size());
      for (const auto &[n, priorWeight] : neighbours) {
        size_t n_index = getIndex(n);
        // ignore clusters without evidence
        if (_clusters[n_index].numEvidence() > 0) {
          // calculate initial value for given weight function
          double weight = 0.;
          switch (_weightFun) {
            case evidenceMatchingProbabilityGM: {
              const auto &[inputs, outputs] = _clusters[n_index].getEvidence();
              weight = 1.;
              // product of probability densitiy over all evidence in neighbouring cluster if provided to the target
              // cluster
              for (size_t e = 0; e < inputs.size(); ++e) {
                weight *= _clusters[i].predictOutputPDF(inputs[e], outputs[e]);
              }
              // geometric mean
              weight = std::pow(weight, 1.0 / inputs.size());
              break;
            }
            case evidenceMatchingScaledProbabilityGM: {
              const auto &[inputs, outputs] = _clusters[n_index].getEvidence();
              weight = 1.;
              // product of probability densitiy over all evidence in neighbouring cluster if provided to the target
              // cluster
              for (size_t e = 0; e < inputs.size(); ++e) {
                weight *= _clusters[i].predictOutputScaledPDF(inputs[e], outputs[e]);
              }
              // geometric mean
              weight = std::pow(weight, 1.0 / inputs.size());
              break;
            }
            case wasserstein2:
              break;
          }
          neighbourWeights.emplace_back(n_index, priorWeight, priorWeight * weight);
        }
      }
      result.push_back(std::move(neighbourWeights));
    }

    return result;
  }

  /**
   * Update the neighbour-weight list for each cluster. This function is called for each continuous tuple.
   * Given mean, var and stddev should be evaluated for the current continuous tuple.
   * @param neighbourWeights list to update
   * @param means mean for each cluster
   * @param vars variance for each cluster
   * @param stddev standard deviation for each cluster
   * @return
   */
  void updateNeighbourWeights(GaussianModelTypes::NeighboursWeights &neighbourWeights, const std::vector<double> &means,
                              const std::vector<double> &vars, const std::vector<double> &stddevs) const {
    // for each cluster update neighbour-weight list
    GaussianModelTypes::VectorDiscrete currentDiscrete = Eigen::VectorXi::Zero(_dimRestriction.size());
    for (size_t i = 0; i < _clusters.size(); ++i) {
      // for each neighbour update weight
      for (auto &[n, priorWeight, weight] : neighbourWeights[i]) {
        switch (_weightFun) {
          case evidenceMatchingProbabilityGM:
          case evidenceMatchingScaledProbabilityGM:
            // keep inital value
            break;
          case wasserstein2:
            weight = vars[i] / (vars[i] + std::pow(means[n] - means[i], 2) + std::pow(stddevs[n] - stddevs[i], 2));
            weight *= priorWeight;
            break;
        }
      }
    }
  }

  /**
   * Default function used to convert vectors to readable strings.
   * @note begin() and end() currently not available for Eigen::Vector, so AutoPas ArrayUtils cannot be used.
   * @param vec
   * @return string with format (a,b,...,n) beginning with discrete values.
   */
  static std::string defaultVecToString(const GaussianModelTypes::VectorPairDiscreteContinuous &vec) {
    std::stringstream result;
    const auto &[discreteVec, continuousVec] = vec;

    result << "(" << discreteVec[0];
    for (long d = 1; d < discreteVec.size(); ++d) {
      result << "," << discreteVec[d];
    }

    for (long c = 0; c < continuousVec.size(); ++c) {
      result << "," << continuousVec[c];
    }

    result << ")";

    return result.str();
  }

  /**
   * Number of clusters per discrete dimension.
   */
  std::vector<int> _dimRestriction;
  /**
   * Number of additional unrestricted continuous dimensions.
   */
  const size_t _continuousDims;

  /**
   * Gaussian process for each discrete tuple.
   */
  std::vector<GaussianProcess> _clusters;

  /**
   * Vector to easiliy map from index to DiscreteVector
   */
  std::vector<GaussianModelTypes::VectorDiscrete> _discreteVectorMap;

  /**
   * Function used to calculate the weight between two clusters.
   */
  WeightFunction _weightFun;

  /**
   * Current smallest evidence output.
   */
  double _evidenceMinValue;
  /**
   * Current greatest evidence output.
   */
  double _evidenceMaxValue;
  /**
   * Current greatest evidence input
   */
  GaussianModelTypes::VectorPairDiscreteContinuous _evidenceMaxVector;
  /**
   * Current number of evidence.
   */
  size_t _numEvidence;

  /**
   * Fixed noise assumed.
   */
  const double _sigma;

  Random &_rng;

  /**
   * Logger for graphs. Can be used for visualization of cluster map.
   */
  std::unique_ptr<GaussianClusterLogger> _logger;
};
}  // namespace autopas<|MERGE_RESOLUTION|>--- conflicted
+++ resolved
@@ -201,14 +201,13 @@
   }
 
   /**
-<<<<<<< HEAD
    * Get the output value to corresponding inputs if such has been saved
    * @param inputDiscrete
    * @param inputContinuous
    * @return
    */
-  [[nodiscard]] inline double getOutput(const VectorDiscrete &inputDiscrete,
-                                        const VectorContinuous &inputContinuous) const {
+  [[nodiscard]] inline double getOutput(const GaussianModelTypes::VectorDiscrete &inputDiscrete,
+                                        const GaussianModelTypes::VectorContinuous &inputContinuous) const {
     auto index = getIndex(inputDiscrete);
     return _clusters[index].getOutput(inputContinuous);
   }
@@ -218,47 +217,11 @@
    * @param input
    * @return
    */
-  [[nodiscard]] inline double getOutput(const VectorPairDiscreteContinuous &input) const {
+  [[nodiscard]] inline double getOutput(const GaussianModelTypes::VectorPairDiscreteContinuous &input) const {
     return getOutput(input.first, input.second);
   }
 
   /**
-   * Calculates the acquisition function for given input.
-   * @param af acquisition function a:input->double
-   * @param inputDiscrete x
-   * @param inputContinuous y
-   * @param neighbours neighbouring clusters
-   * @return a(x,y) This value can be compared with values a(v,w) of other inputs (v,w) to weigh which input would give
-   * the most gain if its evidence were provided.
-   */
-  [[nodiscard]] double calcAcquisition(AcquisitionFunctionOption af, VectorDiscrete &inputDiscrete,
-                                       const VectorContinuous &inputContinuous,
-                                       const std::vector<VectorDiscrete> &neighbours) const {
-    auto inputIndex = getIndex(inputDiscrete);
-    double inputMean = _clusters[inputIndex].predictMean(inputContinuous);
-    double inputVar = _clusters[inputIndex].predictVar(inputContinuous);
-    double inputStddev = std::sqrt(inputVar);
-
-    double mixMean = inputMean;
-    double mixVar = inputVar;
-    double weightSum = 1.;
-
-    // calculate the weighted sum over all neighbours
-    for (const auto &n : neighbours) {
-      size_t n_index = getIndex(n);
-      // ignore clusters without evidence
-      if (_clusters[n_index].numEvidence() > 0) {
-        double nMean = _clusters[n_index].predictMean(inputContinuous);
-        double nVar = _clusters[n_index].predictVar(inputContinuous);
-        double nStddev = std::sqrt(nVar);
-
-        // weight based on 2-wasserstein distance
-        double distance = std::pow(nMean - inputMean, 2) + std::pow(nStddev - inputStddev, 2);
-        double n_weight = inputVar / (inputVar + distance);
-        mixMean += nMean * n_weight;
-        mixVar += nVar * n_weight * n_weight;
-        weightSum += n_weight;
-=======
    * Generate all possible combinations of discrete tuples and continuous tuples in samples
    * and calculate their corresponding acquisition.
    * @param af function to optimize
@@ -298,7 +261,6 @@
         mixAcquisition /= weightSum;
 
         acquisitions.emplace_back(std::make_pair(_discreteVectorMap[i], continuousSample), mixAcquisition);
->>>>>>> 6433af96
       }
     }
 
