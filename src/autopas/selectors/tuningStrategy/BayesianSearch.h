--- conflicted
+++ resolved
@@ -50,24 +50,14 @@
    * @param maxEvidence stop tuning after given number of evidence provided.
    * @param seed seed of random number generator (should only be used for tests)
    */
-<<<<<<< HEAD
-  BayesianSearch(
+  explicit BayesianSearch(
       const std::set<ContainerOption> &allowedContainerOptions = ContainerOption::getAllOptions(),
       const NumberSet<double> &allowedCellSizeFactors = NumberInterval<double>(1., 2.),
       const std::set<TraversalOption> &allowedTraversalOptions = TraversalOption::getAllOptions(),
       const std::set<LoadEstimatorOption> &allowedLoadEstimatorOptions = LoadEstimatorOption::getAllOptions(),
       const std::set<DataLayoutOption> &allowedDataLayoutOptions = DataLayoutOption::getAllOptions(),
       const std::set<Newton3Option> &allowedNewton3Options = Newton3Option::getAllOptions(), size_t maxEvidence = 10,
-      AcquisitionFunctionOption predAcqFunction = AcquisitionFunctionOption::lowerConfidenceBound,
-=======
-  explicit BayesianSearch(
-      const std::set<ContainerOption> &allowedContainerOptions = ContainerOption::getAllOptions(),
-      const NumberSet<double> &allowedCellSizeFactors = NumberInterval<double>(1., 2.),
-      const std::set<TraversalOption> &allowedTraversalOptions = TraversalOption::getAllOptions(),
-      const std::set<DataLayoutOption> &allowedDataLayoutOptions = DataLayoutOption::getAllOptions(),
-      const std::set<Newton3Option> &allowedNewton3Options = Newton3Option::getAllOptions(), size_t maxEvidence = 10,
       AcquisitionFunctionOption predAcqFunction = AcquisitionFunctionOption::upperConfidenceBound,
->>>>>>> ad89a14c
       size_t predNumLHSamples = 1000, unsigned long seed = std::random_device()())
       : _containerOptions(allowedContainerOptions),
         _traversalOptions(allowedTraversalOptions),
@@ -186,20 +176,8 @@
 
   // try to sample a valid vector which is expected to yield a good acquisition
   for (size_t i = 0; i < maxAttempts; ++i) {
-<<<<<<< HEAD
-    // create n lhs samples
-    std::vector<FeatureVector> samples = FeatureVector::lhsSampleFeatures(
-        n, _rng, *_cellSizeFactors, _traversalOptions, _loadEstimatorOptions, _dataLayoutOptions, _newton3Options);
-
-    // map container and calculate all acquisition function values
-    std::map<FeatureVector, double> acquisitions;
-    for (auto &sample : samples) {
-      sample.container = _traversalContainerMap[sample.traversal];
-      acquisitions[sample] = _gaussianProcess.calcAcquisition(af, sample.oneHotEncode());
-=======
     if (_currentSamples.empty()) {
       sampleAcquisitions(_predNumLHSamples, _predAcqFunction);
->>>>>>> ad89a14c
     }
 
     // test best vectors until empty
@@ -247,26 +225,16 @@
     return false;
   }
 
-<<<<<<< HEAD
-  return _containerOptions.size() == 1 and (_cellSizeFactors->isFinite() && _cellSizeFactors->size() == 1) and
+  return _containerOptions.size() == 1 and (_cellSizeFactors->isFinite() and _cellSizeFactors->size() == 1) and
          _traversalOptions.size() == 1 and _loadEstimatorOptions.size() == 1 and _dataLayoutOptions.size() == 1 and
          _newton3Options.size() == 1;
-=======
-  return _containerOptions.size() == 1 and (_cellSizeFactors->isFinite() and _cellSizeFactors->size() == 1) and
-         _traversalOptions.size() == 1 and _dataLayoutOptions.size() == 1 and _newton3Options.size() == 1;
->>>>>>> ad89a14c
 }
 
 bool BayesianSearch::searchSpaceIsEmpty() const {
   // if one enum is empty return true
-<<<<<<< HEAD
-  return _containerOptions.empty() or (_cellSizeFactors->isFinite() && _cellSizeFactors->size() == 0) or
+  return _containerOptions.empty() or (_cellSizeFactors->isFinite() and _cellSizeFactors->size() == 0) or
          _traversalOptions.empty() or _loadEstimatorOptions.empty() or _dataLayoutOptions.empty() or
          _newton3Options.empty();
-=======
-  return _containerOptions.empty() or (_cellSizeFactors->isFinite() and _cellSizeFactors->size() == 0) or
-         _traversalOptions.empty() or _dataLayoutOptions.empty() or _newton3Options.empty();
->>>>>>> ad89a14c
 }
 
 void BayesianSearch::removeN3Option(Newton3Option badNewton3Option) {
