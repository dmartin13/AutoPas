--- conflicted
+++ resolved
@@ -50,21 +50,11 @@
    */
   BayesianSearch(const std::set<ContainerOption> &allowedContainerOptions = ContainerOption::getAllOptions(),
                  const NumberSet<double> &allowedCellSizeFactors = NumberInterval<double>(1., 2.),
-<<<<<<< HEAD
-                 const std::set<TraversalOption> &allowedTraversalOptions = allTraversalOptions,
-                 const std::set<DataLayoutOption> &allowedDataLayoutOptions = allDataLayoutOptions,
-                 const std::set<Newton3Option> &allowedNewton3Options = allNewton3Options, size_t maxEvidence = 10,
-                 AcquisitionFunctionOption predAcqFunction = lowerConfidenceBound, size_t predNumLHSamples = 1000,
-                 unsigned long seed = std::random_device()())
-=======
                  const std::set<TraversalOption> &allowedTraversalOptions = TraversalOption::getAllOptions(),
                  const std::set<DataLayoutOption> &allowedDataLayoutOptions = DataLayoutOption::getAllOptions(),
                  const std::set<Newton3Option> &allowedNewton3Options = Newton3Option::getAllOptions(),
-                 size_t maxEvidence = 10, AcquisitionFunctionOption predAcqFunction = AcquisitionFunctionOption::lcb,
-                 size_t predNumSamples = 1000,
-                 AcquisitionFunctionOption lastAcqFunction = AcquisitionFunctionOption::ucb,
-                 size_t lastNumSamples = 1000, unsigned long seed = std::random_device()())
->>>>>>> 05a8b0f2
+                 size_t maxEvidence = 10, AcquisitionFunctionOption predAcqFunction = AcquisitionFunctionOption::lowerConfidenceBound,
+                 size_t predNumLHSamples = 1000, unsigned long seed = std::random_device()())
       : _containerOptions(allowedContainerOptions),
         _traversalOptions(allowedTraversalOptions),
         _dataLayoutOptions(allowedDataLayoutOptions),
