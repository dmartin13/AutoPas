--- conflicted
+++ resolved
@@ -9,12 +9,8 @@
 #include <set>
 #include <utility>
 
-<<<<<<< HEAD
-#include "TuningStrategySuperClass.h"
+#include "SetSearchSpaceBasedTuningStrategy.h"
 #include "autopas/options/ExtrapolationMethodOption.h"
-=======
-#include "SetSearchSpaceBasedTuningStrategy.h"
->>>>>>> 130c27b5
 #include "autopas/selectors/OptimumSelector.h"
 #include "autopas/utils/ExceptionHandler.h"
 
@@ -43,15 +39,9 @@
                    const std::set<TraversalOption> &allowedTraversalOptions,
                    const std::set<DataLayoutOption> &allowedDataLayoutOptions,
                    const std::set<Newton3Option> &allowedNewton3Options, double relativeOptimum,
-<<<<<<< HEAD
                    unsigned int maxTuningIterationsWithoutTest, ExtrapolationMethodOption extrapolationMethodOption)
-      : TuningStrategySuperClass(allowedContainerOptions, allowedCellSizeFactors, allowedTraversalOptions,
-                                 allowedDataLayoutOptions, allowedNewton3Options),
-=======
-                   unsigned int maxTuningIterationsWithoutTest)
       : SetSearchSpaceBasedTuningStrategy(allowedContainerOptions, allowedCellSizeFactors, allowedTraversalOptions,
                                           allowedDataLayoutOptions, allowedNewton3Options),
->>>>>>> 130c27b5
         _currentConfig(_searchSpace.begin()),
         _relativeOptimumRange(relativeOptimum),
         _maxTuningIterationsWithoutTest(maxTuningIterationsWithoutTest),
