/**
 * @file PredictiveTuning.h
 * @author Julian Pelloth
 * @date 01.04.2020
 */

#pragma once

#include <set>
#include <utility>

<<<<<<< HEAD
#include "TuningStrategyInterface.h"
#include "autopas/containers/CompatibleTraversals.h"
#include "autopas/containers/loadEstimators.h"
=======
#include "SetSearchSpaceBasedTuningStrategy.h"
>>>>>>> 130c27b5
#include "autopas/selectors/OptimumSelector.h"
#include "autopas/utils/ExceptionHandler.h"

namespace autopas {

/**
 * On every tuning phase, this strategy makes a runtime prediction for every configuration and then
 * only tests those which are within a certain range of the best prediction. In the end, the configuration
 * that performed best during testing is selected.
 */
class PredictiveTuning : public SetSearchSpaceBasedTuningStrategy {
 public:
  /**
   * Constructor for the PredictiveTuning that generates the search space from the allowed options.
   * @param allowedContainerOptions
   * @param allowedTraversalOptions
   * @param allowedLoadEstimatorOptions
   * @param allowedDataLayoutOptions
   * @param allowedNewton3Options
   * @param allowedCellSizeFactors
   * @param relativeOptimum
   * @param maxTuningIterationsWithoutTest
   */
  PredictiveTuning(const std::set<ContainerOption> &allowedContainerOptions,
                   const std::set<double> &allowedCellSizeFactors,
                   const std::set<TraversalOption> &allowedTraversalOptions,
                   const std::set<LoadEstimatorOption> &allowedLoadEstimatorOptions,
                   const std::set<DataLayoutOption> &allowedDataLayoutOptions,
<<<<<<< HEAD
                   const std::set<Newton3Option> &allowedNewton3Options, unsigned int &iterationsReference)
      : _containerOptions(allowedContainerOptions), _iterationsReference(iterationsReference) {
    // sets search space and current config
    populateSearchSpace(allowedContainerOptions, allowedCellSizeFactors, allowedTraversalOptions,
                        allowedLoadEstimatorOptions, allowedDataLayoutOptions, allowedNewton3Options);
=======
                   const std::set<Newton3Option> &allowedNewton3Options, double relativeOptimum,
                   unsigned int maxTuningIterationsWithoutTest)
      : SetSearchSpaceBasedTuningStrategy(allowedContainerOptions, allowedCellSizeFactors, allowedTraversalOptions,
                                          allowedDataLayoutOptions, allowedNewton3Options),
        _currentConfig(_searchSpace.begin()),
        _relativeOptimumRange(relativeOptimum),
        _maxTuningIterationsWithoutTest(maxTuningIterationsWithoutTest) {
    // sets traversalTimesStorage
    for (const auto &configuration : _searchSpace) {
      std::vector<std::pair<size_t, long>> vector;
      _traversalTimesStorage.emplace(configuration, vector);
    }
>>>>>>> 130c27b5
  }

  /**
   * Constructor for the PredictiveTuning that only contains the given configurations.
   * This constructor assumes only valid configurations are passed! Mainly for easier unit testing.
   * @param allowedConfigurations Set of configurations AutoPas can choose from.
   */
  explicit PredictiveTuning(std::set<Configuration> allowedConfigurations)
      : SetSearchSpaceBasedTuningStrategy(std::move(allowedConfigurations)),
        _currentConfig(_searchSpace.begin()),
        _relativeOptimumRange(1.2),
        _maxTuningIterationsWithoutTest(5) {}

  inline void addEvidence(long time, size_t iteration) override {
    _traversalTimesStorage[*_currentConfig].emplace_back(iteration, time);
    _lastTest[*_currentConfig] = _tuningIterationsCounter;
  }

  inline const Configuration &getCurrentConfiguration() const override { return *_currentConfig; }

  inline void reset(size_t iteration) override {
    _configurationPredictions.clear();
    _optimalSearchSpace.clear();
    _tooLongNotTestedSearchSpace.clear();
    _validSearchSpace = _searchSpace;
    _validConfigurationFound = false;
    _iterationBeginTuningPhase = iteration;

    selectOptimalSearchSpace();
  }

  inline bool tune(bool = false) override;

  inline void removeN3Option(Newton3Option badNewton3Option) override;

 private:
<<<<<<< HEAD
  /**
   * Fills the search space with the cartesian product of the given options (minus invalid combinations).
   * @param allowedContainerOptions
   * @param allowedTraversalOptions
   * @param allowedDataLayoutOptions
   * @param allowedNewton3Options
   */
  inline void populateSearchSpace(const std::set<ContainerOption> &allowedContainerOptions,
                                  const std::set<double> &allowedCellSizeFactors,
                                  const std::set<TraversalOption> &allowedTraversalOptions,
                                  const std::set<LoadEstimatorOption> &allowedLoadEstimatorOptions,
                                  const std::set<DataLayoutOption> &allowedDataLayoutOptions,
                                  const std::set<Newton3Option> &allowedNewton3Options);

=======
>>>>>>> 130c27b5
  inline void selectOptimalConfiguration();
  /**
   * Selects the configurations that are going to be tested.
   */
  inline void selectOptimalSearchSpace();
  /**
   * Provides different extrapolation methods for the prediction of the traversal time.
   */
  inline void calculatePredictions();
  /**
   * Predicts the traversal time by placing a line trough the last two traversal points and calculating the prediction
   * for the current time.
   */
  inline void linePrediction();
  /**
   * Creates a new optimalSearchSpace if every configuration in the previous one was invalid.
   */
  inline void reselectOptimalSearchSpace();

  std::set<Configuration>::iterator _currentConfig;
  /**
   * Stores the traversal times for each configuration.
   * @param Configuration
   * @param Vector with pairs of the iteration and the traversal time.
   */
  std::unordered_map<Configuration, std::vector<std::pair<size_t, long>>, ConfigHash> _traversalTimesStorage;
  /**
   * Contains the predicted time for each configuration.
   * @param Configuration
   * @param traversal prediction
   */
  std::unordered_map<Configuration, size_t, ConfigHash> _configurationPredictions;
  /**
   * Contains the configuration that are predicted to be optimal and going to be tested.
   */
  std::set<Configuration> _optimalSearchSpace;
  /**
   * Contains the configuration that have not been tested for a period of time and are going to be tested.
   */
  std::set<Configuration> _tooLongNotTestedSearchSpace;
  /**
   * Contains the configurations that are not invalid.
   */
  std::set<Configuration> _validSearchSpace;
  /**
   * Stores the the last tuning phase a configuration got tested.
   * @param Configuration
   * @param last tuning phase
   */
  std::unordered_map<Configuration, size_t, ConfigHash> _lastTest;
  /**
   * Gets incremented after every completed tuning phase.
   * Mainly used for the traversal time storage.
   */
  unsigned int _tuningIterationsCounter = 0;
  /**
   * Stores the iteration at the beginning of a tuning phase.
   */
  unsigned int _iterationBeginTuningPhase = 0;
  /**
   * Indicates if a valid configuration was found in the _optimalSearchSpace.
   */
  bool _validConfigurationFound = false;
  /**
   * Factor of the range of the optimal configurations for the optimalSearchSpace.
   */
  const double _relativeOptimumRange;
  /**
   * After not being tested this number of tuningPhases a configuration is being emplaced in _optimalSearchSpace.
   */
  const unsigned int _maxTuningIterationsWithoutTest;
};

<<<<<<< HEAD
void PredictiveTuning::populateSearchSpace(const std::set<ContainerOption> &allowedContainerOptions,
                                           const std::set<double> &allowedCellSizeFactors,
                                           const std::set<TraversalOption> &allowedTraversalOptions,
                                           const std::set<LoadEstimatorOption> &allowedLoadEstimatorOptions,
                                           const std::set<DataLayoutOption> &allowedDataLayoutOptions,
                                           const std::set<Newton3Option> &allowedNewton3Options) {
  // generate all potential configs
  for (const auto &containerOption : allowedContainerOptions) {
    // get all traversals of the container and restrict them to the allowed ones
    const std::set<TraversalOption> &allContainerTraversals =
        compatibleTraversals::allCompatibleTraversals(containerOption);
    std::set<TraversalOption> allowedAndApplicable;
    std::set_intersection(allowedTraversalOptions.begin(), allowedTraversalOptions.end(),
                          allContainerTraversals.begin(), allContainerTraversals.end(),
                          std::inserter(allowedAndApplicable, allowedAndApplicable.begin()));

    for (const auto &cellSizeFactor : allowedCellSizeFactors)
      for (const auto &traversalOption : allowedAndApplicable) {
        const std::set<LoadEstimatorOption> allowedAndApplicableLoadEstimators =
            loadEstimators::getApplicableLoadEstimators(containerOption, traversalOption, allowedLoadEstimatorOptions);
        for (const auto &loadEstimatorOption : allowedAndApplicableLoadEstimators) {
          for (const auto &dataLayoutOption : allowedDataLayoutOptions) {
            for (const auto &newton3Option : allowedNewton3Options) {
              _searchSpace.emplace(containerOption, cellSizeFactor, traversalOption, loadEstimatorOption,
                                   dataLayoutOption, newton3Option);
            }
          }
        }
      }
  }

  AutoPasLog(debug, "Points in search space: {}", _searchSpace.size());

  if (_searchSpace.empty()) {
    autopas::utils::ExceptionHandler::exception("PredictiveTuning: No valid configurations could be created.");
  }

  for (const auto &configuration : _searchSpace) {
    std::vector<std::pair<int, size_t>> vector;
    _traversalTimesStorage.emplace(configuration, vector);
  }

  _currentConfig = _searchSpace.begin();
}

=======
>>>>>>> 130c27b5
void PredictiveTuning::selectOptimalSearchSpace() {
  if (_searchSpace.size() == 1 or _tuningIterationsCounter < 2) {
    _currentConfig = _searchSpace.begin();
    return;
  }

  calculatePredictions();

  const auto optimum = getOptimum(_configurationPredictions);

  _optimalSearchSpace.emplace(optimum->first);

  // selects configurations that are near the optimal prediction or have not been tested in a certain number of
  // iterations
  for (const auto &configuration : _searchSpace) {
    // Adds configurations that have not been tested for _maxTuningIterationsWithoutTest or are within the
    // _relativeOptimumRange
    if ((float)_configurationPredictions[configuration] / optimum->second <= _relativeOptimumRange) {
      _optimalSearchSpace.emplace(configuration);
    } else if (_tuningIterationsCounter - _lastTest[configuration] > _maxTuningIterationsWithoutTest) {
      _tooLongNotTestedSearchSpace.emplace(configuration);
    }
  }

  // sanity check
  if (_optimalSearchSpace.empty()) {
    autopas::utils::ExceptionHandler::exception("PredicitveTuning: No possible configuration prediction found!");
  }

  _currentConfig = _optimalSearchSpace.begin();
}

void PredictiveTuning::calculatePredictions() {
  linePrediction();
  /*switch (method) {
  * case line: linePrediction(); break;
  * default:

  }*/
}

void PredictiveTuning::linePrediction() {
  for (auto &configuration : _searchSpace) {
    const auto &vector = _traversalTimesStorage[configuration];
    const auto &traversal1 = vector[vector.size() - 1];
    const auto &traversal2 = vector[vector.size() - 2];

    const auto gradient = (traversal1.second - traversal2.second) / (traversal1.first - traversal2.first);
    const auto delta = _iterationBeginTuningPhase - traversal1.first;

    // time1 + (time1 - time2) / (iteration1 - iteration2) / tuningPhase - iteration1)
    _configurationPredictions[configuration] = traversal1.second + gradient * delta;
  }
}

void PredictiveTuning::reselectOptimalSearchSpace() {
  // This is placed here, because there are no unnecessary removals
  for (const auto &configuration : _optimalSearchSpace) {
    _configurationPredictions.erase(configuration);
    _validSearchSpace.erase(configuration);
  }

  _optimalSearchSpace.clear();

  if (_validSearchSpace.size() == 1) {
    _optimalSearchSpace = _validSearchSpace;
    _currentConfig = _optimalSearchSpace.begin();
    return;
  }

  // checks if there are any configurations left that can be tested
  if (_configurationPredictions.empty()) {
    autopas::utils::ExceptionHandler::exception("Predictive Tuning: No valid configuration could be found");
  }

  const auto optimum = getOptimum(_configurationPredictions);

  if (_validSearchSpace.count(optimum->first) == 0) {
    autopas::utils::ExceptionHandler::exception("Predictive Tuning: No valid optimal configuration could be found");
  }

  _optimalSearchSpace.emplace(optimum->first);

  // selects configurations that are near the optimal prediction
  for (const auto &configuration : _validSearchSpace) {
    // Adds configurations that are within the _relativeOptimumRange
    if ((float)_configurationPredictions[configuration] / optimum->second <= _relativeOptimumRange) {
      _optimalSearchSpace.emplace(configuration);
      _tooLongNotTestedSearchSpace.erase(configuration);
    }
  }

  // sanity check
  if (_optimalSearchSpace.empty()) {
    autopas::utils::ExceptionHandler::exception("PredicitveTuning: No possible configuration prediction found!");
  }

  _currentConfig = _optimalSearchSpace.begin();
}

bool PredictiveTuning::tune(bool valid) {
  if (not valid) {
    _validConfigurationFound = true;
  }

  // repeat as long as traversals are not applicable or we run out of configs
  ++_currentConfig;

  if (_currentConfig == _searchSpace.end() or _currentConfig == _optimalSearchSpace.end()) {
    if (_validConfigurationFound) {
      if (_tooLongNotTestedSearchSpace.empty()) {
        selectOptimalConfiguration();
        _tuningIterationsCounter++;
        return false;
      } else {
        _currentConfig = _tooLongNotTestedSearchSpace.begin();
        return true;
      }
    } else {
      reselectOptimalSearchSpace();
    }
  } else if (_currentConfig == _tooLongNotTestedSearchSpace.end()) {
    selectOptimalConfiguration();
    _tuningIterationsCounter++;
    return false;
  }

  return true;
}

void PredictiveTuning::selectOptimalConfiguration() {
  if (_optimalSearchSpace.size() == 1) {
    _currentConfig = _optimalSearchSpace.begin();
    return;
  }
  if (_searchSpace.size() == 1) {
    _currentConfig = _searchSpace.begin();
    return;
  }

  // select the tested traversal times for the current tuning phase
  std::unordered_map<Configuration, size_t, ConfigHash> traversalTimes;
  // In the first couple iterations tune iterates through _searchSpace until predictions are made
  if (_optimalSearchSpace.empty()) {
    for (const auto &configuration : _searchSpace) {
      if (_traversalTimesStorage[configuration].back().first >= _iterationBeginTuningPhase) {
        traversalTimes[configuration] = _traversalTimesStorage[configuration].back().second;
      }
    }
  } else {
    for (const auto &configuration : _optimalSearchSpace) {
      if (_traversalTimesStorage[configuration].back().first >= _iterationBeginTuningPhase) {
        traversalTimes[configuration] = _traversalTimesStorage[configuration].back().second;
      }
    }
    for (const auto &configuration : _tooLongNotTestedSearchSpace) {
      if (_traversalTimesStorage[configuration].back().first >= _iterationBeginTuningPhase) {
        traversalTimes[configuration] = _traversalTimesStorage[configuration].back().second;
      }
    }
  }

  // Time measure strategy
  if (traversalTimes.empty()) {
    utils::ExceptionHandler::exception(
        "PredictiveTuning: Trying to determine fastest configuration without any measurements! "
        "Either selectOptimalConfiguration was called too early or no applicable configurations were found");
  }

  const auto optimum = getOptimum(traversalTimes);

  _currentConfig = _searchSpace.find(optimum->first);

  // sanity check
  if (_currentConfig == _searchSpace.end() or _currentConfig == _optimalSearchSpace.end()) {
    autopas::utils::ExceptionHandler::exception(
        "PredicitveTuning: Optimal configuration not found in list of configurations!");
  }

  AutoPasLog(debug, "Selected Configuration {}", _currentConfig->toString());
}

void PredictiveTuning::removeN3Option(Newton3Option badNewton3Option) {
  for (auto ssIter = _searchSpace.begin(); ssIter != _searchSpace.end();) {
    if (ssIter->newton3 == badNewton3Option) {
      // change current config to the next non-deleted
      if (ssIter == _currentConfig) {
        ssIter = _searchSpace.erase(ssIter);
        _currentConfig = ssIter;
      } else {
        ssIter = _searchSpace.erase(ssIter);
      }
    } else {
      ++ssIter;
    }
  }

  if (this->searchSpaceIsEmpty()) {
    utils::ExceptionHandler::exception(
        "Removing all configurations with Newton 3 {} caused the search space to be empty!", badNewton3Option);
  }
}

}  // namespace autopas<|MERGE_RESOLUTION|>--- conflicted
+++ resolved
@@ -9,13 +9,10 @@
 #include <set>
 #include <utility>
 
-<<<<<<< HEAD
+#include "SetSearchSpaceBasedTuningStrategy.h"
 #include "TuningStrategyInterface.h"
 #include "autopas/containers/CompatibleTraversals.h"
 #include "autopas/containers/loadEstimators.h"
-=======
-#include "SetSearchSpaceBasedTuningStrategy.h"
->>>>>>> 130c27b5
 #include "autopas/selectors/OptimumSelector.h"
 #include "autopas/utils/ExceptionHandler.h"
 
@@ -44,17 +41,10 @@
                    const std::set<TraversalOption> &allowedTraversalOptions,
                    const std::set<LoadEstimatorOption> &allowedLoadEstimatorOptions,
                    const std::set<DataLayoutOption> &allowedDataLayoutOptions,
-<<<<<<< HEAD
-                   const std::set<Newton3Option> &allowedNewton3Options, unsigned int &iterationsReference)
-      : _containerOptions(allowedContainerOptions), _iterationsReference(iterationsReference) {
-    // sets search space and current config
-    populateSearchSpace(allowedContainerOptions, allowedCellSizeFactors, allowedTraversalOptions,
-                        allowedLoadEstimatorOptions, allowedDataLayoutOptions, allowedNewton3Options);
-=======
                    const std::set<Newton3Option> &allowedNewton3Options, double relativeOptimum,
                    unsigned int maxTuningIterationsWithoutTest)
       : SetSearchSpaceBasedTuningStrategy(allowedContainerOptions, allowedCellSizeFactors, allowedTraversalOptions,
-                                          allowedDataLayoutOptions, allowedNewton3Options),
+                                          allowedLoadEstimatorOptions, allowedDataLayoutOptions, allowedNewton3Options),
         _currentConfig(_searchSpace.begin()),
         _relativeOptimumRange(relativeOptimum),
         _maxTuningIterationsWithoutTest(maxTuningIterationsWithoutTest) {
@@ -63,7 +53,6 @@
       std::vector<std::pair<size_t, long>> vector;
       _traversalTimesStorage.emplace(configuration, vector);
     }
->>>>>>> 130c27b5
   }
 
   /**
@@ -100,23 +89,6 @@
   inline void removeN3Option(Newton3Option badNewton3Option) override;
 
  private:
-<<<<<<< HEAD
-  /**
-   * Fills the search space with the cartesian product of the given options (minus invalid combinations).
-   * @param allowedContainerOptions
-   * @param allowedTraversalOptions
-   * @param allowedDataLayoutOptions
-   * @param allowedNewton3Options
-   */
-  inline void populateSearchSpace(const std::set<ContainerOption> &allowedContainerOptions,
-                                  const std::set<double> &allowedCellSizeFactors,
-                                  const std::set<TraversalOption> &allowedTraversalOptions,
-                                  const std::set<LoadEstimatorOption> &allowedLoadEstimatorOptions,
-                                  const std::set<DataLayoutOption> &allowedDataLayoutOptions,
-                                  const std::set<Newton3Option> &allowedNewton3Options);
-
-=======
->>>>>>> 130c27b5
   inline void selectOptimalConfiguration();
   /**
    * Selects the configurations that are going to be tested.
@@ -190,54 +162,6 @@
   const unsigned int _maxTuningIterationsWithoutTest;
 };
 
-<<<<<<< HEAD
-void PredictiveTuning::populateSearchSpace(const std::set<ContainerOption> &allowedContainerOptions,
-                                           const std::set<double> &allowedCellSizeFactors,
-                                           const std::set<TraversalOption> &allowedTraversalOptions,
-                                           const std::set<LoadEstimatorOption> &allowedLoadEstimatorOptions,
-                                           const std::set<DataLayoutOption> &allowedDataLayoutOptions,
-                                           const std::set<Newton3Option> &allowedNewton3Options) {
-  // generate all potential configs
-  for (const auto &containerOption : allowedContainerOptions) {
-    // get all traversals of the container and restrict them to the allowed ones
-    const std::set<TraversalOption> &allContainerTraversals =
-        compatibleTraversals::allCompatibleTraversals(containerOption);
-    std::set<TraversalOption> allowedAndApplicable;
-    std::set_intersection(allowedTraversalOptions.begin(), allowedTraversalOptions.end(),
-                          allContainerTraversals.begin(), allContainerTraversals.end(),
-                          std::inserter(allowedAndApplicable, allowedAndApplicable.begin()));
-
-    for (const auto &cellSizeFactor : allowedCellSizeFactors)
-      for (const auto &traversalOption : allowedAndApplicable) {
-        const std::set<LoadEstimatorOption> allowedAndApplicableLoadEstimators =
-            loadEstimators::getApplicableLoadEstimators(containerOption, traversalOption, allowedLoadEstimatorOptions);
-        for (const auto &loadEstimatorOption : allowedAndApplicableLoadEstimators) {
-          for (const auto &dataLayoutOption : allowedDataLayoutOptions) {
-            for (const auto &newton3Option : allowedNewton3Options) {
-              _searchSpace.emplace(containerOption, cellSizeFactor, traversalOption, loadEstimatorOption,
-                                   dataLayoutOption, newton3Option);
-            }
-          }
-        }
-      }
-  }
-
-  AutoPasLog(debug, "Points in search space: {}", _searchSpace.size());
-
-  if (_searchSpace.empty()) {
-    autopas::utils::ExceptionHandler::exception("PredictiveTuning: No valid configurations could be created.");
-  }
-
-  for (const auto &configuration : _searchSpace) {
-    std::vector<std::pair<int, size_t>> vector;
-    _traversalTimesStorage.emplace(configuration, vector);
-  }
-
-  _currentConfig = _searchSpace.begin();
-}
-
-=======
->>>>>>> 130c27b5
 void PredictiveTuning::selectOptimalSearchSpace() {
   if (_searchSpace.size() == 1 or _tuningIterationsCounter < 2) {
     _currentConfig = _searchSpace.begin();
