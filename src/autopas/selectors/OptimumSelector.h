/**
 * @file OptimumSelector.h
 * @author F. Gratl
 * @date 3/15/19
 */

#pragma once

#include <algorithm>
#include <numeric>
#include <vector>
#include "autopas/options/SelectorStrategyOption.h"
#include "autopas/utils/ExceptionHandler.h"

namespace autopas {

/**
 * Collection of functions for selecting the optimum value out of a vector of values according to a given strategy
 */
namespace OptimumSelector {

/**
 * Minimal value.
 * @param values
 * @return Smallest value of the vector.
 */
inline unsigned long minValue(std::vector<unsigned long> values) {
  return *std::min_element(values.begin(), values.end());
}

/**
 * Arithmetic mean.
 * @param values
 * @return Arithmetic mean of the vector.
 */
inline unsigned long meanValue(std::vector<unsigned long> values) {
  return std::accumulate(values.begin(), values.end(), 0l) / values.size();
}

/**
 * Median value.
 * @param values
 * @return Middle ((size-1) /2) of the sorted vector.
 */
inline unsigned long medianValue(std::vector<unsigned long> values) {
  if (values.empty()) return 0;

  std::sort(values.begin(), values.end());
  return values[(values.size() - 1) / 2];
}

/**
 * Optimal value according to passed strategy.
 * @param values
 * @param strategy For possible selector strategy choices see AutoPas::SelectorStrategy.
 * @return value
 */
<<<<<<< HEAD
inline unsigned long optimumValue(const std::vector<unsigned long> &values, SelectorStrategy strategy) {
=======
inline unsigned long optimumValue(const std::vector<unsigned long> &values, SelectorStrategyOption strategy) {
>>>>>>> cbc44b42
  switch (strategy) {
    case SelectorStrategyOption::fastestAbs: {
      return minValue(values);
    }
    case SelectorStrategyOption::fastestMean: {
      return meanValue(values);
    }
    case SelectorStrategyOption::fastestMedian: {
      return medianValue(values);
    }
      // no default to get appropriate compiler warnings
  }

  autopas::utils::ExceptionHandler::exception("OptionSelector: Unknown selector strategy {}!", strategy);

  return 0;
}

}  // namespace OptimumSelector
}  // namespace autopas<|MERGE_RESOLUTION|>--- conflicted
+++ resolved
@@ -55,11 +55,7 @@
  * @param strategy For possible selector strategy choices see AutoPas::SelectorStrategy.
  * @return value
  */
-<<<<<<< HEAD
-inline unsigned long optimumValue(const std::vector<unsigned long> &values, SelectorStrategy strategy) {
-=======
 inline unsigned long optimumValue(const std::vector<unsigned long> &values, SelectorStrategyOption strategy) {
->>>>>>> cbc44b42
   switch (strategy) {
     case SelectorStrategyOption::fastestAbs: {
       return minValue(values);
