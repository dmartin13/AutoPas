/**
 * @file FeatureVector.h
 * @author Jan Nguyen
 * @date 22.05.19
 */

#pragma once

#include <Eigen/Dense>
#include <vector>
#include "autopas/selectors/Configuration.h"
#include "autopas/utils/NumberSet.h"
#include "autopas/utils/Random.h"

namespace autopas {

/**
 * FeatureVector representation of a Configuration
 */
class FeatureVector : public Configuration {
 public:
  /**
   * Number of tune-able dimensions.
   */
  static constexpr size_t _featureSpaceDims = 4;

  /**
   * Default constructor. Results in invalid vector.
   */
  FeatureVector() : Configuration() {}

  /**
   * Constructor
   * @param container
   * @param traversal
   * @param dataLayout
   * @param newton3
   * @param cellSizeFactor
   */
  FeatureVector(ContainerOption container, double cellSizeFactor, TraversalOption traversal,
                DataLayoutOption dataLayout, Newton3Option newton3)
      : Configuration(container, cellSizeFactor, traversal, dataLayout, newton3) {}

  /**
   * Construct from Configuration.
   * @param conf
   */
  FeatureVector(Configuration conf) : Configuration(conf) {}

  /**
   * Distance between two FeatureVectors.
<<<<<<< HEAD
=======
   * Since there is no real ordering all discrete options are assumed to have a distance
   * of one to each other.
   * This function ignores the container dimension since it is encoded in the traversal.
>>>>>>> 5890c412
   * @param other
   * @return
   */
  Eigen::VectorXd operator-(const FeatureVector &other) const {
<<<<<<< HEAD
    Eigen::VectorXd result(_featureSpaceDims);
=======
    Eigen::VectorXd result(featureSpaceDims);
>>>>>>> 5890c412
    result << cellSizeFactor - other.cellSizeFactor, traversal == other.traversal ? 0. : 1.,
        dataLayout == other.dataLayout ? 0. : 1., newton3 == other.newton3 ? 0. : 1.;

    return result;
  }

  /**
   * Cast to Eigen::VectorXd ignoring ContainerOption.
   * @return
   */
  operator Eigen::VectorXd() const {
    Eigen::VectorXd result(_featureSpaceDims);
    result << cellSizeFactor, static_cast<double>(traversal), static_cast<double>(dataLayout),
        static_cast<double>(newton3);

    return result;
  }

  /**
   * Create n latin-hypercube-samples from given featureSpace.
   * Container Option of samples are set to -1, because tuning currently
   * ignores this option.
   * @param n number of samples
   * @param rng
   * @param cellSizeFactors
   * @param traversals
   * @param dataLayouts
   * @param newton3
   * @return vector of sample featureVectors
   */
  static std::vector<FeatureVector> lhsSampleFeatures(size_t n, Random &rng, const NumberSet<double> &cellSizeFactors,
                                                      const std::set<TraversalOption> &traversals,
                                                      const std::set<DataLayoutOption> &dataLayouts,
                                                      const std::set<Newton3Option> &newton3) {
    // create n samples from each set
    auto csf = cellSizeFactors.uniformSample(n, rng);
    auto tr = rng.uniformSample(traversals, n);
    auto dl = rng.uniformSample(dataLayouts, n);
    auto n3 = rng.uniformSample(newton3, n);

    std::vector<FeatureVector> result;
    for (size_t i = 0; i < n; ++i) {
      result.emplace_back(ContainerOption(), csf[i], tr[i], dl[i], n3[i]);
    }

    return result;
  }
};

/**
 * Stream insertion operator.
 * @param os
 * @param featureVector
 * @return
 */
inline std::ostream &operator<<(std::ostream &os, const FeatureVector &featureVector) {
  return os << featureVector.toString();
}

}  // namespace autopas<|MERGE_RESOLUTION|>--- conflicted
+++ resolved
@@ -49,21 +49,14 @@
 
   /**
    * Distance between two FeatureVectors.
-<<<<<<< HEAD
-=======
    * Since there is no real ordering all discrete options are assumed to have a distance
    * of one to each other.
    * This function ignores the container dimension since it is encoded in the traversal.
->>>>>>> 5890c412
    * @param other
    * @return
    */
   Eigen::VectorXd operator-(const FeatureVector &other) const {
-<<<<<<< HEAD
     Eigen::VectorXd result(_featureSpaceDims);
-=======
-    Eigen::VectorXd result(featureSpaceDims);
->>>>>>> 5890c412
     result << cellSizeFactor - other.cellSizeFactor, traversal == other.traversal ? 0. : 1.,
         dataLayout == other.dataLayout ? 0. : 1., newton3 == other.newton3 ? 0. : 1.;
 
