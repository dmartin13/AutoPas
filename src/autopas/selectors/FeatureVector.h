--- conflicted
+++ resolved
@@ -23,7 +23,7 @@
   /**
    * Number of tune-able dimensions.
    */
-  static constexpr size_t featureSpaceDims = 5;
+  static constexpr size_t featureSpaceDims = 4;
 
   /**
    * Number of tune-able continuous dimensions.
@@ -32,10 +32,9 @@
 
   /**
    * Dimensions of a one-hot-encoded vector
-   * = 1 (cellSizeFactor) + traversals + loadEstimators + dataLayouts + newton3
+   * = 1 (cellSizeFactor) + traversals + dataLayouts + newton3
    */
   inline static size_t oneHotDims = 1 + TraversalOption::getOptionNames().size() +
-                                    LoadEstimatorOption::getOptionNames().size() +
                                     DataLayoutOption::getOptionNames().size() + Newton3Option::getOptionNames().size();
 
   /**
@@ -73,13 +72,7 @@
   Eigen::VectorXd operator-(const FeatureVector &other) const {
     Eigen::VectorXd result(featureSpaceDims);
     result << cellSizeFactor - other.cellSizeFactor, traversal == other.traversal ? 0. : 1.,
-<<<<<<< HEAD
-        loadEstimator == other.loadEstimator ? 0. : 1., dataLayout == other.dataLayout ? 0. : 1.,
-        newton3 == other.newton3 ? 0. : 1.;
-
-=======
         dataLayout == other.dataLayout ? 0. : 1., newton3 == other.newton3 ? 0. : 1.;
->>>>>>> ad89a14c
     return result;
   }
 
@@ -89,8 +82,8 @@
    */
   operator Eigen::VectorXd() const {
     Eigen::VectorXd result(featureSpaceDims);
-    result << cellSizeFactor, static_cast<double>(traversal), static_cast<double>(loadEstimator),
-        static_cast<double>(dataLayout), static_cast<double>(newton3);
+    result << cellSizeFactor, static_cast<double>(traversal), static_cast<double>(dataLayout),
+        static_cast<double>(newton3);
 
     return result;
   }
@@ -106,9 +99,6 @@
     data.push_back(cellSizeFactor);
     for (auto &[option, _] : TraversalOption::getOptionNames()) {
       data.push_back((option == traversal) ? 1. : 0.);
-    }
-    for (auto &[option, _] : LoadEstimatorOption::getOptionNames()) {
-      data.push_back((option == loadEstimator) ? 1. : 0.);
     }
     for (auto &[option, _] : DataLayoutOption::getOptionNames()) {
       data.push_back((option == dataLayout) ? 1. : 0.);
@@ -153,24 +143,6 @@
           "FeatureVector.oneHotDecode: Vector encodes no traversal. (All values for traversal equal 0.)");
     }
 
-    // get load estimator
-    std::optional<LoadEstimatorOption> loadEstimator{};
-    for (auto &[option, _] : LoadEstimatorOption::getOptionNames()) {
-      if (vec[pos++] == 1.) {
-        if (loadEstimator) {
-          utils::ExceptionHandler::exception(
-              "FeatureVector.oneHotDecode: Vector encodes more than one load estimator. (More than one value for load "
-              "estimator "
-              "equals 1.)");
-        }
-        loadEstimator = option;
-      }
-    }
-    if (not loadEstimator) {
-      utils::ExceptionHandler::exception(
-          "FeatureVector.oneHotDecode: Vector encodes no load estimator. (All values for load estimator equal 0.)");
-    }
-
     // get data layout
     std::optional<DataLayoutOption> dataLayout = {};
     for (auto &[option, _] : DataLayoutOption::getOptionNames()) {
@@ -205,7 +177,7 @@
           "FeatureVector.oneHotDecode: Vector encodes no newton3. (All values for newton3 equal 0.)");
     }
 
-    return FeatureVector(ContainerOption(), cellSizeFactor, *traversal, *loadEstimator, *dataLayout, *newton3);
+    return FeatureVector(ContainerOption(), cellSizeFactor, *traversal, LoadEstimatorOption(), *dataLayout, *newton3);
   }
 
   /**
@@ -249,7 +221,7 @@
     const auto &[vecDiscrete, vecContinuous] = vec;
     auto [container, traversal] = containerTraversalOptions[vecDiscrete[0]];
 
-    return FeatureVector(container, vecContinuous[0], traversal, dataLayoutOptions[vecDiscrete[1]],
+    return FeatureVector(container, vecContinuous[0], traversal, loadEstimatorOption, dataLayoutOptions[vecDiscrete[1]],
                          newton3Options[vecDiscrete[2]]);
   }
 
@@ -293,24 +265,10 @@
    * @param rng
    * @param cellSizeFactors
    * @param traversals
-   * @param loadEstimators
    * @param dataLayouts
    * @param newton3
    * @return vector of sample featureVectors
    */
-<<<<<<< HEAD
-  static std::vector<FeatureVector> lhsSampleFeatures(size_t n, Random &rng, const NumberSet<double> &cellSizeFactors,
-                                                      const std::set<TraversalOption> &traversals,
-                                                      const std::set<LoadEstimatorOption> &loadEstimators,
-                                                      const std::set<DataLayoutOption> &dataLayouts,
-                                                      const std::set<Newton3Option> &newton3) {
-    // create n samples from each set
-    auto csf = cellSizeFactors.uniformSample(n, rng);
-    auto tr = rng.uniformSample(traversals, n);
-    auto le = rng.uniformSample(loadEstimators, n);
-    auto dl = rng.uniformSample(dataLayouts, n);
-    auto n3 = rng.uniformSample(newton3, n);
-=======
   template <typename TraversalContainer, typename DataLayoutContainer, typename Newton3Container>
   static typename std::enable_if_t<
       std::conjunction_v<std::is_same<typename TraversalContainer::value_type, TraversalOption>,
@@ -325,11 +283,10 @@
     auto tr = rng.uniformSample(traversals.begin(), traversals.end(), n);
     auto dl = rng.uniformSample(dataLayouts.begin(), dataLayouts.end(), n);
     auto n3 = rng.uniformSample(newton3.begin(), newton3.end(), n);
->>>>>>> ad89a14c
 
     std::vector<FeatureVector> result;
     for (size_t i = 0; i < n; ++i) {
-      result.emplace_back(ContainerOption(), csf[i], tr[i], le[i], dl[i], n3[i]);
+      result.emplace_back(ContainerOption(), csf[i], tr[i], dl[i], n3[i]);
     }
 
     return result;
