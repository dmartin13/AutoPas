--- conflicted
+++ resolved
@@ -396,18 +396,13 @@
 template <class Particle, class ParticleCell>
 template <class PairwiseFunctor>
 bool AutoTuner<Particle, ParticleCell>::configApplicable(const Configuration &conf, PairwiseFunctor &pairwiseFunctor) {
-<<<<<<< HEAD
   auto allContainerTraversals = compatibleTraversals::allCompatibleTraversals(conf.container);
   if (allContainerTraversals.find(conf.traversal) == allContainerTraversals.end()) {
     // container and traversal mismatch
     return false;
   }
 
-  _containerSelector.selectContainer(conf.container,
-                                     ContainerSelectorInfo(conf.cellSizeFactor, _verletSkin, _verletRebuildFrequency));
-=======
   _containerSelector.selectContainer(conf.container, ContainerSelectorInfo(conf.cellSizeFactor, _verletSkin));
->>>>>>> 6d6a10d2
   auto traversalInfo = _containerSelector.getCurrentContainer()->getTraversalSelectorInfo();
 
   return TraversalSelector<ParticleCell>::template generateTraversal<PairwiseFunctor>(
