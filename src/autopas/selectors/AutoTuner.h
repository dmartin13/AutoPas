--- conflicted
+++ resolved
@@ -320,24 +320,16 @@
         "is trivial, but no traversals are applicable. Config: {}",
         _tuningStrategy->getCurrentConfiguration().toString());
   }
-  auto iterateLambda = [&](auto containerPtr) {
-    if (doListRebuild) {
-      containerPtr->rebuildNeighborLists(traversal.get());
-    }
-    containerPtr->iteratePairwise(f, traversal.get());
-  };
 
   // if tuning execute with time measurements
   if (inTuningPhase) {
     auto start = std::chrono::high_resolution_clock::now();
 
     f->initTraversal();
-<<<<<<< HEAD
-    container->iteratePairwise(traversal.get());
-=======
-
-    withStaticContainerType(containerPtr, iterateLambda);
->>>>>>> 08743470
+    if (doListRebuild) {
+      containerPtr->rebuildNeighborLists(traversal.get());
+    }
+    containerPtr->iteratePairwise(traversal.get());
     f->endTraversal(useNewton3);
 
     auto stop = std::chrono::high_resolution_clock::now();
@@ -346,11 +338,10 @@
     addTimeMeasurement(*f, runtime);
   } else {
     f->initTraversal();
-<<<<<<< HEAD
-    container->iteratePairwise(traversal.get());
-=======
-    withStaticContainerType(containerPtr, iterateLambda);
->>>>>>> 08743470
+    if (doListRebuild) {
+      containerPtr->rebuildNeighborLists(traversal.get());
+    }
+    containerPtr->iteratePairwise(traversal.get());
     f->endTraversal(useNewton3);
   }
 }
