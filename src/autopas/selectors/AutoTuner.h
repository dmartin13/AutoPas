--- conflicted
+++ resolved
@@ -8,6 +8,7 @@
 
 #include <array>
 #include <cmath>
+#include <limits>
 #include <memory>
 #include <set>
 
@@ -72,17 +73,10 @@
    * @param rebuildFrequency The rebuild frequency this AutoPas instance uses.
    * @param outputSuffix Suffix for all output files produced by this class.
    */
-<<<<<<< HEAD
-  AutoTuner(std::array<double, 3> boxMin, std::array<double, 3> boxMax, double cutoff, double verletSkin,
-            unsigned int verletClusterSize, std::unique_ptr<TuningStrategyInterface> tuningStrategy,
-            double MPITuningMaxDifferenceForBucket, double MPITuningWeightForMaxDensity,
-            SelectorStrategyOption selectorStrategy, TuningMetricOption tuningMetric, unsigned int tuningInterval,
-=======
   AutoTuner(const std::array<double, 3> &boxMin, const std::array<double, 3> &boxMax, double cutoff,
             double verletSkinPerTimestep, unsigned int verletClusterSize,
             std::unique_ptr<TuningStrategyInterface> tuningStrategy, double MPITuningMaxDifferenceForBucket,
-            double MPITuningWeightForMaxDensity, SelectorStrategyOption selectorStrategy, unsigned int tuningInterval,
->>>>>>> 19f10230
+            double MPITuningWeightForMaxDensity, SelectorStrategyOption selectorStrategy, TuningMetricOption tuningMetric, unsigned int tuningInterval,
             unsigned int maxSamples, unsigned int rebuildFrequency, const std::string &outputSuffix = "")
       : _selectorStrategy(selectorStrategy),
         _tuningMetric(tuningMetric),
@@ -128,7 +122,7 @@
       if (tuningMetric == TuningMetricOption::energy) {
         throw e;
       } else {
-        AutoPasLog(warn, "Energy Measurement not possible:\n\t{}", e.what());
+        AutoPasLog(WARN, "Energy Measurement not possible:\n\t{}", e.what());
         _energy_measurement_available = false;
       }
     }
@@ -241,11 +235,11 @@
 
  private:
   /**
-<<<<<<< HEAD
    * Measures consumed energy for tuning
    */
   utils::RaplMeter _raplMeter;
-=======
+
+  /**
    * Initialize or update the spacial locks used during the remainder traversal.
    * If the locks are already initialized but the container size changed, surplus locks will
    * be deleted, new locks are allocated and locks that are still necessary are reused.
@@ -273,7 +267,6 @@
       }
     }
   }
->>>>>>> 19f10230
 
   /**
    * Total number of collected samples. This is the sum of the sizes of all sample vectors.
@@ -441,7 +434,6 @@
    */
   ContainerSelector<Particle> _containerSelector;
 
-<<<<<<< HEAD
   /**
    * Metric to use for tuning.
    */
@@ -452,10 +444,7 @@
    */
   bool _energy_measurement_available;
 
-  double _verletSkin;
-=======
   double _verletSkinPerTimestep;
->>>>>>> 19f10230
   unsigned int _verletClusterSize;
 
   /**
@@ -851,7 +840,7 @@
   autopas::utils::Timer timerTotal;
   autopas::utils::Timer timerRebuild;
   autopas::utils::Timer timerIteratePairwise;
-<<<<<<< HEAD
+  autopas::utils::Timer timerRemainderTraversal;
   if (_energy_measurement_available) {
     try {
       _raplMeter.reset();
@@ -860,16 +849,13 @@
        * very unlikely to happen, as check was performed at initialisation of autotuner
        * but may occur if permissions are changed during runtime.
        */
-      AutoPasLog(warn, "Energy Measurement no longer possible:\n\t{}", e.what());
+      AutoPasLog(WARN, "Energy Measurement no longer possible:\n\t{}", e.what());
       _energy_measurement_available = false;
       if (_tuningMetric == TuningMetricOption::energy) {
         throw e;
       }
     }
   }
-=======
-  autopas::utils::Timer timerRemainderTraversal;
->>>>>>> 19f10230
   timerTotal.start();
 
   f->initTraversal();
@@ -891,7 +877,7 @@
     try {
       _raplMeter.sample();
     } catch (const utils::ExceptionHandler::AutoPasException &e) {
-      AutoPasLog(warn, "Energy Measurement no longer possible:\n\t{}", e.what());
+      AutoPasLog(WARN, "Energy Measurement no longer possible:\n\t{}", e.what());
       _energy_measurement_available = false;
       if (_tuningMetric == TuningMetricOption::energy) {
         throw e;
@@ -901,25 +887,6 @@
 
   timerTotal.stop();
 
-<<<<<<< HEAD
-  if (doListRebuild) {
-    AutoPasLog(debug, "rebuildNeighborLists took {} nanoseconds", timerRebuild.getTotalTime());
-  }
-  // TODO: Fix misleading output
-  // actually this is the time for iteratePairwise + init/endTraversal + rebuildNeighborLists
-  // this containing all of this has legacy reasons so that old plot scripts work
-  AutoPasLog(debug, "IteratePairwise took {} nanoseconds", timerTotal.getTotalTime());
-  if (_energy_measurement_available) {
-    AutoPasLog(debug, "Energy Consumption: Psys: {} Joules Pkg: {} Joules Ram: {} Joules", _raplMeter.get_psys_energy(),
-               _raplMeter.get_pkg_energy(), _raplMeter.get_ram_energy());
-    _iterationLogger.logIteration(getCurrentConfig(), _iteration, inTuningPhase, timerIteratePairwise.getTotalTime(),
-                                  timerRebuild.getTotalTime(), timerTotal.getTotalTime(), _raplMeter.get_psys_energy(),
-                                  _raplMeter.get_pkg_energy(), _raplMeter.get_ram_energy());
-  } else {
-    _iterationLogger.logIteration(getCurrentConfig(), _iteration, inTuningPhase, timerIteratePairwise.getTotalTime(),
-                                  timerRebuild.getTotalTime(), timerTotal.getTotalTime(), nan(""), nan(""), nan(""));
-  }
-=======
   auto bufferSizeListing = [](const auto &buffers) -> std::string {
     std::stringstream ss;
     size_t sum = 0;
@@ -936,12 +903,19 @@
   AutoPasLog(DEBUG, "RemainderTraversal         took {} ns", timerRemainderTraversal.getTotalTime());
   AutoPasLog(DEBUG, "RebuildNeighborLists       took {} ns", timerRebuild.getTotalTime());
   AutoPasLog(DEBUG, "AutoTuner::iteratePairwise took {} ns", timerTotal.getTotalTime());
-
-  _iterationLogger.logIteration(getCurrentConfig(), _iteration, inTuningPhase, timerIteratePairwise.getTotalTime(),
-                                timerRemainderTraversal.getTotalTime(), timerRebuild.getTotalTime(),
-                                timerTotal.getTotalTime());
-
->>>>>>> 19f10230
+  if (_energy_measurement_available) {
+    AutoPasLog(DEBUG, "Energy Consumption: Psys: {} Joules Pkg: {} Joules Ram: {} Joules", _raplMeter.get_psys_energy(),
+               _raplMeter.get_pkg_energy(), _raplMeter.get_ram_energy());
+    _iterationLogger.logIteration(getCurrentConfig(), _iteration, inTuningPhase, timerIteratePairwise.getTotalTime(),
+                                  timerRemainderTraversal.getTotalTime(), timerRebuild.getTotalTime(),
+                                timerTotal.getTotalTime(), _raplMeter.get_psys_energy(),
+                                  _raplMeter.get_pkg_energy(), _raplMeter.get_ram_energy());
+  } else {
+    constexpr auto nan = std::numeric_limits<double>::quiet_NaN();
+    _iterationLogger.logIteration(getCurrentConfig(), _iteration, inTuningPhase, timerIteratePairwise.getTotalTime(),
+                                  timerRemainderTraversal.getTotalTime(), timerRebuild.getTotalTime(),
+                                  timerTotal.getTotalTime(), nan, nan, nan);
+  }
   // if tuning execute with time measurements
   if (inTuningPhase) {
     if (f->isRelevantForTuning()) {
@@ -954,11 +928,7 @@
           break;
       }
     } else {
-<<<<<<< HEAD
-      AutoPasLog(trace, "Skipping adding of sample because functor is not marked relevant.");
-=======
-      AutoPasLog(TRACE, "Skipping adding of time measurement because functor is not marked relevant.");
->>>>>>> 19f10230
+      AutoPasLog(TRACE, "Skipping adding of sample because functor is not marked relevant.");
     }
   }
 }
@@ -1108,18 +1078,14 @@
         ss << utils::ArrayUtils::to_string(_samplesNotRebuildingNeighborLists, " ",
                                            {"Without rebuilding neighbor lists [ ", " ]"});
         ss << " Smoothed value: " << smoothedValue;
-<<<<<<< HEAD
         switch (this->_tuningMetric) {
           case TuningMetricOption::time:
-            AutoPasLog(debug, "Collected times for  {}", ss.str());
+            AutoPasLog(DEBUG, "Collected times for  {}", ss.str());
             break;
           case TuningMetricOption::energy:
-            AutoPasLog(debug, "Collected energy consumption for  {}", ss.str());
+            AutoPasLog(DEBUG, "Collected energy consumption for  {}", ss.str());
             break;
         }
-=======
-        AutoPasLog(DEBUG, "Collected times for  {}", ss.str());
->>>>>>> 19f10230
       }
       _tuningDataLogger.logTuningData(currentConfig, _samplesRebuildingNeighborLists,
                                       _samplesNotRebuildingNeighborLists, _iteration, reducedValue, smoothedValue);
