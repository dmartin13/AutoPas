--- conflicted
+++ resolved
@@ -77,12 +77,9 @@
         _containerSelector(boxMin, boxMax, cutoff),
         _verletSkin(verletSkin),
         _verletClusterSize(verletClusterSize),
-<<<<<<< HEAD
         _mpiTuningMaxDifferenceForBucket(MPITuningMaxDifferenceForBucket),
         _mpiTuningWeightForMaxDensity(MPITuningWeightForMaxDensity),
-=======
         _rebuildFrequency(rebuildFrequency),
->>>>>>> 1bc6c6ae
         _maxSamples(maxSamples),
         _samplesNotRebuildingNeighborLists(maxSamples),
         _iteration(0),
@@ -292,7 +289,6 @@
   const size_t _maxSamples;
 
   /**
-<<<<<<< HEAD
    * Parameter used For MPI-tuning: Maximum of the relative difference in the comparison metric for two ranks which
    * exchange their tuning information.
    */
@@ -314,11 +310,8 @@
   std::vector<double> _maxDensitiesOfLastTenIterations;
 
   /**
-   * Raw time samples of the current configuration from which one evidence will be produced.
-=======
    * Raw time samples of the current configuration. Contains only the samples of iterations where the neighbor lists are
    * not rebuilt.
->>>>>>> 1bc6c6ae
    *
    * @note Initialized with size of _maxSamples to start tuning at start of simulation.
    */
@@ -372,7 +365,9 @@
   if (_tuningStrategy->smoothedHomogeneityAndMaxDensityNeeded() and _iterationsSinceTuning >= _tuningInterval - 9 and
       _iterationsSinceTuning <= _tuningInterval) {
     _timerCalculateHomogeneity.start();
-    const auto [homogeneity, maxDensity] = autopas::utils::calculateHomogeneityAndMaxDensity(getContainer());
+    const auto &container = getContainer();
+    const auto [homogeneity, maxDensity] =
+        autopas::utils::calculateHomogeneityAndMaxDensity(container, container->getBoxMin(), container->getBoxMax());
     _homogeneitiesOfLastTenIterations.push_back(homogeneity);
     _maxDensitiesOfLastTenIterations.push_back(maxDensity);
     _timerCalculateHomogeneity.stop();
