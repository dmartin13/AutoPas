/**
 * @file AutoTuner.h
 * @author F. Gratl
 * @date 11.06.18
 */

#pragma once

#include <array>
#include <memory>
#include <set>
#include "autopas/autopasIncludes.h"
#include "autopas/options/DataLayoutOption.h"
#include "autopas/options/TraversalOption.h"
#include "autopas/pairwiseFunctors/Functor.h"
#include "autopas/selectors/Configuration.h"
#include "autopas/selectors/ContainerSelector.h"
#include "autopas/selectors/OptimumSelector.h"
#include "autopas/selectors/TraversalSelector.h"
#include "autopas/selectors/tuningStrategy/TuningStrategyInterface.h"

namespace autopas {

/**
 * Automated tuner for optimal iteration performance.
 *
 * This class offers an interface to the iteratePairwise method.
 * Internally it chooses the best container, traversal etc for the current simulation.
 *
 * @tparam Particle
 * @tparam ParticleCell
 */
template <class Particle, class ParticleCell>
class AutoTuner {
 public:
  /**
   * Constructor for the AutoTuner that generates all configurations from the given options.
   * @param boxMin Lower corner of the container.
   * @param boxMax Upper corner of the container.
   * @param cutoff Cutoff radius to be used in this container.
<<<<<<< HEAD
   * @param cellSizeFactor Cell size factor to be used in this container (only relevant for LinkedCells).
   * @param verletSkin Length added to the cutoff for the Verlet lists' skin.
=======
   * @param cellSizeFactor Cell size factor to be used in this container (only relevant for LinkedCells, VerletLists and
   * VerletListsCells).
   * @param verletSkin Length added to the cutoff for the verlet lists' skin.
>>>>>>> 267d3829
   * @param verletRebuildFrequency Specifies after how many pair-wise traversals the neighbor lists are to be rebuild.
   * @param tuningStrategy Object implementing the modelling and exploration of a search space.
   * @param selectorStrategy Strategy for the configuration selection.
   * @param tuningInterval Number of time steps after which the auto-tuner shall reevaluate all selections.
   * @param maxSamples Number of samples that shall be collected for each combination.
   */
  AutoTuner(std::array<double, 3> boxMin, std::array<double, 3> boxMax, double cutoff, double cellSizeFactor,
            double verletSkin, unsigned int verletRebuildFrequency,
            std::unique_ptr<TuningStrategyInterface> tuningStrategy, SelectorStrategyOption selectorStrategy,
            unsigned int tuningInterval, unsigned int maxSamples)
      : _selectorStrategy(selectorStrategy),
        _tuningStrategy(std::move(tuningStrategy)),
        _tuningInterval(tuningInterval),
        _iterationsSinceTuning(tuningInterval),  // init to max so that tuning happens in first iteration
        _containerSelector(boxMin, boxMax, cutoff, cellSizeFactor, verletSkin, verletRebuildFrequency),
        _maxSamples(maxSamples),
        _samples(maxSamples) {
    if (_tuningStrategy->searchSpaceIsEmpty()) {
      autopas::utils::ExceptionHandler::exception("AutoTuner: Passed tuning strategy has an empty search space.");
    }

    // collect all potentially needed traversal selector infos
    for (auto &containerOption : _tuningStrategy->getAllowedContainerOptions()) {
      _containerSelector.selectContainer(containerOption);
      _traversalSelectorInfos.emplace(containerOption,
                                      _containerSelector.getCurrentContainer()->getTraversalSelectorInfo());
    }

    _containerSelector.selectContainer(_tuningStrategy->getCurrentConfiguration()._container);
  }

  /**
<<<<<<< HEAD
   * Move assignment operator
   * @param other
   * @return
=======
   * Constructor for the AutoTuner that only contains the given configurations.
   * This constructor assumes only valid configurations are passed! Mainly for easier unit testing.
   * @param boxMin Lower corner of the container.
   * @param boxMax Upper corner of the container.
   * @param cutoff Cutoff radius to be used in this container.
   * @param cellSizeFactor Cell size to be used in this container (only relevant for LinkedCells, VerletLists and
   * VerletListsCells).
   * @param verletSkin Length added to the cutoff for the verlet lists' skin.
   * @param verletRebuildFrequency Specifies after how many pair-wise traversals the neighbor lists are to be rebuild.
   * @param allowedConfigurations Set of configurations AutoPas can choose from.
   * @param selectorStrategy Strategy for the configuration selection.
   * @param tuningInterval Number of timesteps after which the auto-tuner shall reevaluate all selections.
   * @param maxSamples Number of samples that shall be collected for each combination.
>>>>>>> 267d3829
   */
  AutoTuner &operator=(AutoTuner &&other) noexcept {
    _tuningStrategy = std::move(other._tuningStrategy);
    return *this;
  }

  /**
   * Getter for the current container.
   * @return Smart pointer to the current container.
   */
  std::shared_ptr<autopas::ParticleContainer<Particle, ParticleCell>> getContainer() {
    return _containerSelector.getCurrentContainer();
  }

  /**
   * Check if a configuration is applicable to the current domain with the given functor.
   * @tparam PairwiseFunctor
   * @param conf
   * @param pairwiseFunctor
   * @return
   */
  template <class PairwiseFunctor>
  bool configApplicable(const Configuration &conf, PairwiseFunctor &pairwiseFunctor);

  /**
   * Function to iterate over all pairs of particles in the container.
   * This function only handles short-range interactions.
   * @tparam PairwiseFunctor
   * @param f Functor that describes the pair-potential.
   * @return true if this was a tuning iteration.
   */
  template <class PairwiseFunctor>
  bool iteratePairwise(PairwiseFunctor *f);

  /**
   * Returns whether the configuration will be changed in the next iteration.
   * This does does not necessarily mean that the container will change.
   *
   * @return True if the next iteratePairwise() call uses a different configuration. False otherwise.
   */
  bool willRebuild() {
    if (_tuningStrategy->searchSpaceIsTrivial()) {
      return false;
    }

    return _iterationsSinceTuning >= _tuningInterval and _samples.size() >= _maxSamples;
  }

  /**
   * Save the runtime of a given traversal if the functor is relevant for tuning.
   *
   * Samples are collected and reduced to one single value according to _selectorStrategy. Only then the value is passed
   * on to the tuning strategy. This function expects that samples of the same configuration are taken consecutively.
   * The time argument is a long because std::chrono::duration::count returns a long.
   *
   * @param pairwiseFunctor
   * @param time
   */
  template <class PairwiseFunctor>
  void addTimeMeasurement(PairwiseFunctor &pairwiseFunctor, long time) {
    if (pairwiseFunctor.isRelevantForTuning()) {
      if (_samples.size() < _maxSamples) {
        AutoPasLog(trace, "Adding sample.");
        _samples.push_back(time);
        // if this was the last sample:
        if (_samples.size() == _maxSamples) {
          auto reducedValue = OptimumSelector::optimumValue(_samples, _selectorStrategy);
          _tuningStrategy->addEvidence(time);

          // print config, times and reduced value
          if (autopas::Logger::get()->level() <= autopas::Logger::LogLevel::debug) {
            std::stringstream ss;
            // print all configs
            ss << std::endl << _tuningStrategy->getCurrentConfiguration().toString() << " : [";
            // print all timings
            for (auto &sample : _samples) {
              ss << " " << sample;
            }
            ss << " ] ";
            ss << "Reduced value: " << reducedValue;
            AutoPasLog(debug, "Collected times for  {}", ss.str());
          }
        }
      }
    } else {
      AutoPasLog(trace, "Skipping adding of time measurement because functor is not marked relevant.");
    }
  }

  /**
   * Get the currently selected configuration.
   * @return
   */
  const autopas::Configuration getCurrentConfig() const;

  /**
   * Get the set of all allowed configurations.
   * @return
   */
  const std::set<Configuration> &getAllowedConfigurations() const;

 private:
  void selectOptimalConfiguration();

  template <class PairwiseFunctor, DataLayoutOption DataLayout, bool useNewton3, bool inTuningPhase>
  void iteratePairwiseTemplateHelper(PairwiseFunctor *f);

  /**
   * Tune available algorithm configurations.
   *
   * It is assumed this function is only called for relevant functors and that at least two configurations are allowed.
   * When in tuning phase selects next config to test. At the end of the tuning phase select optimum.
   * The function returns true if the selected config is not yet the optimum but something that should be sampled.
   *
   * @tparam PairwiseFunctor
   * @param pairwiseFunctor
   * @return true iff still in tuning phase.
   */
  template <class PairwiseFunctor>
  bool tune(PairwiseFunctor &pairwiseFunctor);

  SelectorStrategyOption _selectorStrategy;
  std::unique_ptr<TuningStrategyInterface> _tuningStrategy;
  unsigned int _tuningInterval, _iterationsSinceTuning;
  ContainerSelector<Particle, ParticleCell> _containerSelector;

  /**
   * One selector / factory per possible container because every container might have a different number of cells.
   */
  std::map<ContainerOption, TraversalSelectorInfo<ParticleCell>> _traversalSelectorInfos;

  /**
   * How many times each configuration should be tested.
   */
  const size_t _maxSamples;
  /**
   * How many times this configurations has already been tested.
   * Initialize with max value to start tuning at start of simulation.
   */
  std::vector<size_t> _samples;
};

template <class Particle, class ParticleCell>
template <class PairwiseFunctor>
bool AutoTuner<Particle, ParticleCell>::iteratePairwise(PairwiseFunctor *f) {
  bool isTuning = false;
  // tune if :
  // - more than one config exists
  // - currently in tuning phase
  // - functor is relevant
  if ((not _tuningStrategy->searchSpaceIsTrivial()) and _iterationsSinceTuning >= _tuningInterval and
      f->isRelevantForTuning()) {
    isTuning = tune<PairwiseFunctor>(*f);
    if (not isTuning) {
      _iterationsSinceTuning = 0;
    }
  }

  // large case differentiation for data layout and newton 3
  switch (_tuningStrategy->getCurrentConfiguration()._dataLayout) {
    case DataLayoutOption::aos: {
      if (_tuningStrategy->getCurrentConfiguration()._newton3 == Newton3Option::enabled) {
        if (isTuning) {
          iteratePairwiseTemplateHelper<PairwiseFunctor, DataLayoutOption::aos, /*Newton3*/ true,
                                        /*tuning*/ true>(f);
        } else {
          iteratePairwiseTemplateHelper<PairwiseFunctor, DataLayoutOption::aos, /*Newton3*/ true,
                                        /*tuning*/ false>(f);
        }
      } else {
        if (isTuning) {
          iteratePairwiseTemplateHelper<PairwiseFunctor, DataLayoutOption::aos, /*Newton3*/ false,
                                        /*tuning*/ true>(f);
        } else {
          iteratePairwiseTemplateHelper<PairwiseFunctor, DataLayoutOption::aos, /*Newton3*/ false,
                                        /*tuning*/ false>(f);
        }
      }
      break;
    }
    case DataLayoutOption::soa: {
      if (_tuningStrategy->getCurrentConfiguration()._newton3 == Newton3Option::enabled) {
        if (isTuning) {
          iteratePairwiseTemplateHelper<PairwiseFunctor, DataLayoutOption::soa, /*Newton3*/ true,
                                        /*tuning*/ true>(f);
        } else {
          iteratePairwiseTemplateHelper<PairwiseFunctor, DataLayoutOption::soa, /*Newton3*/ true,
                                        /*tuning*/ false>(f);
        }
      } else {
        if (isTuning) {
          iteratePairwiseTemplateHelper<PairwiseFunctor, DataLayoutOption::soa, /*Newton3*/ false,
                                        /*tuning*/ true>(f);
        } else {
          iteratePairwiseTemplateHelper<PairwiseFunctor, DataLayoutOption::soa, /*Newton3*/ false,
                                        /*tuning*/ false>(f);
        }
      }
      break;
    }
#if defined(AUTOPAS_CUDA)
    case DataLayoutOption::cuda: {
      if (_tuningStrategy->getCurrentConfiguration()._newton3 == Newton3Option::enabled) {
        if (isTuning) {
          iteratePairwiseTemplateHelper<PairwiseFunctor, DataLayoutOption::cuda, /*Newton3*/ true,
                                        /*tuning*/ true>(f);
        } else {
          iteratePairwiseTemplateHelper<PairwiseFunctor, DataLayoutOption::cuda, /*Newton3*/ true,
                                        /*tuning*/ false>(f);
        }
      } else {
        if (isTuning) {
          iteratePairwiseTemplateHelper<PairwiseFunctor, DataLayoutOption::cuda, /*Newton3*/ false,
                                        /*tuning*/ true>(f);
        } else {
          iteratePairwiseTemplateHelper<PairwiseFunctor, DataLayoutOption::cuda, /*Newton3*/ false,
                                        /*tuning*/ false>(f);
        }
      }
      break;
    }
#endif
    default:
      utils::ExceptionHandler::exception("AutoTuner: Unknown data layout : {}",
                                         _tuningStrategy->getCurrentConfiguration()._dataLayout);
  }

  if (f->isRelevantForTuning()) {
    ++_iterationsSinceTuning;
  }
  return isTuning;
}

template <class Particle, class ParticleCell>
template <class PairwiseFunctor, DataLayoutOption DataLayout, bool useNewton3, bool inTuningPhase>
void AutoTuner<Particle, ParticleCell>::iteratePairwiseTemplateHelper(PairwiseFunctor *f) {
  auto container = getContainer();
  AutoPasLog(debug, "Iterating with configuration: {}", _tuningStrategy->getCurrentConfiguration().toString());

  auto traversal = TraversalSelector<ParticleCell>::template generateTraversal<PairwiseFunctor, DataLayout, useNewton3>(
      _tuningStrategy->getCurrentConfiguration()._traversal, *f,
      _traversalSelectorInfos[_tuningStrategy->getCurrentConfiguration()._container]);

  // if tuning execute with time measurements
  if (inTuningPhase) {
    auto start = std::chrono::high_resolution_clock::now();
    // @todo remove useNewton3 in iteratePairwise by introducing traversals for DS and VL

    f->initTraversal();
    withStaticContainerType(container,
                            [&](auto container) { container->iteratePairwise(f, traversal.get(), useNewton3); });
    f->endTraversal(useNewton3);

    auto stop = std::chrono::high_resolution_clock::now();
    auto runtime = std::chrono::duration_cast<std::chrono::nanoseconds>(stop - start).count();
    AutoPasLog(debug, "IteratePairwise took {} nanoseconds", runtime);
    addTimeMeasurement(*f, runtime);
  } else {
    f->initTraversal();
    withStaticContainerType(container,
                            [&](auto container) { container->iteratePairwise(f, traversal.get(), useNewton3); });
    f->endTraversal(useNewton3);
  }
}

template <class Particle, class ParticleCell>
template <class PairwiseFunctor>
bool AutoTuner<Particle, ParticleCell>::tune(PairwiseFunctor &pairwiseFunctor) {
  bool stillTuning = true;

  // need more samples; keep current config
  if (_samples.size() < _maxSamples) {
    return stillTuning;
  }

  // first tuning iteration -> reset to first config
  if (_iterationsSinceTuning == _tuningInterval) {
    _tuningStrategy->reset();
  } else {  // enough samples -> next config
    stillTuning = _tuningStrategy->tune();
  }
  // @TODO move to addMeasurement?
  _samples.clear();

  // repeat as long as traversals are not applicable or we run out of configs
  while (true) {
    // check if newton3 works with this functor and remove config if not
    if ((_tuningStrategy->getCurrentConfiguration()._newton3 == Newton3Option::enabled and
         not pairwiseFunctor.allowsNewton3()) or
        (_tuningStrategy->getCurrentConfiguration()._newton3 == Newton3Option::disabled and
         not pairwiseFunctor.allowsNonNewton3())) {
      AutoPasLog(warn, "Configuration with newton 3 {} called with a functor that does not support this!",
                 utils::StringUtils::to_string(_tuningStrategy->getCurrentConfiguration()._newton3));

      _tuningStrategy->removeN3Option(_tuningStrategy->getCurrentConfiguration()._newton3);
    } else {
      if (configApplicable(_tuningStrategy->getCurrentConfiguration(), pairwiseFunctor)) {
        // we found a valid config!
        break;
      } else {
        stillTuning = _tuningStrategy->tune();
      }
    }
  }

  _containerSelector.selectContainer(_tuningStrategy->getCurrentConfiguration()._container);
  return stillTuning;
}

template <class Particle, class ParticleCell>
template <class PairwiseFunctor>
bool AutoTuner<Particle, ParticleCell>::configApplicable(const Configuration &conf, PairwiseFunctor &pairwiseFunctor) {
  bool traversalApplicable = false;

  switch (conf._dataLayout) {
    case DataLayoutOption::aos: {
      switch (conf._newton3) {
        case Newton3Option::enabled: {
          traversalApplicable =
              TraversalSelector<ParticleCell>::template generateTraversal<PairwiseFunctor, DataLayoutOption::aos, true>(
                  conf._traversal, pairwiseFunctor, _traversalSelectorInfos[conf._container])
                  ->isApplicable();
          break;
        }
        case Newton3Option::disabled: {
          traversalApplicable =
              TraversalSelector<ParticleCell>::template generateTraversal<PairwiseFunctor, DataLayoutOption::aos,
                                                                          false>(
                  conf._traversal, pairwiseFunctor, _traversalSelectorInfos[conf._container])
                  ->isApplicable();
          break;
        }
      }
      break;
    }
    case DataLayoutOption::soa: {
      switch (conf._newton3) {
        case Newton3Option::enabled: {
          traversalApplicable =
              TraversalSelector<ParticleCell>::template generateTraversal<PairwiseFunctor, DataLayoutOption::soa, true>(
                  conf._traversal, pairwiseFunctor, _traversalSelectorInfos[conf._container])
                  ->isApplicable();
          break;
        }
        case Newton3Option::disabled: {
          traversalApplicable =
              TraversalSelector<ParticleCell>::template generateTraversal<PairwiseFunctor, DataLayoutOption::soa,
                                                                          false>(
                  conf._traversal, pairwiseFunctor, _traversalSelectorInfos[conf._container])
                  ->isApplicable();
          break;
        }
      }
      break;
    }
    case DataLayoutOption::cuda: {
      switch (conf._newton3) {
        case Newton3Option::enabled: {
          traversalApplicable =
              TraversalSelector<ParticleCell>::template generateTraversal<PairwiseFunctor, DataLayoutOption::cuda,
                                                                          true>(
                  conf._traversal, pairwiseFunctor, _traversalSelectorInfos[conf._container])
                  ->isApplicable();
          break;
        }
        case Newton3Option::disabled: {
          traversalApplicable =
              TraversalSelector<ParticleCell>::template generateTraversal<PairwiseFunctor, DataLayoutOption::cuda,
                                                                          false>(
                  conf._traversal, pairwiseFunctor, _traversalSelectorInfos[conf._container])
                  ->isApplicable();
          break;
        }
      }
      break;
    }
  }

  return traversalApplicable;
}

template <class Particle, class ParticleCell>
const autopas::Configuration AutoTuner<Particle, ParticleCell>::getCurrentConfig() const {
  return _tuningStrategy->getCurrentConfiguration();
}
}  // namespace autopas<|MERGE_RESOLUTION|>--- conflicted
+++ resolved
@@ -38,14 +38,9 @@
    * @param boxMin Lower corner of the container.
    * @param boxMax Upper corner of the container.
    * @param cutoff Cutoff radius to be used in this container.
-<<<<<<< HEAD
-   * @param cellSizeFactor Cell size factor to be used in this container (only relevant for LinkedCells).
-   * @param verletSkin Length added to the cutoff for the Verlet lists' skin.
-=======
    * @param cellSizeFactor Cell size factor to be used in this container (only relevant for LinkedCells, VerletLists and
    * VerletListsCells).
-   * @param verletSkin Length added to the cutoff for the verlet lists' skin.
->>>>>>> 267d3829
+   * @param verletSkin Length added to the cutoff for the Verlet lists' skin.
    * @param verletRebuildFrequency Specifies after how many pair-wise traversals the neighbor lists are to be rebuild.
    * @param tuningStrategy Object implementing the modelling and exploration of a search space.
    * @param selectorStrategy Strategy for the configuration selection.
@@ -78,25 +73,9 @@
   }
 
   /**
-<<<<<<< HEAD
    * Move assignment operator
    * @param other
    * @return
-=======
-   * Constructor for the AutoTuner that only contains the given configurations.
-   * This constructor assumes only valid configurations are passed! Mainly for easier unit testing.
-   * @param boxMin Lower corner of the container.
-   * @param boxMax Upper corner of the container.
-   * @param cutoff Cutoff radius to be used in this container.
-   * @param cellSizeFactor Cell size to be used in this container (only relevant for LinkedCells, VerletLists and
-   * VerletListsCells).
-   * @param verletSkin Length added to the cutoff for the verlet lists' skin.
-   * @param verletRebuildFrequency Specifies after how many pair-wise traversals the neighbor lists are to be rebuild.
-   * @param allowedConfigurations Set of configurations AutoPas can choose from.
-   * @param selectorStrategy Strategy for the configuration selection.
-   * @param tuningInterval Number of timesteps after which the auto-tuner shall reevaluate all selections.
-   * @param maxSamples Number of samples that shall be collected for each combination.
->>>>>>> 267d3829
    */
   AutoTuner &operator=(AutoTuner &&other) noexcept {
     _tuningStrategy = std::move(other._tuningStrategy);
