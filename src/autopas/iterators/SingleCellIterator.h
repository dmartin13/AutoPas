/**
 * @file SingleCellIterator.h
 *
 * @date 31 May 2018
 * @author tchipevn
 */

#pragma once

#include "autopas/iterators/SingleCellIteratorInterface.h"
#include "autopas/utils/ExceptionHandler.h"

namespace autopas::internal {
/**
 * SingleCellIterator class to loop over particles of a single cell.
 *
 * @tparam Particle type of the Particles
<<<<<<< HEAD
 * @tparam ParticleCell type of the ParticleCell. Besides the methods of ParticleCell, a method Particle&
 * getParticle(size_t index) is needed.
=======
 * @tparam ParticleCell type of the ParticleCell
 * @tparam modifiable Defines whether the ParticleIterator is modifiable or not. If it is false, it points to a const
 * Particle.
>>>>>>> 7e72105f
 */
template <class Particle, class ParticleCell, bool modifiable>
class SingleCellIterator : public SingleCellIteratorInterfaceImpl<Particle, modifiable> {
  using CellType = std::conditional_t<modifiable, ParticleCell, const ParticleCell>;
  using ParticleType = std::conditional_t<modifiable, Particle, const Particle>;

 public:
  /**
   * default constructor of SingleCellIterator
   */
  SingleCellIterator() : _cell(nullptr), _index(0), _deleted(false) {}

  /**
   * constructor of SingleCellIterator
   * @param cell_arg pointer to the cell of particles
   * @param ind index of the first particle
   */
  explicit SingleCellIterator(CellType *cell_arg, size_t ind = 0) : _cell(cell_arg), _index(ind), _deleted(false) {}

  /**
   * destructor of SingleCellIterator
   */
  virtual ~SingleCellIterator() = default;

  /**
   * access the particle using *iterator
   * this is the indirection operator
   * @return current particle
   */
<<<<<<< HEAD
  inline Particle &operator*() const override { return _cell->getParticle(_index); }
=======
  inline ParticleType &operator*() const override { return _cell->_particles.at(_index); }
>>>>>>> 7e72105f

  /**
   * increment operator to get the next particle
   * @return the next particle, usually ignored
   */
  inline SingleCellIterator &operator++() override {
    if (not _deleted) ++_index;
    _deleted = false;
    return *this;
  }

  /**
   * equality operator.
   * if both iterators are invalid or if they point to the same particle, this
   * returns true
   * @param rhs
   * @return true if the iterators point to the same particle (in the same
   * cell), false otherwise
   */
  inline bool operator==(const SingleCellIteratorInterface<Particle, modifiable> &rhs) const override {
    if (auto other = dynamic_cast<const SingleCellIterator<Particle, ParticleCell, modifiable> *>(&rhs)) {
      return (not rhs.isValid() and not this->isValid()) or (_cell == other->_cell && _index == other->_index);
    } else {
      return false;
    }
  }

  /**
   * inequality operator
   * descrition see operator==
   * @param rhs
   * @return
   */
  inline bool operator!=(const SingleCellIteratorInterface<Particle, modifiable> &rhs) const override {
    return !(rhs == *this);
  }
  /**
   * Check whether the iterator is valid
   * @return returns whether the iterator is valid
   */
  inline bool isValid() const override { return _cell != nullptr and _index < _cell->numParticles(); }

  /**
   * Get the index of the particle in the cell
   * @return index of the current particle
   */
  inline size_t getIndex() const override { return _index; }

  inline SingleCellIteratorInterfaceImpl<Particle, modifiable> *clone() const override {
    return new SingleCellIterator<Particle, ParticleCell, modifiable>(*this);
  }

 protected:
  inline void deleteCurrentParticleImpl() override {
    if constexpr (modifiable) {
      _cell->deleteByIndex(_index);
      _deleted = true;
    } else {
      utils::ExceptionHandler::exception("Error: Trying to delete a particle through a const iterator.");
    }
  }

 private:
  CellType *_cell;
  size_t _index;
  bool _deleted;
};

}  // namespace autopas::internal<|MERGE_RESOLUTION|>--- conflicted
+++ resolved
@@ -15,14 +15,10 @@
  * SingleCellIterator class to loop over particles of a single cell.
  *
  * @tparam Particle type of the Particles
-<<<<<<< HEAD
  * @tparam ParticleCell type of the ParticleCell. Besides the methods of ParticleCell, a method Particle&
- * getParticle(size_t index) is needed.
-=======
- * @tparam ParticleCell type of the ParticleCell
+ * getParticle(size_t index) and Particle& getParticle(size_t index) const is needed.
  * @tparam modifiable Defines whether the ParticleIterator is modifiable or not. If it is false, it points to a const
  * Particle.
->>>>>>> 7e72105f
  */
 template <class Particle, class ParticleCell, bool modifiable>
 class SingleCellIterator : public SingleCellIteratorInterfaceImpl<Particle, modifiable> {
@@ -52,11 +48,7 @@
    * this is the indirection operator
    * @return current particle
    */
-<<<<<<< HEAD
-  inline Particle &operator*() const override { return _cell->getParticle(_index); }
-=======
-  inline ParticleType &operator*() const override { return _cell->_particles.at(_index); }
->>>>>>> 7e72105f
+  inline ParticleType &operator*() const override { return _cell->getParticle(_index); }
 
   /**
    * increment operator to get the next particle
