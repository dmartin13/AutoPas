--- conflicted
+++ resolved
@@ -36,11 +36,7 @@
    * Can be nullptr if the behavior is haloAndOwned.
    * @param behavior The IteratorBehavior that specifies which type of cells shall be iterated through.
    */
-<<<<<<< HEAD
-  explicit ParticleIterator(std::vector<ParticleCell> *cont, CellBorderAndFlagManager *flagManager,
-=======
   explicit ParticleIterator(std::vector<ParticleCell> *cont, internal::CellBorderAndFlagManager *flagManager,
->>>>>>> cbc44b42
                             IteratorBehavior behavior)
       : _vectorOfCells(cont),
         _iteratorAcrossCells(cont->begin()),
@@ -63,12 +59,8 @@
    * @param behavior The IteratorBehavior that specifies which type of cells shall be iterated through.
    */
   explicit ParticleIterator(std::vector<ParticleCell> *cont, size_t offset = 0,
-<<<<<<< HEAD
-                            CellBorderAndFlagManager *flagManager = nullptr, IteratorBehavior behavior = haloAndOwned)
-=======
                             internal::CellBorderAndFlagManager *flagManager = nullptr,
                             IteratorBehavior behavior = haloAndOwned)
->>>>>>> cbc44b42
       : _vectorOfCells(cont),
         _iteratorAcrossCells(cont->begin()),
         _iteratorWithinOneCell(cont->begin()->begin()),
@@ -109,19 +101,11 @@
    * @copydoc ParticleIteratorInterface::operator++()
    */
   inline ParticleIterator<Particle, ParticleCell> &operator++() override {
-<<<<<<< HEAD
     // this iteration is done until a proper particle is found. i.e. one that satisfies the owning state.
     do {
       if (_iteratorWithinOneCell.isValid()) {
         ++_iteratorWithinOneCell;
       }
-=======
-    if (_iteratorWithinOneCell.isValid()) {
-      ++_iteratorWithinOneCell;
-    }
-
-    // don't merge into if-else, _cell_iterator may becoeme invalid after ++
->>>>>>> cbc44b42
 
       // don't merge into if-else, _cell_iterator may become invalid after ++
       if (not _iteratorWithinOneCell.isValid()) {
@@ -233,11 +217,7 @@
   /**
    * Manager providing info if cell is in halo.
    */
-<<<<<<< HEAD
-  CellBorderAndFlagManager *_flagManager;
-=======
   internal::CellBorderAndFlagManager *_flagManager;
->>>>>>> cbc44b42
 
   /**
    * The behavior of the iterator.
