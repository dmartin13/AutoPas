--- conflicted
+++ resolved
@@ -10,8 +10,6 @@
 #include <map>
 #include <set>
 #include <vector>
-#include <Eigen/Core>
-#include <Eigen/Eigenvalues>
 
 #include "autopas/utils/AlignedAllocator.h"
 #include "autopas/utils/ExceptionHandler.h"
@@ -129,24 +127,12 @@
   floatType getSiteMass(intType i) const;
 
   /**
-<<<<<<< HEAD
    * Getter for a molecules' mass.
    *
    * For single site molecules, this automatically gets the mass of the site with the given ID.
    * For multi site molecules, this gets the total mass of the molecule.
    *
    * @param i Type Id of a multi-site molecule.
-=======
-   * Getter for the particle's sigma.
-   * @param i typeId of the particle.
-   * @return sigma_i
-   */
-  floatType getSigma(intType i) const;
-
-  /**
-   * Getter for the particle's mass.
-   * @param i typeId of the particle.
->>>>>>> 1a439dcf
    * @return mass_i
    */
   floatType getMolMass(intType i) const;
@@ -430,23 +416,10 @@
 }
 
 template <typename floatType, typename intType>
-<<<<<<< HEAD
 double ParticlePropertiesLibrary<floatType, intType>::calcShift6(double epsilon24, double sigmaSquared,
                                                                  double cutoffSquared) {
   const auto sigmaDivCutoffPow2 = sigmaSquared / cutoffSquared;
   const auto sigmaDivCutoffPow6 = sigmaDivCutoffPow2 * sigmaDivCutoffPow2 * sigmaDivCutoffPow2;
   const auto shift6 = epsilon24 * (sigmaDivCutoffPow6 - sigmaDivCutoffPow6 * sigmaDivCutoffPow6);
-=======
-floatType ParticlePropertiesLibrary<floatType, intType>::getSigma(intType i) const {
-  return _sigmas[i];
-}
-
-template <typename floatType, typename intType>
-double ParticlePropertiesLibrary<floatType, intType>::calcShift6(double epsilon24, double sigmaSquare,
-                                                                 double cutoffSquare) {
-  auto sigmaPow2DivCutoff = sigmaSquare / (cutoffSquare);
-  auto sigmaPow6DivCutoff = sigmaPow2DivCutoff * sigmaPow2DivCutoff * sigmaPow2DivCutoff;
-  auto shift6 = epsilon24 * (sigmaPow6DivCutoff - sigmaPow6DivCutoff * sigmaPow6DivCutoff);
->>>>>>> 1a439dcf
   return shift6;
 }