/**
 * @file ParticleBase.h
 *
 * @date 17 Jan 2018
 * @author tchipevn
 */

#pragma once

#include <array>
#include <sstream>
#include <tuple>

#include "autopas/particles/OwnershipState.h"
#include "autopas/utils/ArrayMath.h"
#include "autopas/utils/ArrayUtils.h"
#include "autopas/utils/CudaSoAType.h"
#include "autopas/utils/SoAStorage.h"
#include "autopas/utils/SoAType.h"
#include "autopas/utils/markParticleAsDeleted.h"

namespace autopas {

/**
 * Minimal definition of a basic particle.
 *
 * If a different Particle class should be used with AutoPas this class must be used as a base to build your own
 * Particle class.
 * @tparam Floating point type to be used for the SoAs.
 */
template <typename floatType, typename idType>
class ParticleBase {
 public:
  ParticleBase() : _r({0.0, 0.0, 0.0}), _v({0., 0., 0.}), _f({0.0, 0.0, 0.0}), _id(0) {}

  /**
   * Constructor of the Particle class.
   * @param r Position of the particle.
   * @param v Velocity of the particle.
   * @param id Id of the particle.
   */
  ParticleBase(std::array<double, 3> r, std::array<double, 3> v, idType id)
      : _r(r), _v(v), _f({0.0, 0.0, 0.0}), _id(id) {}

  /**
   * Destructor of ParticleBase class
   */
  virtual ~ParticleBase() = default;

 protected:
  /**
   * Particle position as 3D coordinates.
   */
  std::array<floatType, 3> _r;

  /**
   * Particle velocity as 3D vector.
   */
  std::array<floatType, 3> _v;

  /**
   * Force the particle experiences as 3D vector.
   */
  std::array<floatType, 3> _f;

  /**
   * Particle id.
   */
  idType _id;

  /**
   * Defines the state of the ownership of the particle.
   */
  OwnershipState _ownershipState{OwnershipState::owned};

 public:
  /**
   * Enums used as ids for accessing and creating a dynamically sized SoA.
   */
  enum AttributeNames : int { id, posX, posY, posZ, forceX, forceY, forceZ, ownershipState };

  /**
   * The type for the soa storage.
   * owned is currently used as a floatType to ease calculations within the functors.
   */
  using SoAArraysType =
      typename autopas::utils::SoAType<decltype(_id), typename decltype(_r)::value_type,
                                       typename decltype(_r)::value_type, typename decltype(_r)::value_type,
                                       typename decltype(_f)::value_type, typename decltype(_f)::value_type,
                                       typename decltype(_f)::value_type, decltype(_ownershipState)>::Type;

  /**
   * Equality operator for ParticleBase class.
   * @param rhs
   * @return
   */
  bool operator==(const ParticleBase &rhs) const {
    return std::tie(_r, _v, _f, _id) == std::tie(rhs._r, rhs._v, rhs._f, rhs._id);
  }

  /**
   * Not-Equals operator for ParticleBase class.
   * @param rhs
   * @return
   */
  bool operator!=(const ParticleBase &rhs) const { return not(rhs == *this); }

  /**
   * get the force acting on the particle
   * @return force
   */
  const std::array<double, 3> &getF() const { return _f; }

  /**
   * Set the force acting on the particle
   * @param f force
   */
  void setF(const std::array<double, 3> &f) { _f = f; }

  /**
   * Add a partial force to the force acting on the particle
   * @param f partial force to be added
   */
  void addF(const std::array<double, 3> &f) { _f = utils::ArrayMath::add(_f, f); }

  /**
   * Substract a partial force from the force acting on the particle
   * @param f partial force to be substracted
   */
  void subF(const std::array<double, 3> &f) { _f = utils::ArrayMath::sub(_f, f); }

  /**
   * Get the id of the particle
   * @return id
   */
  idType getID() const { return _id; }

  /**
   * Set the id of the particle
   * @param id id
   */
  void setID(idType id) { _id = id; }

  /**
   * Get the position of the particle
   * @return current position
   */
  const std::array<double, 3> &getR() const { return _r; }

  /**
   * Set the position of the particle
   * @param r new position
   */
  void setR(const std::array<double, 3> &r) { _r = r; }

  /**
   * Add a distance vector to the position of the particle
   * @param r vector to be added
   */
  void addR(const std::array<double, 3> &r) { _r = utils::ArrayMath::add(_r, r); }

  /**
   * Get the velocity of the particle
   * @return current velocity
   */
  const std::array<double, 3> &getV() const { return _v; }

  /**
   * Set the velocity of the particle
   * @param v new velocity
   */
  void setV(const std::array<double, 3> &v) { _v = v; }

  /**
   * Add a vector to the current velocity of the particle
   * @param v vector to be added
   */
  void addV(const std::array<double, 3> &v) { _v = utils::ArrayMath::add(_v, v); }

  /**
   * Creates a string containing all data of the particle.
   * @return String representation.
   */
  virtual std::string toString() const {
    std::ostringstream text;
    // clang-format off
    text << "Particle"
         << "\nID      : " << _id
         << "\nPosition: "
         << utils::ArrayUtils::to_string(_r)
         << "\nVelocity: "
         << utils::ArrayUtils::to_string(_v)
         << "\nForce   : "
         << utils::ArrayUtils::to_string(_f)
         << "\nOwnershipState : "
         << _ownershipState;
    // clang-format on
    return text.str();
  }

  /**
   * Defines whether the particle is owned by the current AutoPas object (aka (MPI-)process)
   * @return true if the particle is owned by the current AutoPas object, false otherwise
   */
  bool isOwned() const { return _ownershipState == OwnershipState::owned; }

  /**
   * Defines whether the particle is a halo particle, i.e., not owned by the current AutoPas object (aka (MPI-)process)
   * @return true if the particle is not owned by the current AutoPas object, false otherwise.
   * @note when a
   */
  bool isHalo() const { return _ownershipState == OwnershipState::halo; }

  /**
   * Returns whether the particle is a dummy particle.
   * @return true if the particle is a dummy.
   */
  bool isDummy() const { return _ownershipState == OwnershipState::dummy; }

  /**
   * Set the OwnershipState to the given value
   * @param ownershipState
   */
  void setOwnershipState(OwnershipState ownershipState) { _ownershipState = ownershipState; }

  /**
<<<<<<< HEAD
   * Enums used as ids for accessing and creating a dynamically sized SoA.
   */
  enum AttributeNames : int { ptr, id, posX, posY, posZ, forceX, forceY, forceZ, ownershipState };

  /**
=======
>>>>>>> 6e70c295
   * Floating Point Type used for this particle
   */
  using ParticleSoAFloatPrecision = floatType;

  /**
   * Id Type used for this particle
   */
  using ParticleIdType = idType;

  /**
<<<<<<< HEAD
   * The type for the soa storage.
   * owned is currently used as a floatType to ease calculations within the functors.
   */
  using SoAArraysType =
      typename autopas::utils::SoAType<ParticleBase<floatType, idType> *, idType /*id*/, floatType /*x*/,
                                       floatType /*y*/, floatType /*z*/, floatType /*fx*/, floatType /*fy*/,
                                       floatType /*fz*/, OwnershipState /*ownershipState*/>::Type;

  /**
=======
>>>>>>> 6e70c295
   * Getter, which allows access to an attribute using the corresponding attribute name (defined in AttributeNames).
   * @tparam attribute Attribute name.
   * @return Value of the requested attribute.
   * @note The value of owned is return as floating point number (true = 1.0, false = 0.0).
   */
  template <AttributeNames attribute>
  constexpr typename std::tuple_element<static_cast<size_t>(attribute), SoAArraysType>::type::value_type get() {
    if constexpr (attribute == AttributeNames::ptr) {
      return this;
    } else if constexpr (attribute == AttributeNames::id) {
      return getID();
    } else if constexpr (attribute == AttributeNames::posX) {
      return getR()[0];
    } else if constexpr (attribute == AttributeNames::posY) {
      return getR()[1];
    } else if constexpr (attribute == AttributeNames::posZ) {
      return getR()[2];
    } else if constexpr (attribute == AttributeNames::forceX) {
      return getF()[0];
    } else if constexpr (attribute == AttributeNames::forceY) {
      return getF()[1];
    } else if constexpr (attribute == AttributeNames::forceZ) {
      return getF()[2];
    } else if constexpr (attribute == AttributeNames::ownershipState) {
      return this->_ownershipState;
    } else {
      utils::ExceptionHandler::exception("ParticleBase::get() unknown attribute {}", attribute);
    }
  }

  /**
   * Setter, which allows set an attribute using the corresponding attribute name (defined in AttributeNames).
   * @tparam attribute Attribute name.
   * @param value New value of the requested attribute.
   * @note The value of owned is extracted from a floating point number (true = 1.0, false = 0.0).
   */
  template <AttributeNames attribute>
  constexpr void set(
      typename std::tuple_element<static_cast<size_t>(attribute), SoAArraysType>::type::value_type value) {
    if constexpr (attribute == AttributeNames::id) {
      setID(value);
    } else if constexpr (attribute == AttributeNames::posX) {
      _r[0] = value;
    } else if constexpr (attribute == AttributeNames::posY) {
      _r[1] = value;
    } else if constexpr (attribute == AttributeNames::posZ) {
      _r[2] = value;
    } else if constexpr (attribute == AttributeNames::forceX) {
      _f[0] = value;
    } else if constexpr (attribute == AttributeNames::forceY) {
      _f[1] = value;
    } else if constexpr (attribute == AttributeNames::forceZ) {
      _f[2] = value;
    } else if constexpr (attribute == AttributeNames::ownershipState) {
      this->_ownershipState = value;
    } else {
      utils::ExceptionHandler::exception("MoleculeLJ::set() unknown attribute {}", attribute);
    }
  }

#if defined(AUTOPAS_CUDA)
  /**
   * The type for storage arrays for Cuda.
   */
  using CudaDeviceArraysType =
      typename autopas::utils::CudaSoAType<idType /*id*/, floatType /*x*/, floatType /*y*/, floatType /*z*/,
                                           floatType /*fx*/, floatType /*fy*/, floatType /*fz*/,
                                           OwnershipState /*ownershipState*/>::Type;
#else
  /**
   * The type for storage arrays for Cuda.
   * empty if compiled without Cuda Support.
   */
  using CudaDeviceArraysType = typename autopas::utils::CudaSoAType<>::Type;
#endif

 private:
  /**
   * Marks a particle as deleted.
   * @note: This function should not be used from outside of AutoPas. Instead, use AutoPas::deleteParticle(iterator).
   * @note: From within autopas, you might want to use internal::markParticleAsDeleted(Particle &particle)
   */
  void markAsDeleted() {
    // Set ownership as dummy.
    setOwnershipState(OwnershipState::dummy);
  }

  /**
   * Function to access hidden particle.markAsDeleted() to mark it as internal.
   * @tparam ParticleIterator
   */
  template <class T>
  friend void internal::markParticleAsDeleted(T &);
};

}  // namespace autopas<|MERGE_RESOLUTION|>--- conflicted
+++ resolved
@@ -74,21 +74,6 @@
   OwnershipState _ownershipState{OwnershipState::owned};
 
  public:
-  /**
-   * Enums used as ids for accessing and creating a dynamically sized SoA.
-   */
-  enum AttributeNames : int { id, posX, posY, posZ, forceX, forceY, forceZ, ownershipState };
-
-  /**
-   * The type for the soa storage.
-   * owned is currently used as a floatType to ease calculations within the functors.
-   */
-  using SoAArraysType =
-      typename autopas::utils::SoAType<decltype(_id), typename decltype(_r)::value_type,
-                                       typename decltype(_r)::value_type, typename decltype(_r)::value_type,
-                                       typename decltype(_f)::value_type, typename decltype(_f)::value_type,
-                                       typename decltype(_f)::value_type, decltype(_ownershipState)>::Type;
-
   /**
    * Equality operator for ParticleBase class.
    * @param rhs
@@ -224,14 +209,11 @@
   void setOwnershipState(OwnershipState ownershipState) { _ownershipState = ownershipState; }
 
   /**
-<<<<<<< HEAD
    * Enums used as ids for accessing and creating a dynamically sized SoA.
    */
   enum AttributeNames : int { ptr, id, posX, posY, posZ, forceX, forceY, forceZ, ownershipState };
 
   /**
-=======
->>>>>>> 6e70c295
    * Floating Point Type used for this particle
    */
   using ParticleSoAFloatPrecision = floatType;
@@ -242,7 +224,6 @@
   using ParticleIdType = idType;
 
   /**
-<<<<<<< HEAD
    * The type for the soa storage.
    * owned is currently used as a floatType to ease calculations within the functors.
    */
@@ -252,8 +233,6 @@
                                        floatType /*fz*/, OwnershipState /*ownershipState*/>::Type;
 
   /**
-=======
->>>>>>> 6e70c295
    * Getter, which allows access to an attribute using the corresponding attribute name (defined in AttributeNames).
    * @tparam attribute Attribute name.
    * @return Value of the requested attribute.
