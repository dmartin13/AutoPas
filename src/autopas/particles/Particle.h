--- conflicted
+++ resolved
@@ -122,11 +122,7 @@
    * Set the velocity of the particle
    * @param v new velocity
    */
-<<<<<<< HEAD
-  void setV(const    std::array<double, 3> &v) { _v = v; }
-=======
   void setV(const std::array<floatType, 3> &v) { _v = v; }
->>>>>>> dcb25822
 
   /**
    * Add a vector to the current velocity of the particle
