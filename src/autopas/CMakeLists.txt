--- conflicted
+++ resolved
@@ -22,11 +22,8 @@
         $<$<BOOL:${AUTOPAS_OPENMP}>:OpenMP::OpenMP_CXX>
         spdlog::spdlog
         $<$<OR:$<BOOL:${AUTOPAS_INTERNODE_TUNING}>,$<BOOL:${MD_FLEXIBLE_USE_MPI}>>:MPI::MPI_CXX>
-<<<<<<< HEAD
+        $<$<BOOL:${AUTOPAS_INCLUDE_MPI}>:MPI::MPI_CXX>
         Eigen3 # needs to be public as Math.h is used by LJMUlticenterFunctor used in md-flexible
-=======
-        $<$<BOOL:${AUTOPAS_INCLUDE_MPI}>:MPI::MPI_CXX>
->>>>>>> 1e201e61
     PRIVATE
         # harmony only needed privately when building AutoPas.
         harmony
