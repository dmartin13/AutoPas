file(
    GLOB_RECURSE
    MY_SRC
    "*.cpp"
    "*.h"
)

file(
    GLOB_RECURSE
    CU_SRC
    "*.cu"
    "*.cuh"
)

add_library(autopas STATIC ${MY_SRC})

target_link_libraries(
    autopas
    PUBLIC
        rt # required for Time.h
        ${CMAKE_THREAD_LIBS_INIT} # required for Logger and ExceptionHandler
        $<$<BOOL:${AUTOPAS_OPENMP}>:OpenMP::OpenMP_CXX>
        spdlog::spdlog
        $<$<OR:$<BOOL:${AUTOPAS_INTERNODE_TUNING}>,$<BOOL:${MD_FLEXIBLE_USE_MPI}>>:MPI::MPI_CXX>
        $<$<BOOL:${AUTOPAS_INCLUDE_MPI}>:MPI::MPI_CXX>
<<<<<<< HEAD
        Eigen3 # needs to be public as Math.h is used by LJMUlticenterFunctor used in md-flexible
    PRIVATE
        # harmony only needed privately when building AutoPas.
=======
        Eigen3
    PRIVATE
        # harmony are only needed privately when building AutoPas.
>>>>>>> e47c9257
        harmony
)

# Ompstuff needs to be here because autopas_OpenMP.cmake needs to run before this file to create to OpenMP
# target. this can be resolved by upgrading to CMake 3.13 and enforcing CMP0079.
target_compile_definitions(
    autopas
    PUBLIC
    $<$<BOOL:${AUTOPAS_OPENMP}>:AUTOPAS_OPENMP>
    $<$<NOT:$<BOOL:${AUTOPAS_OPENMP}>>:EIGEN_DONT_PARALLELIZE>
    $<$<BOOL:${AUTOPAS_INCLUDE_MPI}>:AUTOPAS_INCLUDE_MPI>
    $<$<BOOL:${AUTOPAS_INTERNODE_TUNING}>:AUTOPAS_INTERNODE_TUNING>
    _USE_MATH_DEFINES
)


target_include_directories(autopas PUBLIC ${AUTOPAS_SOURCE_DIR}/src/)
target_include_directories(autopas PUBLIC ${AUTOPAS_BINARY_DIR}/src/)<|MERGE_RESOLUTION|>--- conflicted
+++ resolved
@@ -23,15 +23,9 @@
         spdlog::spdlog
         $<$<OR:$<BOOL:${AUTOPAS_INTERNODE_TUNING}>,$<BOOL:${MD_FLEXIBLE_USE_MPI}>>:MPI::MPI_CXX>
         $<$<BOOL:${AUTOPAS_INCLUDE_MPI}>:MPI::MPI_CXX>
-<<<<<<< HEAD
-        Eigen3 # needs to be public as Math.h is used by LJMUlticenterFunctor used in md-flexible
-    PRIVATE
-        # harmony only needed privately when building AutoPas.
-=======
         Eigen3
     PRIVATE
         # harmony are only needed privately when building AutoPas.
->>>>>>> e47c9257
         harmony
 )
 
