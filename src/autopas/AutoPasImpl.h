--- conflicted
+++ resolved
@@ -83,6 +83,7 @@
     _tuningStrategyFactoryInfo.mpiDivideAndConquer = true;
   }
 
+  _logicHandlerInfo.sortingThreshold = _sortingThreshold;
   _logicHandler = std::make_unique<std::remove_reference_t<decltype(*_logicHandler)>>(
       _logicHandlerInfo, _verletRebuildFrequency, _outputSuffix);
 
@@ -100,7 +101,6 @@
     }
   }();
 
-<<<<<<< HEAD
   for (auto &interactionType : _allowedInteractionTypeOptions) {
     switch (interactionType) {
       case InteractionTypeOption::pairwise: {
@@ -148,11 +148,6 @@
       }
     }
   }
-=======
-  _logicHandlerInfo.sortingThreshold = _sortingThreshold;
-  _logicHandler = std::make_unique<std::remove_reference_t<decltype(*_logicHandler)>>(
-      *_autoTuner, _logicHandlerInfo, _verletRebuildFrequency, _outputSuffix);
->>>>>>> 16828cc3
 }
 
 template <class Particle>
