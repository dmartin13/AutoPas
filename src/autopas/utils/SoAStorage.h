--- conflicted
+++ resolved
@@ -19,7 +19,6 @@
 class SoAStorage {
  private:
   // End of iteration/recursion.
-<<<<<<< HEAD
   template <std::size_t I = 0, typename FunctorT>
   inline typename std::enable_if<I == std::tuple_size<SoAArraysType>::value, void>::type for_each(FunctorT) {}
 
@@ -27,15 +26,6 @@
   inline typename std::enable_if<(I < std::tuple_size<SoAArraysType>::value), void>::type for_each(FunctorT f) {
     f(get<I>());
     for_each<I + 1, FunctorT>(f);
-=======
-  template <std::size_t I = 0, typename FunctorT, typename... Tp>
-  inline typename std::enable_if<I == sizeof...(Tp), void>::type for_each(std::tuple<Tp...> &, FunctorT) {}
-
-  template <std::size_t I = 0, typename FunctorT, typename... Tp>
-  inline typename std::enable_if<(I < sizeof...(Tp)), void>::type for_each(std::tuple<Tp...> &t, FunctorT f) {
-    f(std::get<I>(t));
-    for_each<I + 1, FunctorT, Tp...>(t, f);
->>>>>>> 6497f6d0
   }
 
  public:
@@ -58,11 +48,7 @@
    * @return a reference to the vector for the specific attribute
    */
   template <size_t soaAttribute>
-<<<<<<< HEAD
-  inline constexpr auto& get() {
-=======
-  auto &get() {
->>>>>>> 6497f6d0
+  inline constexpr auto &get() {
     return std::get<soaAttribute>(soaStorageTuple);
   }
 
@@ -71,11 +57,7 @@
    * @note const variant
    */
   template <size_t soaAttribute>
-<<<<<<< HEAD
-  inline constexpr const auto& get() const {
-=======
-  const auto &get() const {
->>>>>>> 6497f6d0
+  inline constexpr const auto &get() const {
     return std::get<soaAttribute>(soaStorageTuple);
   }
 
