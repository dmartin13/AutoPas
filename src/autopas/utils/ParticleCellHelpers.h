/**
 * @file ParticleCellHelpers.h
 * @author seckler
 * @date 17.06.19
 */

#pragma once
#include "autopas/utils/ArrayMath.h"

namespace autopas::internal {
/**
 * Updates a found particle within cellI to the values of particleI.
 * Checks whether a particle with the same id as particleI is within the cell
 * cellI and overwrites the particle with particleI, if it is found.
 * @param cell
 * @param particle
 * @tparam CellType
 * @return true if the particle was updated, false otherwise.
 */
template <class CellType>
static bool checkParticleInCellAndUpdateByID(CellType &cell, const typename CellType::ParticleType &particle) {
  for (auto &p : cell) {
    if (p.getID() == particle.getID()) {
      p = particle;
      return true;
    }
  }
  return false;
}

/**
 * Same as checkParticleInCellAndUpdateByID(CellType, ParticleType), but additionally checks whether the particle is
 * close to the other particle:
 * @copydoc checkParticleInCellAndUpdateByID()
 * @param absError maximal distance the previous particle is allowed to be away from the new particle.
 * @note This version is useful, if there might be more than one particle with the same id in the same cell.
 */
<<<<<<< HEAD
template <class CellType>
static bool checkParticleInCellAndUpdateByIDAndPosition(CellType &cell, const typename CellType::ParticleType &particle,
                                                        double absError) {
  std::lock_guard<AutoPasLock> cellLock(cell._cellLock);
  for (auto &p : cell) {
    if (p.getID() == particle.getID()) {
      auto distanceVec = autopas::utils::ArrayMath::sub(p.getR(), particle.getR());
=======
template <class ParticleType, class CellType>
static bool checkParticleInCellAndUpdateByIDAndPosition(CellType &cell, const ParticleType &particle, double absError) {
  using namespace autopas::utils::ArrayMath::literals;
  for (auto iterator = cell.begin(); iterator.isValid(); ++iterator) {
    if (iterator->getID() == particle.getID()) {
      auto distanceVec = iterator->getR() - particle.getR();
>>>>>>> 062e08c9
      auto distanceSqr = autopas::utils::ArrayMath::dot(distanceVec, distanceVec);
      if (distanceSqr < absError * absError) {
        p = particle;
        // found the particle, returning.
        return true;
      }
    }
  }
  return false;
}
}  // namespace autopas::internal<|MERGE_RESOLUTION|>--- conflicted
+++ resolved
@@ -35,22 +35,14 @@
  * @param absError maximal distance the previous particle is allowed to be away from the new particle.
  * @note This version is useful, if there might be more than one particle with the same id in the same cell.
  */
-<<<<<<< HEAD
 template <class CellType>
 static bool checkParticleInCellAndUpdateByIDAndPosition(CellType &cell, const typename CellType::ParticleType &particle,
                                                         double absError) {
+  using namespace autopas::utils::ArrayMath::literals;
   std::lock_guard<AutoPasLock> cellLock(cell._cellLock);
   for (auto &p : cell) {
     if (p.getID() == particle.getID()) {
-      auto distanceVec = autopas::utils::ArrayMath::sub(p.getR(), particle.getR());
-=======
-template <class ParticleType, class CellType>
-static bool checkParticleInCellAndUpdateByIDAndPosition(CellType &cell, const ParticleType &particle, double absError) {
-  using namespace autopas::utils::ArrayMath::literals;
-  for (auto iterator = cell.begin(); iterator.isValid(); ++iterator) {
-    if (iterator->getID() == particle.getID()) {
-      auto distanceVec = iterator->getR() - particle.getR();
->>>>>>> 062e08c9
+      auto distanceVec = p.getR() - particle.getR();
       auto distanceSqr = autopas::utils::ArrayMath::dot(distanceVec, distanceVec);
       if (distanceSqr < absError * absError) {
         p = particle;
