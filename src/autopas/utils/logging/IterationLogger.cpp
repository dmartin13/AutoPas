/**
 * @file IterationLogger.cpp
 * @author F. Gratl
 * @date 25/01/2021
 */

#include "IterationLogger.h"

#include "utils/Timer.h"

autopas::IterationLogger::IterationLogger(const std::string &outputSuffix)
    : _loggerName("IterationLogger" + outputSuffix) {
#ifdef AUTOPAS_LOG_ITERATIONS
  auto outputFileName("AutoPas_iterationPerformance_" + outputSuffix + utils::Timer::getDateStamp() + ".csv");
  // Start of workaround: Because we want to use an asynchronous logger we can't quickly switch patterns for the header.
  // Create and register a non-asychronous logger to write the header.
  auto headerLoggerName = _loggerName + "header";
  auto headerLogger = spdlog::basic_logger_mt(headerLoggerName, outputFileName);
  // set the pattern to the message only
  headerLogger->set_pattern("%v");
  // print csv header
  headerLogger->info(
<<<<<<< HEAD
      "Date,Iteration,inTuningPhase,{},iteratePairwise[ns],rebuildNeighborLists[ns],wholeIteration[ns],tuning[ns],energyPsys,energyPkg,energyRam",
=======
      "Date,"
      "Iteration,"
      "inTuningPhase,"
      "{},"
      "iteratePairwise[ns],"
      "remainderTraversal[ns],"
      "rebuildNeighborLists[ns],"
      "iteratePairwiseTotal[ns],"
      "tuning[ns]",
>>>>>>> 19f10230
      Configuration().getCSVHeader());
  spdlog::drop(headerLoggerName);
  // End of workaround

  // create and register the actual logger
  auto logger = spdlog::basic_logger_mt<spdlog::async_factory>(_loggerName, outputFileName);
  // set pattern to provide date
  logger->set_pattern("%Y-%m-%d %T,%v");
#endif
}

autopas::IterationLogger::~IterationLogger() {
#ifdef AUTOPAS_LOG_ITERATIONS
  spdlog::drop(_loggerName);
#endif
}

void autopas::IterationLogger::logTimeTuning(long timeTuning) {
#ifdef AUTOPAS_LOG_ITERATIONS
  _bufferTimeTuning = timeTuning;
#endif
}

void autopas::IterationLogger::logIteration(const autopas::Configuration &configuration, size_t iteration,
<<<<<<< HEAD
                                            bool inTuningPhase, long timeIteratePairwise, long timeRebuildNeighborLists,
                                            long timeWholeIteration, double energyPsys, double energyPkg,
                                            double energyRam) {
#ifdef AUTOPAS_LOG_ITERATIONS
  spdlog::get(_loggerName)
      ->info("{},{},{},{},{},{},{},{},{},{}", iteration, inTuningPhase ? "true" : "false", configuration.getCSVLine(),
             timeIteratePairwise, timeRebuildNeighborLists, timeWholeIteration, _bufferTimeTuning, energyPsys,
             energyPkg, energyRam);
=======
                                            bool inTuningPhase, long timeIteratePairwise, long timeRemainderTraversal,
                                            long timeRebuildNeighborLists, long timeIteratePairwiseTotal) {
#ifdef AUTOPAS_LOG_ITERATIONS
  spdlog::get(_loggerName)
      ->info("{},{},{},{},{},{},{},{}", iteration, inTuningPhase ? "true" : "false", configuration.getCSVLine(),
             timeIteratePairwise, timeRemainderTraversal, timeRebuildNeighborLists, timeIteratePairwiseTotal,
             _bufferTimeTuning);
>>>>>>> 19f10230

  // reset buffer
  _bufferTimeTuning = 0;
#endif
}<|MERGE_RESOLUTION|>--- conflicted
+++ resolved
@@ -20,9 +20,6 @@
   headerLogger->set_pattern("%v");
   // print csv header
   headerLogger->info(
-<<<<<<< HEAD
-      "Date,Iteration,inTuningPhase,{},iteratePairwise[ns],rebuildNeighborLists[ns],wholeIteration[ns],tuning[ns],energyPsys,energyPkg,energyRam",
-=======
       "Date,"
       "Iteration,"
       "inTuningPhase,"
@@ -31,8 +28,10 @@
       "remainderTraversal[ns],"
       "rebuildNeighborLists[ns],"
       "iteratePairwiseTotal[ns],"
-      "tuning[ns]",
->>>>>>> 19f10230
+      "tuning[ns],"
+      "energyPsys[J],"
+      "energyPkg[J],"
+      "energyRam[J]",
       Configuration().getCSVHeader());
   spdlog::drop(headerLoggerName);
   // End of workaround
@@ -57,24 +56,14 @@
 }
 
 void autopas::IterationLogger::logIteration(const autopas::Configuration &configuration, size_t iteration,
-<<<<<<< HEAD
-                                            bool inTuningPhase, long timeIteratePairwise, long timeRebuildNeighborLists,
-                                            long timeWholeIteration, double energyPsys, double energyPkg,
+                                            bool inTuningPhase, long timeIteratePairwise, long timeRemainderTraversal,
+                                            long timeRebuildNeighborLists, long timeIteratePairwiseTotal, double energyPsys, double energyPkg,
                                             double energyRam) {
 #ifdef AUTOPAS_LOG_ITERATIONS
   spdlog::get(_loggerName)
-      ->info("{},{},{},{},{},{},{},{},{},{}", iteration, inTuningPhase ? "true" : "false", configuration.getCSVLine(),
-             timeIteratePairwise, timeRebuildNeighborLists, timeWholeIteration, _bufferTimeTuning, energyPsys,
-             energyPkg, energyRam);
-=======
-                                            bool inTuningPhase, long timeIteratePairwise, long timeRemainderTraversal,
-                                            long timeRebuildNeighborLists, long timeIteratePairwiseTotal) {
-#ifdef AUTOPAS_LOG_ITERATIONS
-  spdlog::get(_loggerName)
-      ->info("{},{},{},{},{},{},{},{}", iteration, inTuningPhase ? "true" : "false", configuration.getCSVLine(),
+      ->info("{},{},{},{},{},{},{},{},{},{},{}", iteration, inTuningPhase ? "true" : "false", configuration.getCSVLine(),
              timeIteratePairwise, timeRemainderTraversal, timeRebuildNeighborLists, timeIteratePairwiseTotal,
-             _bufferTimeTuning);
->>>>>>> 19f10230
+             _bufferTimeTuning, energyPsys, energyPkg, energyRam);
 
   // reset buffer
   _bufferTimeTuning = 0;
