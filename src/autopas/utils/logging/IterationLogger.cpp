--- conflicted
+++ resolved
@@ -49,17 +49,7 @@
 #endif
 }
 
-<<<<<<< HEAD
-void autopas::IterationLogger::logTimeTuning(long timeTuning) {
-#ifdef AUTOPAS_LOG_ITERATIONS
-  _bufferTimeTuning = timeTuning;
-#endif
-}
-
 void autopas::IterationLogger::logIteration(const autopas::Configuration &configuration, size_t iteration, std::string functorName,
-=======
-void autopas::IterationLogger::logIteration(const autopas::Configuration &configuration, size_t iteration,
->>>>>>> 8ae7ba5d
                                             bool inTuningPhase, long timeIteratePairwise, long timeRemainderTraversal,
                                             long timeRebuildNeighborLists, long timeIteratePairwiseTotal,
                                             long timeTuning, double energyPsys, double energyPkg, double energyRam) {
