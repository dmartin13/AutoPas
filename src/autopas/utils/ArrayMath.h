--- conflicted
+++ resolved
@@ -242,22 +242,6 @@
 }
 
 /**
- * For each element in a, computes the smallest integer value not less than the element.
- * @tparam T floating point type
- * @tparam SIZE size of the array
- * @param a input array
- * @return rounded up values of a
- */
-template <class T, std::size_t SIZE>
-[[nodiscard]] constexpr std::array<T, SIZE> ceil(const std::array<T, SIZE> &a) {
-  std::array<T, SIZE> result{};
-  for (std::size_t d = 0; d < SIZE; ++d) {
-    result[d] = std::ceil(a[d]);
-  }
-  return result;
-}
-
-/**
  * Generates a normalized array (|a| = 1).
  * @tparam T floating point type
  * @tparam SIZE size of the array
@@ -269,7 +253,22 @@
   return mulScalar(a, static_cast<T>(1) / L2Norm(a));
 }
 
-<<<<<<< HEAD
+/**
+ * For each element in a, computes the smallest integer value not less than the element.
+ * @tparam T floating point type
+ * @tparam SIZE size of the array
+ * @param a input array
+ * @return rounded up values of a
+ */
+template <class T, std::size_t SIZE>
+[[nodiscard]] constexpr std::array<T, SIZE> ceil(const std::array<T, SIZE> &a) {
+  std::array<T, SIZE> result{};
+  for (std::size_t d = 0; d < SIZE; ++d) {
+    result[d] = std::ceil(a[d]);
+  }
+  return result;
+}
+
 /**
  * Floors all array elements and converts them to integers.
  * @tparam T floating point type
@@ -281,7 +280,7 @@
 [[nodiscard]] constexpr std::array<int, SIZE> floorToInt(const std::array<T, SIZE> &a) {
   std::array<int, SIZE> result{};
   for (std::size_t d = 0; d < SIZE; ++d) {
-    result[d] = static_cast<int>(floor(a[d]));
+    result[d] = static_cast<int>(std::floor(a[d]));
   }
   return result;
 }
@@ -297,12 +296,11 @@
 [[nodiscard]] constexpr std::array<int, SIZE> ceilToInt(const std::array<T, SIZE> &a) {
   std::array<int, SIZE> result{};
   for (std::size_t d = 0; d < SIZE; ++d) {
-    result[d] = static_cast<int>(ceil(a[d]));
-  }
-  return result;
-}
-
-=======
+    result[d] = static_cast<int>(std::ceil(a[d]));
+  }
+  return result;
+}
+
 // namespace for templated operators
 inline namespace literals {
 
@@ -511,5 +509,4 @@
 
 }  // namespace literals
 
->>>>>>> 82991249
 }  // namespace autopas::utils::ArrayMath