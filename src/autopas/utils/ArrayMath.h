--- conflicted
+++ resolved
@@ -155,23 +155,18 @@
   return result;
 }
 
-<<<<<<< HEAD
-  /**
-   * Generates a normalized array (|a| = 1).
-   * @tparam T floating point type
-   * @tparam SIZE size of the array
-   * @param a input array
-   * @return normalized array of a
-   */
-  template <class T, std::size_t SIZE>
-  static std::array<T, SIZE> normalize(const std::array<T, SIZE> &a) {
-    const T length = sqrt(dot(a, a));
-    return mulScalar(a, static_cast<T>(1) / length);
-  }
+/**
+ * Generates a normalized array (|a| = 1).
+ * @tparam T floating point type
+ * @tparam SIZE size of the array
+ * @param a input array
+ * @return normalized array of a
+ */
+template <class T, std::size_t SIZE>
+constexpr std::array<T, SIZE> normalize(const std::array<T, SIZE> &a) {
+  const T length = std::sqrt(dot(a, a));
+  return mulScalar(a, static_cast<T>(1) / length);
+}
 
-};  // class ArrayMath
-=======
 }  // namespace ArrayMath
->>>>>>> cbc44b42
-
 }  // namespace autopas