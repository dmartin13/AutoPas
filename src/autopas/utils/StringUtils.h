/**
 * @file StringUtils.h
 * @author F. Gratl
 * @date 1/14/19
 */

#pragma once

#include <cmath>
#include <regex>
#include <set>
#include <string>
#include <vector>

#include "autopas/utils/NumberSet.h"

namespace autopas::utils::StringUtils {

/**
 * Calculates a similarity score of s1 and s2 based on the Needleman-Wunsch string alignment algorithm.
 *
 * @param s1
 * @param s2
 * @return Score in the lower right corner of the score matrix.
 */
inline int needlemanWunschScore(std::string s1, std::string s2) {
  // these scores correspond to the number of edits needed to match s1 to s2
  constexpr int scoreMatch = 1;
  constexpr int scoreMismatch = -1;
  constexpr int scoreGap = -1;

  // |s1|+1 x |s2|+1 Matrix
  std::vector<std::vector<int>> scoreMatrix(s1.length() + 1, std::vector<int>(s2.length() + 1, 0));

  // initialize top and right border with cumulative gap penalties
  for (size_t i = 0; i < scoreMatrix.size(); ++i) {
    scoreMatrix[i][0] = i * scoreGap;
  }
  for (size_t j = 0; j < scoreMatrix[0].size(); ++j) {
    scoreMatrix[0][j] = j * scoreGap;
  }

<<<<<<< HEAD
  // fill rest of matrix
  for (size_t i = 1; i < scoreMatrix.size(); ++i) {
    for (size_t j = 1; j < scoreMatrix[0].size(); ++j) {
      auto matchValue = s1[i + 1] == s2[j + 1] ? scoreMatch : scoreMismatch;
      auto scoreDiagonal = scoreMatrix[i - 1][j - 1] + matchValue;
      auto scoreLeft = scoreMatrix[i - 1][j] + scoreGap;
      auto scoreTop = scoreMatrix[i][j - 1] + scoreGap;

      std::array<decltype(scoreDiagonal), 3> scores = {scoreDiagonal, scoreLeft, scoreTop};
      auto scoreMax = std::max_element(scores.begin(), scores.end());

      scoreMatrix[i][j] = *scoreMax;
=======
/**
 * Converts a DataLayoutOption to its respective string representation.
 * @param option
 * @return The string representation or "Unknown option (<IntValue>)".
 */
inline std::string to_string(const DataLayoutOption &option) {
  switch (option) {
    case autopas::DataLayoutOption::aos: {
      return "Array-of-Structures";
    }
    case autopas::DataLayoutOption::soa: {
      return "Structure-of-Arrays";
    }
    case autopas::DataLayoutOption::cuda: {
      return "Structure-of-Arrays-on-Cuda-capable-device";
    }
  }
  // do not implement default case to provoke compiler warnings if new options are introduced.
  return "Unknown DataLayoutOption (" + std::to_string(option) + ")";
}

/**
 * Converts a ContainerOption to its respective string representation.
 * @param option
 * @return The string representation or "Unknown option (<IntValue>)".
 */
inline std::string to_string(const ContainerOption &option) {
  switch (option) {
    case autopas::ContainerOption::directSum: {
      return "DirectSum";
    }
    case autopas::ContainerOption::linkedCells: {
      return "LinkedCells";
    }
    case autopas::ContainerOption::verletLists: {
      return "VerletLists";
    }
    case autopas::ContainerOption::verletListsCells: {
      return "VerletListsCells";
    }
    case autopas::ContainerOption::verletClusterLists: {
      return "VerletClusterLists";
    }
    case autopas::ContainerOption::verletClusterCells: {
      return "VerletClusterCells";
    }
    case autopas::ContainerOption::varVerletListsAsBuild: {
      return "VarVerletListsAsBuild";
    }
  }
  // do not implement default case to provoke compiler warnings if new options are introduced.
  return "Unknown ContainerOption (" + std::to_string(option) + ")";
}

/**
 * Converts a TraversalOption to its respective string representation.
 * @param option
 * @return The string representation or "Unknown option (<IntValue>)".
 */
inline std::string to_string(const TraversalOption &option) {
  switch (option) {
    case autopas::TraversalOption::c01: {
      return "c01";
    }
    case autopas::TraversalOption::c04SoA: {
      return "c04SoA";
    }
    case autopas::TraversalOption::c04: {
      return "c04";
    }
    case autopas::TraversalOption::c08: {
      return "c08";
    }
    case autopas::TraversalOption::c18: {
      return "c18";
    }
    case autopas::TraversalOption::sliced: {
      return "sliced";
    }
    case autopas::TraversalOption::directSumTraversal: {
      return "directSum";
    }
    case autopas::TraversalOption::c01Verlet: {
      return "verlet-c01";
    }
    case autopas::TraversalOption::c18Verlet: {
      return "verlet-c18";
    }
    case autopas::TraversalOption::slicedVerlet: {
      return "verlet-sliced";
    }
    case autopas::TraversalOption::c01Cuda: {
      return "cuda-c01";
    }
    case autopas::TraversalOption::verletTraversal: {
      return "verlet-lists";
    }
    case autopas::TraversalOption::verletClusterCellsTraversal: {
      return "verlet-cluster-cells";
    }
    case autopas::TraversalOption::c01CombinedSoA: {
      return "c01-combined-SoA";
    }
    case autopas::TraversalOption::verletClusters: {
      return "verlet-clusters";
    }
    case autopas::TraversalOption::varVerletTraversalAsBuild: {
      return "var-verlet-lists-as-build";
    }
    case autopas::TraversalOption::verletClustersColoring: {
      return "verlet-clusters-coloring";
>>>>>>> 9dd7eb02
    }
  }

  // omit backtracking since we are not interested in the alignment but only in
  // the score lower right corner contains similarity score
  return scoreMatrix[scoreMatrix.size() - 1][scoreMatrix[scoreMatrix.size() - 1].size() - 1];
}

/**
 * Finds best match of needle in haystack.
 *
 * Needle is compared to every option in haystack and the Needleman-Wunsch score calculated.
 * If the result is ambiguous an exception is thrown.
 *
 * @param haystack Vector of string to match to.
 * @param needle
 * @return Best matching string.
 */
inline std::string matchStrings(const std::vector<std::string> &haystack, const std::string &needle) {
  auto bestDistance = std::numeric_limits<int>::min();
  std::vector<std::string> matchedStrings;
  for (auto &s : haystack) {
    auto distance = needlemanWunschScore(needle, s);
    // if we find a better match throw out current matches
    if (distance > bestDistance) {
      matchedStrings.clear();
      bestDistance = distance;
    }
    // save every match that is at least as good as the current one
    if (distance >= bestDistance) {
      matchedStrings.push_back(s);
    }
  }
  if (matchedStrings.size() > 1) {
    utils::ExceptionHandler::exception("Given String ({}) is ambiguous! Which option do you mean: {}", needle,
                                       [](auto arr) -> std::string {
                                         std::ostringstream ss;
                                         for (auto &a : arr) {
                                           ss << a << ", ";
                                         }
                                         // deletes last comma
                                         ss << "\b\b";
                                         return ss.str();
                                       }(matchedStrings));
  }
  return matchedStrings[0];
}

/**
 * All accepted delimiters to split input strings.
 */
constexpr char delimiters[] = " ,;|/";
/**
 * Regex for all delimiters to split input strings.
 */
constexpr char delimitersRgx[] = "[\\s,;|/]";
/**
 * Regex for all but delimiters to split input strings as regex.
 */
constexpr char delimitersRgxInv[] = "[^\\s,;|/]";

/**
 * Splits a string by multiple delimiters.
 * @param searchString
 * @param delimiters
 * @return Set of substrings.
 */
inline std::vector<std::string> tokenize(const std::string &searchString, const std::string &delimiters) {
  std::vector<std::string> wordVector;

  std::size_t prev = 0, pos;
  while ((pos = searchString.find_first_of(delimiters, prev)) != std::string::npos) {
    if (pos > prev) wordVector.push_back(searchString.substr(prev, pos - prev));
    prev = pos + 1;
  }
  if (prev < searchString.length()) wordVector.push_back(searchString.substr(prev, std::string::npos));

  return wordVector;
}

/**
<<<<<<< HEAD
=======
 * Converts a string of options to a set of enums. The options are expected to be lower case.
 * Allowed delimiters can be found in autopas::utils::StringUtils::delimiters
 *
 * Possible options: enabled, disabled
 *
 * @param newton3OptionsString String containing newton3 options.
 * @param ignoreUnknownOptions If set to false, a 'autopas::Newton3Option(-1)' will be inserted in the return set
 * for each not parsable word.
 * @return Set of Newton3Option enums. If no valid option was found and unknown options are ignored
 * the empty set is returned.
 */
inline std::set<autopas::Newton3Option> parseNewton3Options(const std::string &newton3OptionsString,
                                                            bool ignoreUnknownOptions = true) {
  std::set<autopas::Newton3Option> newton3Options;

  auto words = tokenize(newton3OptionsString, delimiters);

  for (auto &word : words) {
    if (word.find("on") != std::string::npos or word.find("true") != std::string::npos or
        word.find("enable") != std::string::npos) {
      newton3Options.insert(Newton3Option::enabled);
    } else if (word.find("of") != std::string::npos or word.find("false") != std::string::npos or
               word.find("disable") != std::string::npos) {
      newton3Options.insert(Newton3Option::disabled);
    } else if (not ignoreUnknownOptions) {
      newton3Options.insert(autopas::Newton3Option(-1));
    }
  }

  return newton3Options;
}

/**
 * Converts a string of options to a set of enums. The options are expected to be lower case.
 * Allowed delimiters can be found in autopas::utils::StringUtils::delimiters
 *
 * Possible options: c01, c08, c18, direct, sliced, verlet01, verlet18, verlet-sliced, c01-combined-SoA
 *
 * @param traversalOptionsString String containing traversal options.
 * @param ignoreUnknownOptions If set to false, a 'autopas::TraversalOption(-1)' will be inserted in the return set
 * for each not parsable word.
 * @return Set of TraversalOption enums. If no valid option was found and unknown options are ignored the empty
 * Set is returned.
 */
inline std::set<autopas::TraversalOption> parseTraversalOptions(const std::string &traversalOptionsString,
                                                                bool ignoreUnknownOptions = true) {
  std::set<autopas::TraversalOption> traversalOptions;

  auto words = tokenize(traversalOptionsString, delimiters);

  for (auto &word : words) {
    if (word.find("var") != std::string::npos) {
      traversalOptions.insert(autopas::TraversalOption::varVerletTraversalAsBuild);
    } else if (word.find("verlet-clusters") != std::string::npos) {
      if (word.find("coloring") != std::string::npos) {
        traversalOptions.insert(autopas::TraversalOption::verletClustersColoring);
      } else {
        traversalOptions.insert(autopas::TraversalOption::verletClusters);
      }
    } else if (word.find("verlet-lists") != std::string::npos) {
      traversalOptions.insert(autopas::TraversalOption::verletTraversal);

    } else if (word.find("verlet-cluster-cells") != std::string::npos) {
      traversalOptions.insert(autopas::TraversalOption::verletClusterCellsTraversal);
    } else if (word.find("01") != std::string::npos) {
      if (word.find("cuda") != std::string::npos) {
        traversalOptions.insert(autopas::TraversalOption::c01Cuda);
      } else if (word.find("com") != std::string::npos) {
        traversalOptions.insert(autopas::TraversalOption::c01CombinedSoA);
      } else if (word.find('v') != std::string::npos) {
        traversalOptions.insert(autopas::TraversalOption::c01Verlet);
      } else {
        traversalOptions.insert(autopas::TraversalOption::c01);
      }
    } else if (word.find("c08") != std::string::npos) {
      traversalOptions.insert(autopas::TraversalOption::c08);
    } else if (word.find("c04s") != std::string::npos) {
      traversalOptions.insert(autopas::TraversalOption::c04SoA);
    } else if (word.find("c04") != std::string::npos) {
      traversalOptions.insert(autopas::TraversalOption::c04);
    } else if (word.find("18") != std::string::npos) {
      if (word.find('v') != std::string::npos)
        traversalOptions.insert(autopas::TraversalOption::c18Verlet);
      else
        traversalOptions.insert(autopas::TraversalOption::c18);
    } else if (word.find("dir") != std::string::npos) {
      traversalOptions.insert(autopas::TraversalOption::directSumTraversal);
    } else if (word.find("sli") != std::string::npos) {
      if (word.find('v') != std::string::npos)
        traversalOptions.insert(autopas::TraversalOption::slicedVerlet);
      else
        traversalOptions.insert(autopas::TraversalOption::sliced);
    } else if (not ignoreUnknownOptions) {
      traversalOptions.insert(autopas::TraversalOption(-1));
    }
  }
  return traversalOptions;
}

/**
 * Converts a string of options to a set of enums. The options are expected to be lower case.
 * Allowed delimiters can be found in autopas::utils::StringUtils::delimiters
 *
 * Possible options: directSum, linkedCells, verletLists, vcells, vcluster, vclustercells
 *
 * @param containerOptionsString String containing container options.
 * @param ignoreUnknownOptions If set to false, a 'autopas::ContainerOption(-1)' will be inserted in the return set
 * for each not parsable word.
 * @return Set of ContainerOption enums. If no valid option was found and unknown options are ignored the empty
 * set is returned.
 */
inline std::set<autopas::ContainerOption> parseContainerOptions(const std::string &containerOptionsString,
                                                                bool ignoreUnknownOptions = true) {
  std::set<autopas::ContainerOption> containerOptions;

  auto words = tokenize(containerOptionsString, delimiters);

  for (auto &word : words) {
    if (word.find("dir") != std::string::npos or word.find("ds") != std::string::npos) {
      containerOptions.insert(autopas::ContainerOption::directSum);
    } else if (word.find("linked") != std::string::npos or word.find("lc") != std::string::npos) {
      containerOptions.insert(autopas::ContainerOption::linkedCells);
    } else if (word.find('v') != std::string::npos) {
      if (word.find("cl") != std::string::npos) {
        if (word.find("cell") != std::string::npos)
          containerOptions.insert(autopas::ContainerOption::verletClusterCells);
        else
          containerOptions.insert(autopas::ContainerOption::verletClusterLists);
      } else if (word.find("cel") != std::string::npos) {
        containerOptions.insert(autopas::ContainerOption::verletListsCells);
      } else if (word.find("uild") != std::string::npos) {
        containerOptions.insert(autopas::ContainerOption::varVerletListsAsBuild);
      } else {
        containerOptions.insert(autopas::ContainerOption::verletLists);
      }
    } else if (not ignoreUnknownOptions) {
      containerOptions.insert(autopas::ContainerOption(-1));
    }
  }

  return containerOptions;
}

/**
 * Converts a string containing a selector strategy to an enum. The option is expected to be lower case.
 *
 * Possible options: absolute, mean, median
 *
 * @param selectorStrategyString String containing the selector option.
 * @return An enum representing the selector Strategy. If no valid option was found 'autopas::SelectorStrategy(-1)' is
 * returned.
 */
inline autopas::SelectorStrategyOption parseSelectorStrategy(const std::string &selectorStrategyString) {
  // hack to initialize the enum out of range as an error value.
  auto selectorStrategy(autopas::SelectorStrategyOption(-1));
  if (selectorStrategyString.find("abs") != std::string::npos or
      selectorStrategyString.find("min") != std::string::npos) {
    selectorStrategy = autopas::SelectorStrategyOption::fastestAbs;
  } else if (selectorStrategyString.find("mea") != std::string::npos) {
    selectorStrategy = autopas::SelectorStrategyOption::fastestMean;
  } else if (selectorStrategyString.find("med") != std::string::npos) {
    selectorStrategy = autopas::SelectorStrategyOption::fastestMedian;
  }
  return selectorStrategy;
}

/**
 * Converts a string containing a data layout to an enum. The option is expected to be lower case.
 *
 * Possible options: aos, soa
 *

 * @param dataLayoutsSting String containing the data layout option.
 * @param ignoreUnknownOptions If set to false, a 'autopas::DataLayoutOption(-1)' will be inserted in the return set
 * for each not parsable word.
 * @return An enum representing the data layout. If no valid option was found and unknown options are ignored the
 empty
 * set is returned.
 */
inline std::set<autopas::DataLayoutOption> parseDataLayout(const std::string &dataLayoutsSting,
                                                           bool ignoreUnknownOptions = true) {
  auto words = tokenize(dataLayoutsSting, delimiters);

  std::set<autopas::DataLayoutOption> dataLayouts;

  for (auto &word : words) {
    if (word.find("aos") != std::string::npos or word.find("array-of-struct") != std::string::npos) {
      dataLayouts.insert(autopas::DataLayoutOption::aos);
    } else if (word.find("soa") != std::string::npos or word.find("-of-array") != std::string::npos) {
      dataLayouts.insert(autopas::DataLayoutOption::soa);
    } else if (word.find("cuda") != std::string::npos) {
      dataLayouts.insert(autopas::DataLayoutOption::cuda);
    } else if (not ignoreUnknownOptions) {
      // hack to initialize the enum out of range as an error value.
      dataLayouts.insert(autopas::DataLayoutOption(-1));
    }
  }
  return dataLayouts;
}

/**
 * Converts a string containing a tuning strategy to an enum. The option is expected to be lower case.
 *
 * Possible options: full-search
 *
 * @param tuningStrategyString String containing the tuning strategy option
 * @return An enum representing the tuningStrategy. If no valid option was found an error value of -1 is returned.
 */
inline autopas::TuningStrategyOption parseTuningStrategyOption(const std::string &tuningStrategyString) {
  // hack to initialize the enum out of range as an error value.
  auto tuningStrategy(autopas::TuningStrategyOption(-1));
  if (tuningStrategyString.find("full") != std::string::npos or tuningStrategyString.find("ex") != std::string::npos) {
    tuningStrategy = autopas::TuningStrategyOption::fullSearch;
  } else if (tuningStrategyString.find("bayes") != std::string::npos) {
    tuningStrategy = autopas::TuningStrategyOption::bayesianSearch;
  }
  return tuningStrategy;
}

/**
>>>>>>> 9dd7eb02
 * Converts a string to a set of doubles.
 * @param doubleString String containing doubles.
 * @param ignoreUnknownOptions If set to false, 'nan' will be inserted in the return set
 * for each not parsable word.
 * @return Set of doubles. If no valid double was found and unknown options are ignored the empty
 * set is returned.
 */
inline std::set<double> parseDoubles(const std::string &doubleString) {
  auto words = tokenize(doubleString, delimiters);

  std::set<double> doubles;

  for (auto &word : words) {
    try {
      double value = stod(word);
      doubles.insert(value);
    } catch (const std::exception &) {
      autopas::utils::ExceptionHandler::exception(
          "Failed to parse a double from: {}", word);
    }
  }
  return doubles;
}

/**
 * Converts a string to a NumberSet<double>.
 * @param setString String containing the set.
 * @param ignoreUnknownOptions If set to false, 'nan' will be inserted in the return set
 * for each not parsable word.
 * @return NumberSet<double>. If no valid double was found and unknown options are ignored the empty
 * set is returned.
 */
inline std::unique_ptr<autopas::NumberSet<double>> parseNumberSet(const std::string &setString) {
  // try to match an interval [x,y]
  std::regex rgx(
      "\\["         // open square bracket
      "([^,]++)"    // any number of non-comma chars (1st Capturing Group)
      ","           // comma
      "([^\\]]++)"  // any number of non-closing-bracket chars (2nd Capturing Group)
      "\\]"         // closing square bracket
  );
  std::smatch matches;
  if (std::regex_match(setString, matches, rgx)) {
    try {
      double min = stod(matches.str(1));
      double max = stod(matches.str(2));
      return std::make_unique<autopas::NumberInterval<double>>(min, max);
    } catch (const std::exception &) {
      // try parseDoubles instead
    }
  }

  std::set<double> values = autopas::utils::StringUtils::parseDoubles(setString);
  return std::make_unique<autopas::NumberSetFinite<double>>(values);
}
}  // namespace autopas::utils::StringUtils<|MERGE_RESOLUTION|>--- conflicted
+++ resolved
@@ -40,7 +40,6 @@
     scoreMatrix[0][j] = j * scoreGap;
   }
 
-<<<<<<< HEAD
   // fill rest of matrix
   for (size_t i = 1; i < scoreMatrix.size(); ++i) {
     for (size_t j = 1; j < scoreMatrix[0].size(); ++j) {
@@ -53,119 +52,6 @@
       auto scoreMax = std::max_element(scores.begin(), scores.end());
 
       scoreMatrix[i][j] = *scoreMax;
-=======
-/**
- * Converts a DataLayoutOption to its respective string representation.
- * @param option
- * @return The string representation or "Unknown option (<IntValue>)".
- */
-inline std::string to_string(const DataLayoutOption &option) {
-  switch (option) {
-    case autopas::DataLayoutOption::aos: {
-      return "Array-of-Structures";
-    }
-    case autopas::DataLayoutOption::soa: {
-      return "Structure-of-Arrays";
-    }
-    case autopas::DataLayoutOption::cuda: {
-      return "Structure-of-Arrays-on-Cuda-capable-device";
-    }
-  }
-  // do not implement default case to provoke compiler warnings if new options are introduced.
-  return "Unknown DataLayoutOption (" + std::to_string(option) + ")";
-}
-
-/**
- * Converts a ContainerOption to its respective string representation.
- * @param option
- * @return The string representation or "Unknown option (<IntValue>)".
- */
-inline std::string to_string(const ContainerOption &option) {
-  switch (option) {
-    case autopas::ContainerOption::directSum: {
-      return "DirectSum";
-    }
-    case autopas::ContainerOption::linkedCells: {
-      return "LinkedCells";
-    }
-    case autopas::ContainerOption::verletLists: {
-      return "VerletLists";
-    }
-    case autopas::ContainerOption::verletListsCells: {
-      return "VerletListsCells";
-    }
-    case autopas::ContainerOption::verletClusterLists: {
-      return "VerletClusterLists";
-    }
-    case autopas::ContainerOption::verletClusterCells: {
-      return "VerletClusterCells";
-    }
-    case autopas::ContainerOption::varVerletListsAsBuild: {
-      return "VarVerletListsAsBuild";
-    }
-  }
-  // do not implement default case to provoke compiler warnings if new options are introduced.
-  return "Unknown ContainerOption (" + std::to_string(option) + ")";
-}
-
-/**
- * Converts a TraversalOption to its respective string representation.
- * @param option
- * @return The string representation or "Unknown option (<IntValue>)".
- */
-inline std::string to_string(const TraversalOption &option) {
-  switch (option) {
-    case autopas::TraversalOption::c01: {
-      return "c01";
-    }
-    case autopas::TraversalOption::c04SoA: {
-      return "c04SoA";
-    }
-    case autopas::TraversalOption::c04: {
-      return "c04";
-    }
-    case autopas::TraversalOption::c08: {
-      return "c08";
-    }
-    case autopas::TraversalOption::c18: {
-      return "c18";
-    }
-    case autopas::TraversalOption::sliced: {
-      return "sliced";
-    }
-    case autopas::TraversalOption::directSumTraversal: {
-      return "directSum";
-    }
-    case autopas::TraversalOption::c01Verlet: {
-      return "verlet-c01";
-    }
-    case autopas::TraversalOption::c18Verlet: {
-      return "verlet-c18";
-    }
-    case autopas::TraversalOption::slicedVerlet: {
-      return "verlet-sliced";
-    }
-    case autopas::TraversalOption::c01Cuda: {
-      return "cuda-c01";
-    }
-    case autopas::TraversalOption::verletTraversal: {
-      return "verlet-lists";
-    }
-    case autopas::TraversalOption::verletClusterCellsTraversal: {
-      return "verlet-cluster-cells";
-    }
-    case autopas::TraversalOption::c01CombinedSoA: {
-      return "c01-combined-SoA";
-    }
-    case autopas::TraversalOption::verletClusters: {
-      return "verlet-clusters";
-    }
-    case autopas::TraversalOption::varVerletTraversalAsBuild: {
-      return "var-verlet-lists-as-build";
-    }
-    case autopas::TraversalOption::verletClustersColoring: {
-      return "verlet-clusters-coloring";
->>>>>>> 9dd7eb02
     }
   }
 
@@ -247,229 +133,6 @@
 }
 
 /**
-<<<<<<< HEAD
-=======
- * Converts a string of options to a set of enums. The options are expected to be lower case.
- * Allowed delimiters can be found in autopas::utils::StringUtils::delimiters
- *
- * Possible options: enabled, disabled
- *
- * @param newton3OptionsString String containing newton3 options.
- * @param ignoreUnknownOptions If set to false, a 'autopas::Newton3Option(-1)' will be inserted in the return set
- * for each not parsable word.
- * @return Set of Newton3Option enums. If no valid option was found and unknown options are ignored
- * the empty set is returned.
- */
-inline std::set<autopas::Newton3Option> parseNewton3Options(const std::string &newton3OptionsString,
-                                                            bool ignoreUnknownOptions = true) {
-  std::set<autopas::Newton3Option> newton3Options;
-
-  auto words = tokenize(newton3OptionsString, delimiters);
-
-  for (auto &word : words) {
-    if (word.find("on") != std::string::npos or word.find("true") != std::string::npos or
-        word.find("enable") != std::string::npos) {
-      newton3Options.insert(Newton3Option::enabled);
-    } else if (word.find("of") != std::string::npos or word.find("false") != std::string::npos or
-               word.find("disable") != std::string::npos) {
-      newton3Options.insert(Newton3Option::disabled);
-    } else if (not ignoreUnknownOptions) {
-      newton3Options.insert(autopas::Newton3Option(-1));
-    }
-  }
-
-  return newton3Options;
-}
-
-/**
- * Converts a string of options to a set of enums. The options are expected to be lower case.
- * Allowed delimiters can be found in autopas::utils::StringUtils::delimiters
- *
- * Possible options: c01, c08, c18, direct, sliced, verlet01, verlet18, verlet-sliced, c01-combined-SoA
- *
- * @param traversalOptionsString String containing traversal options.
- * @param ignoreUnknownOptions If set to false, a 'autopas::TraversalOption(-1)' will be inserted in the return set
- * for each not parsable word.
- * @return Set of TraversalOption enums. If no valid option was found and unknown options are ignored the empty
- * Set is returned.
- */
-inline std::set<autopas::TraversalOption> parseTraversalOptions(const std::string &traversalOptionsString,
-                                                                bool ignoreUnknownOptions = true) {
-  std::set<autopas::TraversalOption> traversalOptions;
-
-  auto words = tokenize(traversalOptionsString, delimiters);
-
-  for (auto &word : words) {
-    if (word.find("var") != std::string::npos) {
-      traversalOptions.insert(autopas::TraversalOption::varVerletTraversalAsBuild);
-    } else if (word.find("verlet-clusters") != std::string::npos) {
-      if (word.find("coloring") != std::string::npos) {
-        traversalOptions.insert(autopas::TraversalOption::verletClustersColoring);
-      } else {
-        traversalOptions.insert(autopas::TraversalOption::verletClusters);
-      }
-    } else if (word.find("verlet-lists") != std::string::npos) {
-      traversalOptions.insert(autopas::TraversalOption::verletTraversal);
-
-    } else if (word.find("verlet-cluster-cells") != std::string::npos) {
-      traversalOptions.insert(autopas::TraversalOption::verletClusterCellsTraversal);
-    } else if (word.find("01") != std::string::npos) {
-      if (word.find("cuda") != std::string::npos) {
-        traversalOptions.insert(autopas::TraversalOption::c01Cuda);
-      } else if (word.find("com") != std::string::npos) {
-        traversalOptions.insert(autopas::TraversalOption::c01CombinedSoA);
-      } else if (word.find('v') != std::string::npos) {
-        traversalOptions.insert(autopas::TraversalOption::c01Verlet);
-      } else {
-        traversalOptions.insert(autopas::TraversalOption::c01);
-      }
-    } else if (word.find("c08") != std::string::npos) {
-      traversalOptions.insert(autopas::TraversalOption::c08);
-    } else if (word.find("c04s") != std::string::npos) {
-      traversalOptions.insert(autopas::TraversalOption::c04SoA);
-    } else if (word.find("c04") != std::string::npos) {
-      traversalOptions.insert(autopas::TraversalOption::c04);
-    } else if (word.find("18") != std::string::npos) {
-      if (word.find('v') != std::string::npos)
-        traversalOptions.insert(autopas::TraversalOption::c18Verlet);
-      else
-        traversalOptions.insert(autopas::TraversalOption::c18);
-    } else if (word.find("dir") != std::string::npos) {
-      traversalOptions.insert(autopas::TraversalOption::directSumTraversal);
-    } else if (word.find("sli") != std::string::npos) {
-      if (word.find('v') != std::string::npos)
-        traversalOptions.insert(autopas::TraversalOption::slicedVerlet);
-      else
-        traversalOptions.insert(autopas::TraversalOption::sliced);
-    } else if (not ignoreUnknownOptions) {
-      traversalOptions.insert(autopas::TraversalOption(-1));
-    }
-  }
-  return traversalOptions;
-}
-
-/**
- * Converts a string of options to a set of enums. The options are expected to be lower case.
- * Allowed delimiters can be found in autopas::utils::StringUtils::delimiters
- *
- * Possible options: directSum, linkedCells, verletLists, vcells, vcluster, vclustercells
- *
- * @param containerOptionsString String containing container options.
- * @param ignoreUnknownOptions If set to false, a 'autopas::ContainerOption(-1)' will be inserted in the return set
- * for each not parsable word.
- * @return Set of ContainerOption enums. If no valid option was found and unknown options are ignored the empty
- * set is returned.
- */
-inline std::set<autopas::ContainerOption> parseContainerOptions(const std::string &containerOptionsString,
-                                                                bool ignoreUnknownOptions = true) {
-  std::set<autopas::ContainerOption> containerOptions;
-
-  auto words = tokenize(containerOptionsString, delimiters);
-
-  for (auto &word : words) {
-    if (word.find("dir") != std::string::npos or word.find("ds") != std::string::npos) {
-      containerOptions.insert(autopas::ContainerOption::directSum);
-    } else if (word.find("linked") != std::string::npos or word.find("lc") != std::string::npos) {
-      containerOptions.insert(autopas::ContainerOption::linkedCells);
-    } else if (word.find('v') != std::string::npos) {
-      if (word.find("cl") != std::string::npos) {
-        if (word.find("cell") != std::string::npos)
-          containerOptions.insert(autopas::ContainerOption::verletClusterCells);
-        else
-          containerOptions.insert(autopas::ContainerOption::verletClusterLists);
-      } else if (word.find("cel") != std::string::npos) {
-        containerOptions.insert(autopas::ContainerOption::verletListsCells);
-      } else if (word.find("uild") != std::string::npos) {
-        containerOptions.insert(autopas::ContainerOption::varVerletListsAsBuild);
-      } else {
-        containerOptions.insert(autopas::ContainerOption::verletLists);
-      }
-    } else if (not ignoreUnknownOptions) {
-      containerOptions.insert(autopas::ContainerOption(-1));
-    }
-  }
-
-  return containerOptions;
-}
-
-/**
- * Converts a string containing a selector strategy to an enum. The option is expected to be lower case.
- *
- * Possible options: absolute, mean, median
- *
- * @param selectorStrategyString String containing the selector option.
- * @return An enum representing the selector Strategy. If no valid option was found 'autopas::SelectorStrategy(-1)' is
- * returned.
- */
-inline autopas::SelectorStrategyOption parseSelectorStrategy(const std::string &selectorStrategyString) {
-  // hack to initialize the enum out of range as an error value.
-  auto selectorStrategy(autopas::SelectorStrategyOption(-1));
-  if (selectorStrategyString.find("abs") != std::string::npos or
-      selectorStrategyString.find("min") != std::string::npos) {
-    selectorStrategy = autopas::SelectorStrategyOption::fastestAbs;
-  } else if (selectorStrategyString.find("mea") != std::string::npos) {
-    selectorStrategy = autopas::SelectorStrategyOption::fastestMean;
-  } else if (selectorStrategyString.find("med") != std::string::npos) {
-    selectorStrategy = autopas::SelectorStrategyOption::fastestMedian;
-  }
-  return selectorStrategy;
-}
-
-/**
- * Converts a string containing a data layout to an enum. The option is expected to be lower case.
- *
- * Possible options: aos, soa
- *
-
- * @param dataLayoutsSting String containing the data layout option.
- * @param ignoreUnknownOptions If set to false, a 'autopas::DataLayoutOption(-1)' will be inserted in the return set
- * for each not parsable word.
- * @return An enum representing the data layout. If no valid option was found and unknown options are ignored the
- empty
- * set is returned.
- */
-inline std::set<autopas::DataLayoutOption> parseDataLayout(const std::string &dataLayoutsSting,
-                                                           bool ignoreUnknownOptions = true) {
-  auto words = tokenize(dataLayoutsSting, delimiters);
-
-  std::set<autopas::DataLayoutOption> dataLayouts;
-
-  for (auto &word : words) {
-    if (word.find("aos") != std::string::npos or word.find("array-of-struct") != std::string::npos) {
-      dataLayouts.insert(autopas::DataLayoutOption::aos);
-    } else if (word.find("soa") != std::string::npos or word.find("-of-array") != std::string::npos) {
-      dataLayouts.insert(autopas::DataLayoutOption::soa);
-    } else if (word.find("cuda") != std::string::npos) {
-      dataLayouts.insert(autopas::DataLayoutOption::cuda);
-    } else if (not ignoreUnknownOptions) {
-      // hack to initialize the enum out of range as an error value.
-      dataLayouts.insert(autopas::DataLayoutOption(-1));
-    }
-  }
-  return dataLayouts;
-}
-
-/**
- * Converts a string containing a tuning strategy to an enum. The option is expected to be lower case.
- *
- * Possible options: full-search
- *
- * @param tuningStrategyString String containing the tuning strategy option
- * @return An enum representing the tuningStrategy. If no valid option was found an error value of -1 is returned.
- */
-inline autopas::TuningStrategyOption parseTuningStrategyOption(const std::string &tuningStrategyString) {
-  // hack to initialize the enum out of range as an error value.
-  auto tuningStrategy(autopas::TuningStrategyOption(-1));
-  if (tuningStrategyString.find("full") != std::string::npos or tuningStrategyString.find("ex") != std::string::npos) {
-    tuningStrategy = autopas::TuningStrategyOption::fullSearch;
-  } else if (tuningStrategyString.find("bayes") != std::string::npos) {
-    tuningStrategy = autopas::TuningStrategyOption::bayesianSearch;
-  }
-  return tuningStrategy;
-}
-
-/**
->>>>>>> 9dd7eb02
  * Converts a string to a set of doubles.
  * @param doubleString String containing doubles.
  * @param ignoreUnknownOptions If set to false, 'nan' will be inserted in the return set
@@ -487,8 +150,7 @@
       double value = stod(word);
       doubles.insert(value);
     } catch (const std::exception &) {
-      autopas::utils::ExceptionHandler::exception(
-          "Failed to parse a double from: {}", word);
+      autopas::utils::ExceptionHandler::exception("Failed to parse a double from: {}", word);
     }
   }
   return doubles;
