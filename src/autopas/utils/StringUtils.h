/**
 * @file StringUtils.h
 * @author F. Gratl
 * @date 1/14/19
 */

#pragma once

#include <cmath>
#include <regex>
#include <set>
#include <string>
#include <vector>

#include "autopas/utils/NumberInterval.h"
#include "autopas/utils/NumberSet.h"
#include "autopas/utils/NumberSetFinite.h"

namespace autopas::utils::StringUtils {

// anonymous namespace for namespace-private helper functions
namespace {
/**
 * Calculates a similarity score of s1 and s2 based on the Needleman-Wunsch string alignment algorithm.
 *
 * @param s1
 * @param s2
 * @return Score in the lower right corner of the score matrix.
 */
inline int needlemanWunschScore(std::string s1, std::string s2) {
  // these scores correspond to the number of edits needed to match s1 to s2
  constexpr int scoreMatch = 1;
  constexpr int scoreMismatch = -1;
  constexpr int scoreGap = -1;

  // |s1|+1 x |s2|+1 Matrix
  std::vector<std::vector<int>> scoreMatrix(s1.length() + 1, std::vector<int>(s2.length() + 1, 0));

  // initialize top and right border with cumulative gap penalties
  for (size_t i = 0; i < scoreMatrix.size(); ++i) {
    scoreMatrix[i][0] = i * scoreGap;
  }
  for (size_t j = 0; j < scoreMatrix[0].size(); ++j) {
    scoreMatrix[0][j] = j * scoreGap;
  }

  // fill rest of matrix
  for (size_t i = 1; i < scoreMatrix.size(); ++i) {
    for (size_t j = 1; j < scoreMatrix[0].size(); ++j) {
      auto matchValue = s1[i - 1] == s2[j - 1] ? scoreMatch : scoreMismatch;
      auto scoreDiagonal = scoreMatrix[i - 1][j - 1] + matchValue;
      auto scoreLeft = scoreMatrix[i - 1][j] + scoreGap;
      auto scoreTop = scoreMatrix[i][j - 1] + scoreGap;

      std::array<decltype(scoreDiagonal), 3> scores = {scoreDiagonal, scoreLeft, scoreTop};
      auto scoreMax = std::max_element(scores.begin(), scores.end());

      scoreMatrix[i][j] = *scoreMax;
    }
    case autopas::TraversalOption::verletClustersStatic: {
      return "verlet-clusters-static";
    }
  }

  // omit backtracking since we are not interested in the alignment but only in
  // the score lower right corner contains similarity score
  return scoreMatrix[scoreMatrix.size() - 1][scoreMatrix[scoreMatrix.size() - 1].size() - 1];
}
}  // namespace
/**
 * Finds best match of needle in haystack.
 *
 * Needle is compared to every option in haystack and the Needleman-Wunsch score calculated.
 * If the result is ambiguous an exception is thrown.
 *
 * @param haystack Vector of string to match to.
 * @param needle
 * @return Best matching string.
 */
inline std::string matchStrings(const std::vector<std::string> &haystack, std::string needle) {
  std::transform(needle.begin(), needle.end(), needle.begin(), ::tolower);
  auto bestDistance = std::numeric_limits<int>::min();
  std::vector<std::string> matchedStrings;
  for (auto &s : haystack) {
    auto distance = needlemanWunschScore(needle, s);
    // if we find a better match throw out current matches
    if (distance > bestDistance) {
      matchedStrings.clear();
      bestDistance = distance;
    }
    // save every match that is at least as good as the current one
    if (distance >= bestDistance) {
      matchedStrings.push_back(s);
    }
  }
  if (matchedStrings.size() > 1) {
    utils::ExceptionHandler::exception("Given String ({}) is ambiguous! Which option do you mean: {}", needle,
                                       [](auto arr) -> std::string {
                                         std::ostringstream ss;
                                         for (auto &a : arr) {
                                           ss << a << ", ";
                                         }
                                         // deletes last comma
                                         ss << "\b\b";
                                         return ss.str();
                                       }(matchedStrings));
  }
  return matchedStrings[0];
}

/**
 * All accepted delimiters to split input strings.
 */
constexpr char delimiters[] = " ,;|/";
/**
 * Regex for all delimiters to split input strings.
 */
constexpr char delimitersRgx[] = "[\\s,;|/]";
/**
 * Regex for all but delimiters to split input strings as regex.
 */
constexpr char delimitersRgxInv[] = "[^\\s,;|/]";

/**
 *  Regex for a double e.g. 1 | 1.2 | 1.2e-3
 */
static const std::string regexDoubleStr{
    "[0-9]+"  // at least one int
    "\\.?"    // maybe a dot
    "[0-9]*"  // maybe more integers after the dot
    "(?:"     // start of non-capturing group for exp
    "e"       // exponent
    "-?"      // optional minus
    "[0-9]+"  // at least one int
    ")?"      // end of group, group is optional
};

/**
 * Splits a string by multiple delimiters.
 * @param searchString
 * @param delimiters
 * @return Set of substrings.
 */
inline std::vector<std::string> tokenize(const std::string &searchString, const std::string &delimiters) {
  std::vector<std::string> wordVector;

  std::size_t prev = 0, pos;
  while ((pos = searchString.find_first_of(delimiters, prev)) != std::string::npos) {
    if (pos > prev) wordVector.push_back(searchString.substr(prev, pos - prev));
    prev = pos + 1;
  }
  if (prev < searchString.length()) wordVector.push_back(searchString.substr(prev, std::string::npos));

  return wordVector;
}

/**
 * Converts a string to std::array<double,3>.
 * Allowed delimiters can be found in autopas::utils::StringUtils::delimiters.
 *
 * String format: 3 doubles(or ints) separeted by delimiters (examples: 10.,10.,10.)
 *
 * @param string String to parse.
 * @return
 */
inline std::array<double, 3> parseArrayD3(const std::string &string) {
  std::array<double, 3> parsedArray{};
  auto strings = tokenize(string, delimiters);
  if (strings.size() > 3) {
    autopas::utils::ExceptionHandler::exception("parseArrayD3(): found {} instead of 3 array fields.", strings.size());
  }
<<<<<<< HEAD

  return newton3Options;
}

/**
 * Converts a string of options to a set of enums. The options are expected to be lower case.
 * Allowed delimiters can be found in autopas::utils::StringUtils::delimiters
 *
 * Possible options: c01, c08, c18, direct, sliced, verlet01, verlet18, verlet-sliced, c01-combined-SoA
 *
 * @param traversalOptionsString String containing traversal options.
 * @param ignoreUnknownOptions If set to false, a 'autopas::TraversalOption(-1)' will be inserted in the return set
 * for each not parsable word.
 * @return Set of TraversalOption enums. If no valid option was found and unknown options are ignored the empty
 * Set is returned.
 */
inline std::set<autopas::TraversalOption> parseTraversalOptions(const std::string &traversalOptionsString,
                                                                bool ignoreUnknownOptions = true) {
  std::set<autopas::TraversalOption> traversalOptions;

  auto words = tokenize(traversalOptionsString, delimiters);

  for (auto &word : words) {
    if (word.find("var") != std::string::npos) {
      traversalOptions.insert(autopas::TraversalOption::varVerletTraversalAsBuild);
    } else if (word.find("verlet-clusters") != std::string::npos) {
      if (word.find("coloring") != std::string::npos) {
        traversalOptions.insert(autopas::TraversalOption::verletClustersColoring);
      } else if (word.find("static") != std::string::npos) {
        traversalOptions.insert(autopas::TraversalOption::verletClustersStatic);
      } else {
        traversalOptions.insert(autopas::TraversalOption::verletClusters);
      }
    } else if (word.find("verlet-lists") != std::string::npos) {
      traversalOptions.insert(autopas::TraversalOption::verletTraversal);
    } else if (word.find("01") != std::string::npos) {
      if (word.find("cuda") != std::string::npos) {
        traversalOptions.insert(autopas::TraversalOption::c01Cuda);
      } else if (word.find("com") != std::string::npos) {
        traversalOptions.insert(autopas::TraversalOption::c01CombinedSoA);
      } else if (word.find('v') != std::string::npos) {
        traversalOptions.insert(autopas::TraversalOption::c01Verlet);
      } else {
        traversalOptions.insert(autopas::TraversalOption::c01);
      }
    } else if (word.find("c08") != std::string::npos) {
      traversalOptions.insert(autopas::TraversalOption::c08);
    } else if (word.find("c04s") != std::string::npos) {
      traversalOptions.insert(autopas::TraversalOption::c04SoA);
    } else if (word.find("c04") != std::string::npos) {
      traversalOptions.insert(autopas::TraversalOption::c04);
    } else if (word.find("18") != std::string::npos) {
      if (word.find('v') != std::string::npos)
        traversalOptions.insert(autopas::TraversalOption::c18Verlet);
      else
        traversalOptions.insert(autopas::TraversalOption::c18);
    } else if (word.find("dir") != std::string::npos) {
      traversalOptions.insert(autopas::TraversalOption::directSumTraversal);
    } else if (word.find("sli") != std::string::npos) {
      if (word.find('v') != std::string::npos)
        traversalOptions.insert(autopas::TraversalOption::slicedVerlet);
      else
        traversalOptions.insert(autopas::TraversalOption::sliced);
    } else if (not ignoreUnknownOptions) {
      traversalOptions.insert(autopas::TraversalOption(-1));
    }
  }
  return traversalOptions;
}

/**
 * Converts a string of options to a set of enums. The options are expected to be lower case.
 * Allowed delimiters can be found in autopas::utils::StringUtils::delimiters
 *
 * Possible options: directSum, linkedCells, verletLists, vcells, vcluster
 *
 * @param containerOptionsString String containing container options.
 * @param ignoreUnknownOptions If set to false, a 'autopas::ContainerOption(-1)' will be inserted in the return set
 * for each not parsable word.
 * @return Set of ContainerOption enums. If no valid option was found and unknown options are ignored the empty
 * set is returned.
 */
inline std::set<autopas::ContainerOption> parseContainerOptions(const std::string &containerOptionsString,
                                                                bool ignoreUnknownOptions = true) {
  std::set<autopas::ContainerOption> containerOptions;

  auto words = tokenize(containerOptionsString, delimiters);

  for (auto &word : words) {
    if (word.find("dir") != std::string::npos or word.find("ds") != std::string::npos) {
      containerOptions.insert(autopas::ContainerOption::directSum);
    } else if (word.find("linked") != std::string::npos or word.find("lc") != std::string::npos) {
      containerOptions.insert(autopas::ContainerOption::linkedCells);
    } else if (word.find('v') != std::string::npos) {
      if (word.find("cl") != std::string::npos) {
        containerOptions.insert(autopas::ContainerOption::verletClusterLists);
      } else if (word.find("cel") != std::string::npos) {
        containerOptions.insert(autopas::ContainerOption::verletListsCells);
      } else if (word.find("uild") != std::string::npos) {
        containerOptions.insert(autopas::ContainerOption::varVerletListsAsBuild);
      } else {
        containerOptions.insert(autopas::ContainerOption::verletLists);
      }
    } else if (not ignoreUnknownOptions) {
      containerOptions.insert(autopas::ContainerOption(-1));
    }
  }

  return containerOptions;
}

/**
 * Converts a string containing a selector strategy to an enum. The option is expected to be lower case.
 *
 * Possible options: absolute, mean, median
 *
 * @param selectorStrategyString String containing the selector option.
 * @return An enum representing the selector Strategy. If no valid option was found 'autopas::SelectorStrategy(-1)' is
 * returned.
 */
inline autopas::SelectorStrategyOption parseSelectorStrategy(const std::string &selectorStrategyString) {
  // hack to initialize the enum out of range as an error value.
  auto selectorStrategy(autopas::SelectorStrategyOption(-1));
  if (selectorStrategyString.find("abs") != std::string::npos or
      selectorStrategyString.find("min") != std::string::npos) {
    selectorStrategy = autopas::SelectorStrategyOption::fastestAbs;
  } else if (selectorStrategyString.find("mea") != std::string::npos) {
    selectorStrategy = autopas::SelectorStrategyOption::fastestMean;
  } else if (selectorStrategyString.find("med") != std::string::npos) {
    selectorStrategy = autopas::SelectorStrategyOption::fastestMedian;
  }
  return selectorStrategy;
}

/**
 * Converts a string containing a data layout to an enum. The option is expected to be lower case.
 *
 * Possible options: aos, soa
 *

 * @param dataLayoutsSting String containing the data layout option.
 * @param ignoreUnknownOptions If set to false, a 'autopas::DataLayoutOption(-1)' will be inserted in the return set
 * for each not parsable word.
 * @return An enum representing the data layout. If no valid option was found and unknown options are ignored the empty
 * set is returned.
 */
inline std::set<autopas::DataLayoutOption> parseDataLayout(const std::string &dataLayoutsSting,
                                                           bool ignoreUnknownOptions = true) {
  auto words = tokenize(dataLayoutsSting, delimiters);

  std::set<autopas::DataLayoutOption> dataLayouts;

  for (auto &word : words) {
    if (word.find("aos") != std::string::npos or word.find("array-of-struct") != std::string::npos) {
      dataLayouts.insert(autopas::DataLayoutOption::aos);
    } else if (word.find("soa") != std::string::npos or word.find("-of-array") != std::string::npos) {
      dataLayouts.insert(autopas::DataLayoutOption::soa);
    } else if (word.find("cuda") != std::string::npos) {
      dataLayouts.insert(autopas::DataLayoutOption::cuda);
    } else if (not ignoreUnknownOptions) {
      // hack to initialize the enum out of range as an error value.
      dataLayouts.insert(autopas::DataLayoutOption(-1));
=======
  for (int i = 0; i < 3; i++) {
    try {
      parsedArray[i] = std::stod(strings[i]);
    } catch (const std::exception &e) {
      autopas::utils::ExceptionHandler::exception("parseArrayD3(): could not convert {} to a double: \n{}", strings[i],
                                                  e.what());
>>>>>>> ed04284f
    }
  }
  return parsedArray;
}

/**
 * Converts a string to bool
 *
 * String format: on || off || enabled || disabled || true || false
 * @param booleanOption
 * @return
 */
inline bool parseBoolOption(const std::string &booleanOption) {
  if (booleanOption == "on" or booleanOption == "true" or booleanOption == "enabled") {
    return true;
  } else if (booleanOption == "off" or booleanOption == "false" or booleanOption == "disabled") {
    return false;
  } else {
    autopas::utils::ExceptionHandler::exception("Unknown boolean Option: {}", booleanOption);
  }
  // should not be reached
  return false;
}

/**
 * Converts a string to a set of doubles.
 * @param doubleString String containing doubles.
 * @return Set of doubles. If no valid double was found the empty set is returned.
 */
inline std::set<double> parseDoubles(const std::string &doubleString) {
  std::set<double> doubles;

  std::regex regexDouble(regexDoubleStr);

  // use regex iter to find all doubles in the string.
  for (auto number = std::sregex_iterator(doubleString.begin(), doubleString.end(), regexDouble);
       number != std::sregex_iterator(); ++number) {
    try {
      double value = stod(number->str());
      doubles.insert(value);
    } catch (const std::exception &) {
      autopas::utils::ExceptionHandler::exception("Failed to parse a double from: {}", number->str());
    }
  }

  return doubles;
}

/**
 * Converts a string to a NumberSet<double>.
 *
 * @note Formats:
 * NumberSetFinite [x,y,z]
 * NumberInterval x-y
 *
 * @param setString String containing the set.
 * @return NumberSet<double>. If no valid double was found the empty set is returned.
 */
inline std::unique_ptr<autopas::NumberSet<double>> parseNumberSet(const std::string &setString) {
  // try to match an interval x-y
  std::regex regexInterval("("                 // start of 1. capture
                           + regexDoubleStr +  // a double
                           ")"                 // end of 1. capture
                           "\\s*"              // maybe whitespaces
                           "-"                 // a dash
                           "\\s*"              // maybe more whitespaces
                           "("                 // start of 2. capture
                           + regexDoubleStr +  // a double
                           ")"                 // end of 2. capture
  );
  std::smatch matches;
  if (std::regex_match(setString, matches, regexInterval)) {
    try {
      // matchers has whole string as str(0) so start at 1
      double min = stod(matches.str(1));
      double max = stod(matches.str(2));
      return std::make_unique<autopas::NumberInterval<double>>(min, max);
    } catch (const std::exception &) {
      // try parseDoubles instead
    }
  }

  std::set<double> values = autopas::utils::StringUtils::parseDoubles(setString);
  return std::make_unique<autopas::NumberSetFinite<double>>(values);
}

}  // namespace autopas::utils::StringUtils<|MERGE_RESOLUTION|>--- conflicted
+++ resolved
@@ -56,9 +56,6 @@
       auto scoreMax = std::max_element(scores.begin(), scores.end());
 
       scoreMatrix[i][j] = *scoreMax;
-    }
-    case autopas::TraversalOption::verletClustersStatic: {
-      return "verlet-clusters-static";
     }
   }
 
@@ -169,177 +166,12 @@
   if (strings.size() > 3) {
     autopas::utils::ExceptionHandler::exception("parseArrayD3(): found {} instead of 3 array fields.", strings.size());
   }
-<<<<<<< HEAD
-
-  return newton3Options;
-}
-
-/**
- * Converts a string of options to a set of enums. The options are expected to be lower case.
- * Allowed delimiters can be found in autopas::utils::StringUtils::delimiters
- *
- * Possible options: c01, c08, c18, direct, sliced, verlet01, verlet18, verlet-sliced, c01-combined-SoA
- *
- * @param traversalOptionsString String containing traversal options.
- * @param ignoreUnknownOptions If set to false, a 'autopas::TraversalOption(-1)' will be inserted in the return set
- * for each not parsable word.
- * @return Set of TraversalOption enums. If no valid option was found and unknown options are ignored the empty
- * Set is returned.
- */
-inline std::set<autopas::TraversalOption> parseTraversalOptions(const std::string &traversalOptionsString,
-                                                                bool ignoreUnknownOptions = true) {
-  std::set<autopas::TraversalOption> traversalOptions;
-
-  auto words = tokenize(traversalOptionsString, delimiters);
-
-  for (auto &word : words) {
-    if (word.find("var") != std::string::npos) {
-      traversalOptions.insert(autopas::TraversalOption::varVerletTraversalAsBuild);
-    } else if (word.find("verlet-clusters") != std::string::npos) {
-      if (word.find("coloring") != std::string::npos) {
-        traversalOptions.insert(autopas::TraversalOption::verletClustersColoring);
-      } else if (word.find("static") != std::string::npos) {
-        traversalOptions.insert(autopas::TraversalOption::verletClustersStatic);
-      } else {
-        traversalOptions.insert(autopas::TraversalOption::verletClusters);
-      }
-    } else if (word.find("verlet-lists") != std::string::npos) {
-      traversalOptions.insert(autopas::TraversalOption::verletTraversal);
-    } else if (word.find("01") != std::string::npos) {
-      if (word.find("cuda") != std::string::npos) {
-        traversalOptions.insert(autopas::TraversalOption::c01Cuda);
-      } else if (word.find("com") != std::string::npos) {
-        traversalOptions.insert(autopas::TraversalOption::c01CombinedSoA);
-      } else if (word.find('v') != std::string::npos) {
-        traversalOptions.insert(autopas::TraversalOption::c01Verlet);
-      } else {
-        traversalOptions.insert(autopas::TraversalOption::c01);
-      }
-    } else if (word.find("c08") != std::string::npos) {
-      traversalOptions.insert(autopas::TraversalOption::c08);
-    } else if (word.find("c04s") != std::string::npos) {
-      traversalOptions.insert(autopas::TraversalOption::c04SoA);
-    } else if (word.find("c04") != std::string::npos) {
-      traversalOptions.insert(autopas::TraversalOption::c04);
-    } else if (word.find("18") != std::string::npos) {
-      if (word.find('v') != std::string::npos)
-        traversalOptions.insert(autopas::TraversalOption::c18Verlet);
-      else
-        traversalOptions.insert(autopas::TraversalOption::c18);
-    } else if (word.find("dir") != std::string::npos) {
-      traversalOptions.insert(autopas::TraversalOption::directSumTraversal);
-    } else if (word.find("sli") != std::string::npos) {
-      if (word.find('v') != std::string::npos)
-        traversalOptions.insert(autopas::TraversalOption::slicedVerlet);
-      else
-        traversalOptions.insert(autopas::TraversalOption::sliced);
-    } else if (not ignoreUnknownOptions) {
-      traversalOptions.insert(autopas::TraversalOption(-1));
-    }
-  }
-  return traversalOptions;
-}
-
-/**
- * Converts a string of options to a set of enums. The options are expected to be lower case.
- * Allowed delimiters can be found in autopas::utils::StringUtils::delimiters
- *
- * Possible options: directSum, linkedCells, verletLists, vcells, vcluster
- *
- * @param containerOptionsString String containing container options.
- * @param ignoreUnknownOptions If set to false, a 'autopas::ContainerOption(-1)' will be inserted in the return set
- * for each not parsable word.
- * @return Set of ContainerOption enums. If no valid option was found and unknown options are ignored the empty
- * set is returned.
- */
-inline std::set<autopas::ContainerOption> parseContainerOptions(const std::string &containerOptionsString,
-                                                                bool ignoreUnknownOptions = true) {
-  std::set<autopas::ContainerOption> containerOptions;
-
-  auto words = tokenize(containerOptionsString, delimiters);
-
-  for (auto &word : words) {
-    if (word.find("dir") != std::string::npos or word.find("ds") != std::string::npos) {
-      containerOptions.insert(autopas::ContainerOption::directSum);
-    } else if (word.find("linked") != std::string::npos or word.find("lc") != std::string::npos) {
-      containerOptions.insert(autopas::ContainerOption::linkedCells);
-    } else if (word.find('v') != std::string::npos) {
-      if (word.find("cl") != std::string::npos) {
-        containerOptions.insert(autopas::ContainerOption::verletClusterLists);
-      } else if (word.find("cel") != std::string::npos) {
-        containerOptions.insert(autopas::ContainerOption::verletListsCells);
-      } else if (word.find("uild") != std::string::npos) {
-        containerOptions.insert(autopas::ContainerOption::varVerletListsAsBuild);
-      } else {
-        containerOptions.insert(autopas::ContainerOption::verletLists);
-      }
-    } else if (not ignoreUnknownOptions) {
-      containerOptions.insert(autopas::ContainerOption(-1));
-    }
-  }
-
-  return containerOptions;
-}
-
-/**
- * Converts a string containing a selector strategy to an enum. The option is expected to be lower case.
- *
- * Possible options: absolute, mean, median
- *
- * @param selectorStrategyString String containing the selector option.
- * @return An enum representing the selector Strategy. If no valid option was found 'autopas::SelectorStrategy(-1)' is
- * returned.
- */
-inline autopas::SelectorStrategyOption parseSelectorStrategy(const std::string &selectorStrategyString) {
-  // hack to initialize the enum out of range as an error value.
-  auto selectorStrategy(autopas::SelectorStrategyOption(-1));
-  if (selectorStrategyString.find("abs") != std::string::npos or
-      selectorStrategyString.find("min") != std::string::npos) {
-    selectorStrategy = autopas::SelectorStrategyOption::fastestAbs;
-  } else if (selectorStrategyString.find("mea") != std::string::npos) {
-    selectorStrategy = autopas::SelectorStrategyOption::fastestMean;
-  } else if (selectorStrategyString.find("med") != std::string::npos) {
-    selectorStrategy = autopas::SelectorStrategyOption::fastestMedian;
-  }
-  return selectorStrategy;
-}
-
-/**
- * Converts a string containing a data layout to an enum. The option is expected to be lower case.
- *
- * Possible options: aos, soa
- *
-
- * @param dataLayoutsSting String containing the data layout option.
- * @param ignoreUnknownOptions If set to false, a 'autopas::DataLayoutOption(-1)' will be inserted in the return set
- * for each not parsable word.
- * @return An enum representing the data layout. If no valid option was found and unknown options are ignored the empty
- * set is returned.
- */
-inline std::set<autopas::DataLayoutOption> parseDataLayout(const std::string &dataLayoutsSting,
-                                                           bool ignoreUnknownOptions = true) {
-  auto words = tokenize(dataLayoutsSting, delimiters);
-
-  std::set<autopas::DataLayoutOption> dataLayouts;
-
-  for (auto &word : words) {
-    if (word.find("aos") != std::string::npos or word.find("array-of-struct") != std::string::npos) {
-      dataLayouts.insert(autopas::DataLayoutOption::aos);
-    } else if (word.find("soa") != std::string::npos or word.find("-of-array") != std::string::npos) {
-      dataLayouts.insert(autopas::DataLayoutOption::soa);
-    } else if (word.find("cuda") != std::string::npos) {
-      dataLayouts.insert(autopas::DataLayoutOption::cuda);
-    } else if (not ignoreUnknownOptions) {
-      // hack to initialize the enum out of range as an error value.
-      dataLayouts.insert(autopas::DataLayoutOption(-1));
-=======
   for (int i = 0; i < 3; i++) {
     try {
       parsedArray[i] = std::stod(strings[i]);
     } catch (const std::exception &e) {
       autopas::utils::ExceptionHandler::exception("parseArrayD3(): could not convert {} to a double: \n{}", strings[i],
                                                   e.what());
->>>>>>> ed04284f
     }
   }
   return parsedArray;
