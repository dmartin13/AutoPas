/**
 * @file StringUtils.h
 * @author F. Gratl
 * @date 1/14/19
 */

#pragma once

#include <autopas/options/TuningStrategyOption.h>
#include <cmath>
#include <regex>
#include <set>
#include <string>
#include <vector>
#include "autopas/options/ContainerOption.h"
#include "autopas/options/DataLayoutOption.h"
#include "autopas/options/Newton3Option.h"
#include "autopas/options/SelectorStrategyOption.h"
#include "autopas/options/TraversalOption.h"
#include "autopas/utils/NumberSet.h"

namespace autopas::utils::StringUtils {

/**
 * Converts a Newton3Option to its respective string representation.
 * @param option
 * @return The string representation or "Unknown option (<IntValue>)".
 */
inline std::string to_string(const Newton3Option &option) {
  switch (option) {
    case autopas::Newton3Option::enabled: {
      return "enabled";
    }
    case autopas::Newton3Option::disabled: {
      return "disabled";
    }
  }
  // do not implement default case to provoke compiler warnings if new options are introduced.
  return "Unknown option (" + std::to_string(option) + ")";
}

/**
 * Converts a SelectorStrategy to its respective string representation.
 * @param option
 * @return The string representation or "Unknown option (<IntValue>)".
 */
inline std::string to_string(const autopas::SelectorStrategyOption &option) {
  switch (option) {
    case autopas::SelectorStrategyOption::fastestAbs: {
      return "Fastest-Absolute-Value";
    }
    case autopas::SelectorStrategyOption::fastestMean: {
      return "Fastest-Mean-Value";
    }
    case autopas::SelectorStrategyOption::fastestMedian: {
      return "Fastest-Median-Value";
    }
  }
  // do not implement default case to provoke compiler warnings if new options are introduced.
  return "Unknown SelectorStrategyOption (" + std::to_string(option) + ")";
}

/**
 * Converts a DataLayoutOption to its respective string representation.
 * @param option
 * @return The string representation or "Unknown option (<IntValue>)".
 */
inline std::string to_string(const DataLayoutOption &option) {
  switch (option) {
    case autopas::DataLayoutOption::aos: {
      return "Array-of-Structures";
    }
    case autopas::DataLayoutOption::soa: {
      return "Structure-of-Arrays";
    }
    case autopas::DataLayoutOption::cuda: {
      return "Structure-of-Arrays on Cuda capable device";
    }
  }
  // do not implement default case to provoke compiler warnings if new options are introduced.
  return "Unknown DataLayoutOption (" + std::to_string(option) + ")";
}

/**
 * Converts a ContainerOption to its respective string representation.
 * @param option
 * @return The string representation or "Unknown option (<IntValue>)".
 */
inline std::string to_string(const ContainerOption &option) {
  switch (option) {
    case autopas::ContainerOption::directSum: {
      return "DirectSum";
    }
    case autopas::ContainerOption::linkedCells: {
      return "LinkedCells";
    }
    case autopas::ContainerOption::verletLists: {
      return "VerletLists";
    }
    case autopas::ContainerOption::verletListsCells: {
      return "VerletListsCells";
    }
    case autopas::ContainerOption::verletClusterLists: {
      return "VerletClusterLists";
    }
    case autopas::ContainerOption::varVerletListsAsBuild: {
      return "VarVerletListsAsBuild";
    }
  }
  // do not implement default case to provoke compiler warnings if new options are introduced.
  return "Unknown ContainerOption (" + std::to_string(option) + ")";
}

/**
 * Converts a TraversalOption to its respective string representation.
 * @param option
 * @return The string representation or "Unknown option (<IntValue>)".
 */
inline std::string to_string(const TraversalOption &option) {
  switch (option) {
    case autopas::TraversalOption::c01: {
      return "c01";
    }
    case autopas::TraversalOption::c04: {
      return "c04";
    }
    case autopas::TraversalOption::c08: {
      return "c08";
    }
    case autopas::TraversalOption::c18: {
      return "c18";
    }
    case autopas::TraversalOption::sliced: {
      return "sliced";
    }
    case autopas::TraversalOption::directSumTraversal: {
      return "directSum";
    }
    case autopas::TraversalOption::c01Verlet: {
      return "verlet-c01";
    }
    case autopas::TraversalOption::c18Verlet: {
      return "verlet-c18";
    }
    case autopas::TraversalOption::slicedVerlet: {
      return "verlet-sliced";
    }
    case autopas::TraversalOption::c01Cuda: {
      return "cuda-c01";
    }
    case autopas::TraversalOption::verletTraversal: {
      return "verlet-lists";
    }
    case autopas::TraversalOption::c01CombinedSoA: {
      return "c01-combined-SoA";
    }
    case autopas::TraversalOption::verletClusters: {
      return "verlet-clusters";
    }
<<<<<<< HEAD
    case autopas::TraversalOption::verletClustersColoring: {
      return "verlet-clusters-coloring";
=======
    case autopas::TraversalOption::varVerletTraversalAsBuild: {
      return "var-verlet-lists-as-build";
>>>>>>> 9537e64a
    }
  }
  // do not implement default case to provoke compiler warnings if new options are introduced.
  return "Unknown TraversalOption (" + std::to_string(option) + ")";
}

/**
 * Converts a TuningStrategyOption to its respective string representation.
 * @param option
 * @return The string representation or "Unknown option (<IntValue>)".
 */
inline std::string to_string(const TuningStrategyOption &option) {
  switch (option) {
    case autopas::TuningStrategyOption::fullSearch: {
      return "full-Search";
    }
    case autopas::TuningStrategyOption::bayesianSearch: {
      return "bayesian-Search";
    }
  }
  // do not implement default case to provoke compiler warnings if new options are introduced.
  return "Unknown TuningStrategyOption (" + std::to_string(option) + ")";
}
/**
 * Converts a double to its respective string representation.
 * @param value
 * @return The string representation.
 */
inline std::string to_string(const double &value) { return std::to_string(value); }
/**
 * All accepted delimiters to split input strings.
 */
constexpr char delimiters[] = " ,;|/";
/**
 * Regex for all delimiters to split input strings.
 */
constexpr char delimitersRgx[] = "[\\s,;|/]";
/**
 * Regex for all but delimiters to split input strings as regex.
 */
constexpr char delimitersRgxInv[] = "[^\\s,;|/]";

/**
 * Splits a string by multiple delimiters.
 * @param searchString
 * @param delimiters
 * @return Set of substrings.
 */
inline std::vector<std::string> tokenize(const std::string &searchString, const std::string &delimiters) {
  std::vector<std::string> wordVector;

  std::size_t prev = 0, pos;
  while ((pos = searchString.find_first_of(delimiters, prev)) != std::string::npos) {
    if (pos > prev) wordVector.push_back(searchString.substr(prev, pos - prev));
    prev = pos + 1;
  }
  if (prev < searchString.length()) wordVector.push_back(searchString.substr(prev, std::string::npos));

  return wordVector;
}

/**
 * Converts a string of options to a set of enums. The options are expected to be lower case.
 * Allowed delimiters can be found in autopas::utils::StringUtils::delimiters
 *
 * Possible options: enabled, disabled
 *
 * @param newton3OptionsString String containing newton3 options.
 * @param ignoreUnknownOptions If set to false, a 'autopas::Newton3Option(-1)' will be inserted in the return set
 * for each not parsable word.
 * @return Set of Newton3Option enums. If no valid option was found and unknown options are ignored
 * the empty set is returned.
 */
inline std::set<autopas::Newton3Option> parseNewton3Options(const std::string &newton3OptionsString,
                                                            bool ignoreUnknownOptions = true) {
  std::set<autopas::Newton3Option> newton3Options;

  auto words = tokenize(newton3OptionsString, delimiters);

  for (auto &word : words) {
    if (word.find("on") != std::string::npos or word.find("true") != std::string::npos or
        word.find("enable") != std::string::npos) {
      newton3Options.insert(Newton3Option::enabled);
    } else if (word.find("of") != std::string::npos or word.find("false") != std::string::npos or
               word.find("disable") != std::string::npos) {
      newton3Options.insert(Newton3Option::disabled);
    } else if (not ignoreUnknownOptions) {
      newton3Options.insert(autopas::Newton3Option(-1));
    }
  }

  return newton3Options;
}

/**
 * Converts a string of options to a set of enums. The options are expected to be lower case.
 * Allowed delimiters can be found in autopas::utils::StringUtils::delimiters
 *
 * Possible options: c01, c08, c18, direct, sliced, verlet01, verlet18, verlet-sliced, c01-combined-SoA
 *
 * @param traversalOptionsString String containing traversal options.
 * @param ignoreUnknownOptions If set to false, a 'autopas::TraversalOption(-1)' will be inserted in the return set
 * for each not parsable word.
 * @return Set of TraversalOption enums. If no valid option was found and unknown options are ignored the empty
 * Set is returned.
 */
inline std::set<autopas::TraversalOption> parseTraversalOptions(const std::string &traversalOptionsString,
                                                                bool ignoreUnknownOptions = true) {
  std::set<autopas::TraversalOption> traversalOptions;

  auto words = tokenize(traversalOptionsString, delimiters);

  for (auto &word : words) {
<<<<<<< HEAD
    if (word.find("verlet-clusters") != std::string::npos) {
      if (word.find("coloring") != std::string::npos) {
        traversalOptions.insert(autopas::TraversalOption::verletClustersColoring);
      } else {
        traversalOptions.insert(autopas::TraversalOption::verletClusters);
      }
=======
    if (word.find("var") != std::string::npos) {
      traversalOptions.insert(autopas::TraversalOption::varVerletTraversalAsBuild);
    } else if (word.find("verlet-clusters") != std::string::npos) {
      traversalOptions.insert(autopas::TraversalOption::verletClusters);
>>>>>>> 9537e64a
    } else if (word.find("verlet-lists") != std::string::npos) {
      traversalOptions.insert(autopas::TraversalOption::verletTraversal);
    } else if (word.find("01") != std::string::npos) {
      if (word.find("cuda") != std::string::npos) {
        traversalOptions.insert(autopas::TraversalOption::c01Cuda);
      } else if (word.find("com") != std::string::npos) {
        traversalOptions.insert(autopas::TraversalOption::c01CombinedSoA);
      } else if (word.find('v') != std::string::npos) {
        traversalOptions.insert(autopas::TraversalOption::c01Verlet);
      } else {
        traversalOptions.insert(autopas::TraversalOption::c01);
      }
    } else if (word.find("c04") != std::string::npos) {
      traversalOptions.insert(autopas::TraversalOption::c04);
    } else if (word.find("c08") != std::string::npos) {
      traversalOptions.insert(autopas::TraversalOption::c08);
    } else if (word.find("18") != std::string::npos) {
      if (word.find('v') != std::string::npos)
        traversalOptions.insert(autopas::TraversalOption::c18Verlet);
      else
        traversalOptions.insert(autopas::TraversalOption::c18);
    } else if (word.find("dir") != std::string::npos) {
      traversalOptions.insert(autopas::TraversalOption::directSumTraversal);
    } else if (word.find("sli") != std::string::npos) {
      if (word.find('v') != std::string::npos)
        traversalOptions.insert(autopas::TraversalOption::slicedVerlet);
      else
        traversalOptions.insert(autopas::TraversalOption::sliced);
    } else if (not ignoreUnknownOptions) {
      traversalOptions.insert(autopas::TraversalOption(-1));
    }
  }
  return traversalOptions;
}

/**
 * Converts a string of options to a set of enums. The options are expected to be lower case.
 * Allowed delimiters can be found in autopas::utils::StringUtils::delimiters
 *
 * Possible options: directSum, linkedCells, verletLists, vcells, vcluster
 *
 * @param containerOptionsString String containing container options.
 * @param ignoreUnknownOptions If set to false, a 'autopas::ContainerOption(-1)' will be inserted in the return set
 * for each not parsable word.
 * @return Set of ContainerOption enums. If no valid option was found and unknown options are ignored the empty
 * set is returned.
 */
inline std::set<autopas::ContainerOption> parseContainerOptions(const std::string &containerOptionsString,
                                                                bool ignoreUnknownOptions = true) {
  std::set<autopas::ContainerOption> containerOptions;

  auto words = tokenize(containerOptionsString, delimiters);

  for (auto &word : words) {
    if (word.find("dir") != std::string::npos or word.find("ds") != std::string::npos) {
      containerOptions.insert(autopas::ContainerOption::directSum);
    } else if (word.find("linked") != std::string::npos or word.find("lc") != std::string::npos) {
      containerOptions.insert(autopas::ContainerOption::linkedCells);
    } else if (word.find('v') != std::string::npos) {
      if (word.find("cl") != std::string::npos) {
        containerOptions.insert(autopas::ContainerOption::verletClusterLists);
      } else if (word.find("cel") != std::string::npos) {
        containerOptions.insert(autopas::ContainerOption::verletListsCells);
      } else if (word.find("uild") != std::string::npos) {
        containerOptions.insert(autopas::ContainerOption::varVerletListsAsBuild);
      } else {
        containerOptions.insert(autopas::ContainerOption::verletLists);
      }
    } else if (not ignoreUnknownOptions) {
      containerOptions.insert(autopas::ContainerOption(-1));
    }
  }

  return containerOptions;
}

/**
 * Converts a string containing a selector strategy to an enum. The option is expected to be lower case.
 *
 * Possible options: absolute, mean, median
 *
 * @param selectorStrategyString String containing the selector option.
 * @return An enum representing the selector Strategy. If no valid option was found 'autopas::SelectorStrategy(-1)' is
 * returned.
 */
inline autopas::SelectorStrategyOption parseSelectorStrategy(const std::string &selectorStrategyString) {
  // hack to initialize the enum out of range as an error value.
  auto selectorStrategy(autopas::SelectorStrategyOption(-1));
  if (selectorStrategyString.find("abs") != std::string::npos or
      selectorStrategyString.find("min") != std::string::npos) {
    selectorStrategy = autopas::SelectorStrategyOption::fastestAbs;
  } else if (selectorStrategyString.find("mea") != std::string::npos) {
    selectorStrategy = autopas::SelectorStrategyOption::fastestMean;
  } else if (selectorStrategyString.find("med") != std::string::npos) {
    selectorStrategy = autopas::SelectorStrategyOption::fastestMedian;
  }
  return selectorStrategy;
}

/**
 * Converts a string containing a data layout to an enum. The option is expected to be lower case.
 *
 * Possible options: aos, soa
 *

 * @param dataLayoutsSting String containing the data layout option.
 * @param ignoreUnknownOptions If set to false, a 'autopas::DataLayoutOption(-1)' will be inserted in the return set
 * for each not parsable word.
 * @return An enum representing the data layout. If no valid option was found and unknown options are ignored the empty
 * set is returned.
 */
inline std::set<autopas::DataLayoutOption> parseDataLayout(const std::string &dataLayoutsSting,
                                                           bool ignoreUnknownOptions = true) {
  auto words = tokenize(dataLayoutsSting, delimiters);

  std::set<autopas::DataLayoutOption> dataLayouts;

  for (auto &word : words) {
    if (word.find("aos") != std::string::npos or word.find("array-of-struct") != std::string::npos) {
      dataLayouts.insert(autopas::DataLayoutOption::aos);
    } else if (word.find("soa") != std::string::npos or word.find("-of-array") != std::string::npos) {
      dataLayouts.insert(autopas::DataLayoutOption::soa);
    } else if (word.find("cuda") != std::string::npos) {
      dataLayouts.insert(autopas::DataLayoutOption::cuda);
    } else if (not ignoreUnknownOptions) {
      // hack to initialize the enum out of range as an error value.
      dataLayouts.insert(autopas::DataLayoutOption(-1));
    }
  }
  return dataLayouts;
}

/**
 * Converts a string containing a tuning strategy to an enum. The option is expected to be lower case.
 *
 * Possible options: full-search
 *
 * @param tuningStrategyString String containing the tuning strategy option
 * @return An enum representing the tuningStrategy. If no valid option was found an error value of -1 is returned.
 */
inline autopas::TuningStrategyOption parseTuningStrategyOption(const std::string &tuningStrategyString) {
  // hack to initialize the enum out of range as an error value.
  auto tuningStrategy(autopas::TuningStrategyOption(-1));
  if (tuningStrategyString.find("full") != std::string::npos or tuningStrategyString.find("ex") != std::string::npos) {
    tuningStrategy = autopas::TuningStrategyOption::fullSearch;
  } else if (tuningStrategyString.find("bayes") != std::string::npos) {
    tuningStrategy = autopas::TuningStrategyOption::bayesianSearch;
  }
  return tuningStrategy;
}

/**
 * Converts a string to a set of doubles.
 * @param doubleString String containing doubles.
 * @param ignoreUnknownOptions If set to false, 'nan' will be inserted in the return set
 * for each not parsable word.
 * @return Set of doubles. If no valid double was found and unknown options are ignored the empty
 * set is returned.
 */
inline std::set<double> parseDoubles(const std::string &doubleString, bool ignoreUnknownOptions = true) {
  auto words = tokenize(doubleString, delimiters);

  std::set<double> doubles;

  for (auto &word : words) {
    try {
      double value = stod(word);
      doubles.insert(value);
    } catch (const std::exception &) {
      if (not ignoreUnknownOptions) {
        doubles.insert(std::nan(""));
      }
    }
  }
  return doubles;
}

/**
 * Converts a string to a NumberSet<double>.
 * @param setString String containing the set.
 * @param ignoreUnknownOptions If set to false, 'nan' will be inserted in the return set
 * for each not parsable word.
 * @return NumberSet<double>. If no valid double was found and unknown options are ignored the empty
 * set is returned.
 */
inline std::unique_ptr<autopas::NumberSet<double>> parseNumberSet(const std::string &setString,
                                                                  bool ignoreUnknownOptions = true) {
  // try to match an interval [x,y]
  std::regex rgx(
      "\\["         // open square bracket
      "([^,]++)"    // any number of non-comma chars (1st Capturing Group)
      ","           // comma
      "([^\\]]++)"  // any number of non-closing-bracket chars (2nd Capturing Group)
      "\\]"         // closing square bracket
  );
  std::smatch matches;
  if (std::regex_match(setString, matches, rgx)) {
    try {
      double min = stod(matches.str(1));
      double max = stod(matches.str(2));
      return std::make_unique<autopas::NumberInterval<double>>(min, max);
    } catch (const std::exception &) {
      // try parseDoubles instead
    }
  }

  std::set<double> values = autopas::utils::StringUtils::parseDoubles(setString, ignoreUnknownOptions);
  return std::make_unique<autopas::NumberSetFinite<double>>(values);
}
}  // namespace autopas::utils::StringUtils<|MERGE_RESOLUTION|>--- conflicted
+++ resolved
@@ -157,13 +157,11 @@
     case autopas::TraversalOption::verletClusters: {
       return "verlet-clusters";
     }
-<<<<<<< HEAD
+    case autopas::TraversalOption::varVerletTraversalAsBuild: {
+      return "var-verlet-lists-as-build";
+    }
     case autopas::TraversalOption::verletClustersColoring: {
       return "verlet-clusters-coloring";
-=======
-    case autopas::TraversalOption::varVerletTraversalAsBuild: {
-      return "var-verlet-lists-as-build";
->>>>>>> 9537e64a
     }
   }
   // do not implement default case to provoke compiler warnings if new options are introduced.
@@ -277,19 +275,14 @@
   auto words = tokenize(traversalOptionsString, delimiters);
 
   for (auto &word : words) {
-<<<<<<< HEAD
-    if (word.find("verlet-clusters") != std::string::npos) {
+    if (word.find("var") != std::string::npos) {
+      traversalOptions.insert(autopas::TraversalOption::varVerletTraversalAsBuild);
+    } else if (word.find("verlet-clusters") != std::string::npos) {
       if (word.find("coloring") != std::string::npos) {
         traversalOptions.insert(autopas::TraversalOption::verletClustersColoring);
       } else {
         traversalOptions.insert(autopas::TraversalOption::verletClusters);
       }
-=======
-    if (word.find("var") != std::string::npos) {
-      traversalOptions.insert(autopas::TraversalOption::varVerletTraversalAsBuild);
-    } else if (word.find("verlet-clusters") != std::string::npos) {
-      traversalOptions.insert(autopas::TraversalOption::verletClusters);
->>>>>>> 9537e64a
     } else if (word.find("verlet-lists") != std::string::npos) {
       traversalOptions.insert(autopas::TraversalOption::verletTraversal);
     } else if (word.find("01") != std::string::npos) {
