--- conflicted
+++ resolved
@@ -45,13 +45,10 @@
 #define AUTOPAS_MPI_INT MPI_INT
 /** Wrapper for MPI_UNSIGNED */
 #define AUTOPAS_MPI_UNSIGNED_INT MPI_UNSIGNED
+/** Wrapper for MPI_LONG */
+#define AUTOPAS_MPI_LONG MPI_LONG
 /** Wrapper for MPI_UNSIGNED_LONG */
 #define AUTOPAS_MPI_UNSIGNED_LONG MPI_UNSIGNED_LONG
-<<<<<<< HEAD
-=======
-/** Wrapper for MPI_LONG */
-#define AUTOPAS_MPI_LONG MPI_LONG
->>>>>>> 91e6db98
 /** Wrapper for MPI_DOUBLE */
 #define AUTOPAS_MPI_DOUBLE MPI_DOUBLE
 
@@ -107,14 +104,10 @@
   UNSIGNED_CHAR = sizeof(unsigned char),
   UNSIGNED_SHORT = sizeof(unsigned short),
   INT = sizeof(int),
-<<<<<<< HEAD
-  UNSIGNED_LONG = sizeof(unsigned long),
-=======
   UNSIGNED_INT = sizeof(unsigned int),
   UNSIGNED_LONG = sizeof(unsigned long),
   UNSIGNED_LONG_LONG = sizeof(unsigned long long),
   LONG = sizeof(double),
->>>>>>> 91e6db98
   DOUBLE = sizeof(double)
 };
 // MPI_Datatype
@@ -128,13 +121,10 @@
 #define AUTOPAS_MPI_INT autopas::AutoPas_MPI_Datatype::INT
 /** Wrapper for MPI_UNSIGNED */
 #define AUTOPAS_MPI_UNSIGNED_INT autopas::AutoPas_MPI_Datatype::UNSIGNED_INT
+/** Wrapper for MPI_LONG */
+#define AUTOPAS_MPI_LONG autopas::AutoPas_MPI_Datatype::LONG
 /** Wrapper for MPI_UNSIGNED LONG */
 #define AUTOPAS_MPI_UNSIGNED_LONG autopas::AutoPas_MPI_Datatype::UNSIGNED_LONG
-<<<<<<< HEAD
-=======
-/** Wrapper for MPI_LONG */
-#define AUTOPAS_MPI_LONG autopas::AutoPas_MPI_Datatype::LONG
->>>>>>> 91e6db98
 /** Wrapper for MPI_DOUBLE */
 #define AUTOPAS_MPI_DOUBLE autopas::AutoPas_MPI_Datatype::DOUBLE
 
