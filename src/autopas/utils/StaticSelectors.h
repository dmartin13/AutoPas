--- conflicted
+++ resolved
@@ -28,14 +28,8 @@
  * @param function The function body to be executed. Has to take exactly one argument being a pointer to the container.
  * E.g: [&](auto *container){container->doSth();}  // The * is optional here. The auto is necessary!
  */
-<<<<<<< HEAD
 template <typename Particle, typename FunctionType>
-void withStaticContainerType(std::shared_ptr<ParticleContainer<Particle>> &container, FunctionType &&function) {
-=======
-template <typename Particle, typename ParticleCell, typename FunctionType>
-void withStaticContainerType(std::shared_ptr<CellBasedParticleContainer<Particle, ParticleCell>> &container,
-                             FunctionType &&function) {
->>>>>>> 6e70c295
+void withStaticContainerType(std::shared_ptr<CellBasedParticleContainer<Particle>> &container, FunctionType &&function) {
   auto container_ptr = container.get();
   switch (container->getContainerType()) {
     case ContainerOption::directSum:
