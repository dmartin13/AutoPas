--- conflicted
+++ resolved
@@ -177,12 +177,7 @@
     double *const __restrict__ smthptr = soa.template begin<Particle::AttributeNames::smth>();
     double *const __restrict__ massptr = soa.template begin<Particle::AttributeNames::mass>();
 
-<<<<<<< HEAD
     for (unsigned int i = iFrom; i < iTo; ++i) {
-=======
-    size_t numParticlesi = soa.getNumParticles();
-    for (unsigned int i = 0; i < numParticlesi; ++i) {
->>>>>>> f0e0df9b
       double densacc = 0;
       auto &currentList = neighborList[i];
       size_t listSize = currentList.size();
