--- conflicted
+++ resolved
@@ -107,14 +107,9 @@
         _boxMin, _boxMax, _cutoff, _verletSkin, _verletClusterSize,
         std::move(TuningStrategyFactory::generateTuningStrategy(
             _tuningStrategyOption, _allowedContainers, *_allowedCellSizeFactors, _allowedTraversals,
-<<<<<<< HEAD
-            _allowedDataLayouts, _allowedNewton3Options, _maxEvidence, _relativeOptimumRange,
+            _allowedLoadEstimators, _allowedDataLayouts, _allowedNewton3Options, _maxEvidence, _relativeOptimumRange,
             _maxTuningPhasesWithoutTest, _evidenceFirstPrediction, _acquisitionFunctionOption,
             _extrapolationMethodOption)),
-=======
-            _allowedLoadEstimators, _allowedDataLayouts, _allowedNewton3Options, _maxEvidence, _relativeOptimumRange,
-            _maxTuningPhasesWithoutTest, _acquisitionFunctionOption)),
->>>>>>> c8c1016a
         _selectorStrategy, _tuningInterval, _numSamples);
     _logicHandler =
         std::make_unique<autopas::LogicHandler<Particle, ParticleCell>>(*(_autoTuner.get()), _verletRebuildFrequency);
