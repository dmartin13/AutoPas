/**
 * @file AutoPas.h
 * Main include file for the AutoPas library.
 *
 */

#pragma once

#include <iostream>
#include <memory>
#include <set>
#include <type_traits>
#include "autopas/LogicHandler.h"
#include "autopas/autopasIncludes.h"
#include "autopas/options/TuningStrategyOption.h"
#include "autopas/selectors/AutoTuner.h"
#include "autopas/selectors/tuningStrategy/BayesianSearch.h"
#include "autopas/selectors/tuningStrategy/FullSearch.h"
#include "autopas/selectors/tuningStrategy/RandomSearch.h"
#include "autopas/utils/NumberSet.h"

namespace autopas {

/**
 * Instance counter to help track the number of autopas instances. Needed for correct management of the logger.
 */
static unsigned int _instanceCounter = 0;

/**
 * The AutoPas class is intended to be the main point of Interaction for the
 * user. It puts a layer of abstraction over the container and handles the
 * autotuning.
 * @todo autotuning
 * @tparam Particle Class for particles
 * @tparam ParticleCell Class for the particle cells
 */
template <class Particle, class ParticleCell>
class AutoPas {
 public:
  /**
   * Define the iterator_t for simple use, also from the outside.
   * Helps to, e.g., wrap the AutoPas iterators
   */
  using iterator_t = typename autopas::IteratorTraits<Particle>::iterator_t;

  /**
   * Define the const_iterator_t for simple use, also from the outside.
   * Helps to, e.g., wrap the AutoPas iterators
   */
  using const_iterator_t = typename autopas::IteratorTraits<Particle>::const_iterator_t;

  /**
   * Constructor for the autopas class.
   * @param logOutputStream Stream where log output should go to. Default is std::out.
   */
  explicit AutoPas(std::ostream &logOutputStream = std::cout)
      : _boxMin{0, 0, 0},
        _boxMax{0, 0, 0},
        _cutoff(1.),
        _verletSkin(0.2),
        _verletRebuildFrequency(20),
        _verletClusterSize(64),
        _tuningInterval(5000),
        _numSamples(3),
        _maxEvidence(10),
        _acquisitionFunctionOption(AcquisitionFunctionOption::lowerConfidenceBound),
        _tuningStrategyOption(TuningStrategyOption::fullSearch),
        _selectorStrategy(SelectorStrategyOption::fastestAbs),
        _allowedContainers(ContainerOption::getAllOptions()),
        _allowedTraversals(TraversalOption::getAllOptions()),
        _allowedDataLayouts(DataLayoutOption::getAllOptions()),
        _allowedNewton3Options(Newton3Option::getAllOptions()),
        _allowedCellSizeFactors(std::make_unique<NumberSetFinite<double>>(std::set<double>({1.}))) {
    // count the number of autopas instances. This is needed to ensure that the autopas
    // logger is not unregistered while other instances are still using it.
    _instanceCounter++;
    // remove potentially existing logger
    autopas::Logger::unregister();
    // initialize the Logger
    autopas::Logger::create(logOutputStream);
    // The logger is normally only flushed on successful program termination.
    // This line ensures flushing when log messages of level warning or more severe are created.
    autopas::Logger::get()->flush_on(spdlog::level::warn);
  }

  ~AutoPas() {
    _instanceCounter--;
    if (_instanceCounter == 0) {
      // remove the Logger from the registry. Do this only if we have no other autopas instances running.
      autopas::Logger::unregister();
    }
  }

  /**
   * Move assignment operator
   * @param other
   * @return
   */
  AutoPas &operator=(AutoPas &&other) noexcept {
    _autoTuner = std::move(other._autoTuner);
    _logicHandler = std::move(other._logicHandler);
    return *this;
  }

  /**
   * Initialize AutoPas. This will completely reset the container and remove all containing particles!
   *
   * This function needs to be called before any other function (except setters) on the AutoPas object.
   *
   * Changing any of the member options only takes effect when init is called.
   *
   */
  void init() {
    _autoTuner = std::make_unique<autopas::AutoTuner<Particle, ParticleCell>>(
        _boxMin, _boxMax, _cutoff, _verletSkin, _verletClusterSize, std::move(generateTuningStrategy()),
        _selectorStrategy, _tuningInterval, _numSamples);
    _logicHandler =
        std::make_unique<autopas::LogicHandler<Particle, ParticleCell>>(*(_autoTuner.get()), _verletRebuildFrequency);
  }

  /**
   * Potentially updates the internal container.
   * On an update, halo particles are deleted, the particles are resorted into appropriate cells and particles that do
   * no longer belong into the container will be returned, the lists will be invalidated. If the internal container is
   * still valid and a rebuild of the container is not forced, this will return an empty list of particles and nothing
   * else will happen.
   * @return A pair of a vector of invalid particles that do no belong in the current container and a bool that
   * specifies whether the container was updated. If the bool is false, the vector will be an empty vector. If the
   * returned bool evaluates to true, the vector can both be empty or non-empty, depending on whether particles have
   * left the container or not.
   */
  AUTOPAS_WARN_UNUSED_RESULT
  std::pair<std::vector<Particle>, bool> updateContainer() { return _logicHandler->updateContainer(false); }

  /**
   * Forces a container update.
   * On an update, the particles are resorted into appropriate cells and will return particles that do no longer belong
   * into the container.
   * @return A vector of invalid particles that do no belong in the current container.
   */
  AUTOPAS_WARN_UNUSED_RESULT
  std::vector<Particle> updateContainerForced() { return std::get<0>(_logicHandler->updateContainer(true)); }

  /**
   * Adds a particle to the container.
   * This is only allowed if the neighbor lists are not valid.
   * @param p Reference to the particle to be added
   */
  void addParticle(Particle &p) { _logicHandler->addParticle(p); }

  /**
   * Adds or updates a particle to/in the container that lies in the halo region of the container.
   * If the neighbor lists inside of AutoPas are NOT valid, the halo particle will be added.
   * If the neighbor lists of AutoPas are valid the particle will be used to update an already existing halo particle.
   * In this case if there is no matching halo particle, the given haloParticle will be ignored.
   * @note Exceptions are thrown in the following cases:
   * 1. If the halo particle is added and it is insided of the owned domain (defined by boxmin and boxmax)of the
   * container.
   * 2. If the halo particle should be updated and the given haloParticle is too far inside of the domain (by more than
   * skin/2)
   * 3. If the halo particle should be updated, but no matching particle is found, even though the given haloParticle is
   * close enough to the domain (at most cutoff + skin/2)
   *
   * @param haloParticle particle to be added or updated
   */
  void addOrUpdateHaloParticle(Particle &haloParticle) { _logicHandler->addOrUpdateHaloParticle(haloParticle); }

  /**
   * Deletes all particles.
   * @note This invalidates the container, a rebuild is forced on the next iteratePairwise() call.
   */
  void deleteAllParticles() { _logicHandler->deleteAllParticles(); }

  /**
   * Function to iterate over all pairs of particles in the container.
   * This function only handles short-range interactions.
   * @param f Functor that describes the pair-potential.
   * @return true if this was a tuning iteration.
   */
  template <class Functor>
  bool iteratePairwise(Functor *f) {
    static_assert(not std::is_same<Functor, autopas::Functor<Particle, ParticleCell>>::value,
                  "The static type of Functor in iteratePairwise is not allowed to be autopas::Functor. Please use the "
                  "derived type instead, e.g. by using a dynamic_cast.");
    if (f->getCutoff() > this->getCutoff()) {
      utils::ExceptionHandler::exception("Functor cutoff ({}) must not be larger than container cutoff ({})",
                                         f->getCutoff(), this->getCutoff());
    }
    return _logicHandler->iteratePairwise(f);
  }

  /**
   * Iterate over all particles by using
   * for(auto iter = autoPas.begin(); iter.isValid(); ++iter)
   * @param behavior the behavior of the iterator. You can specify whether to iterate over owned particles, halo
   * particles, or both.
   * @return iterator to the first particle.
   */
  iterator_t begin(IteratorBehavior behavior = IteratorBehavior::haloAndOwned) {
    return _logicHandler->begin(behavior);
  }

  /**
   * @copydoc begin()
   * @note const version
   */
  const_iterator_t begin(IteratorBehavior behavior = IteratorBehavior::haloAndOwned) const {
    return std::as_const(*_logicHandler).begin(behavior);
  }

  /**
   * @copydoc begin()
   * @note cbegin will guarantee to return a const_iterator.
   */
  const_iterator_t cbegin(IteratorBehavior behavior = IteratorBehavior::haloAndOwned) const { return begin(behavior); }

  /**
   * End of the iterator.
   * This returns a bool, which is false to allow range-based for loops.
   * @return false
   */
  [[nodiscard]] constexpr bool end() const { return false; }

  /**
   * iterate over all particles in a specified region
   * for(auto iter = container.getRegionIterator(lowCorner,
   * highCorner);iter.isValid();++iter)
   * @param lowerCorner lower corner of the region
   * @param higherCorner higher corner of the region
   * @param behavior the behavior of the iterator. You can specify whether to iterate over owned particles, halo
   * particles, or both.
   * @return iterator to iterate over all particles in a specific region
   */
  iterator_t getRegionIterator(std::array<double, 3> lowerCorner, std::array<double, 3> higherCorner,
                               IteratorBehavior behavior = IteratorBehavior::haloAndOwned) {
    return _logicHandler->getRegionIterator(lowerCorner, higherCorner, behavior);
  }

  /**
   * @copydoc getRegionIterator()
   * @note const version
   */
  const_iterator_t getRegionIterator(std::array<double, 3> lowerCorner, std::array<double, 3> higherCorner,
                                     IteratorBehavior behavior = IteratorBehavior::haloAndOwned) const {
    return _logicHandler->getRegionIterator(lowerCorner, higherCorner, behavior);
  }

  /**
   * Returns the number of particles in this container.
   * @return the number of particles in this container.
   */
  unsigned long getNumberOfParticles() const { return _autoTuner->getContainer()->getNumParticles(); }

  /**
   * Returns the type of the currently used container.
   * @return The type of the used container is returned.
   */
  unsigned long getContainerType() const { return _autoTuner->getContainer()->getContainerType(); }

  /**
   * Get the lower corner of the container.
   * @return lower corner of the container.
   */
  std::array<double, 3> getBoxMin() const { return _autoTuner->getContainer()->getBoxMin(); }

  /**
   * Get the upper corner of the container.
   * @return upper corner of the container.
   */
  std::array<double, 3> getBoxMax() const { return _autoTuner->getContainer()->getBoxMax(); }

  /**
   * Set coordinates of the lower corner of the domain.
   * @param boxMin
   */
  void setBoxMin(const std::array<double, 3> &boxMin) { AutoPas::_boxMin = boxMin; }

  /**
   * Set coordinates of the upper corner of the domain.
   * @param boxMax
   */
  void setBoxMax(const std::array<double, 3> &boxMax) { AutoPas::_boxMax = boxMax; }

  /**
   * Get cutoff radius.
   * @return
   */
  double getCutoff() const { return _cutoff; }

  /**
   * Set cutoff radius.
   * @param cutoff
   */
  void setCutoff(double cutoff) {
    if (cutoff <= 0.0) {
      AutoPasLog(error, "Cutoff <= 0.0: {}", cutoff);
      utils::ExceptionHandler::exception("Error: Cutoff <= 0.0!");
    }
    AutoPas::_cutoff = cutoff;
  }

  /**
   * Get allowed cell size factors (only relevant for LinkedCells, VerletLists and VerletListsCells).
   * @return
   */
  const NumberSet<double> &getAllowedCellSizeFactors() const { return *_allowedCellSizeFactors; }

  /**
   * Set allowed cell size factors (only relevant for LinkedCells, VerletLists and VerletListsCells).
   * @param allowedCellSizeFactors
   */
  void setAllowedCellSizeFactors(const NumberSet<double> &allowedCellSizeFactors) {
    if (allowedCellSizeFactors.getMin() <= 0.0) {
      AutoPasLog(error, "cell size <= 0.0");
      utils::ExceptionHandler::exception("Error: cell size <= 0.0!");
    }
    AutoPas::_allowedCellSizeFactors = std::move(allowedCellSizeFactors.clone());
  }

  /**
   * Set allowed cell size factors to one element (only relevant for LinkedCells, VerletLists and VerletListsCells).
   * @param cellSizeFactor
   */
  void setCellSizeFactor(double cellSizeFactor) {
    if (cellSizeFactor <= 0.0) {
      AutoPasLog(error, "cell size <= 0.0: {}", cellSizeFactor);
      utils::ExceptionHandler::exception("Error: cell size <= 0.0!");
    }
    AutoPas::_allowedCellSizeFactors = std::make_unique<NumberSetFinite<double>>(std::set<double>{cellSizeFactor});
  }

  /**
   * Get length added to the cutoff for the Verlet lists' skin.
   * @return
   */
  double getVerletSkin() const { return _verletSkin; }

  /**
   * Set length added to the cutoff for the Verlet lists' skin.
   * @param verletSkin
   */
  void setVerletSkin(double verletSkin) { AutoPas::_verletSkin = verletSkin; }

  /**
   * Get Verlet rebuild frequency.
   * @return
   */
  unsigned int getVerletRebuildFrequency() const { return _verletRebuildFrequency; }

  /**
   * Set Verlet rebuild frequency.
   * @param verletRebuildFrequency
   */
  void setVerletRebuildFrequency(unsigned int verletRebuildFrequency) {
    AutoPas::_verletRebuildFrequency = verletRebuildFrequency;
  }

  /**
   * Get Verlet cluster size.
   * @return
   */
  unsigned int getVerletClusterSize() const { return _verletClusterSize; }

  /**
   * Set Verlet cluster size.
   * @param verletClusterSize
   */
  void setVerletClusterSize(unsigned int verletClusterSize) { AutoPas::_verletClusterSize = verletClusterSize; }

  /**
   * Get tuning interval.
   * @return
   */
  unsigned int getTuningInterval() const { return _tuningInterval; }

  /**
   * Set tuning interval.
   * @param tuningInterval
   */
  void setTuningInterval(unsigned int tuningInterval) { AutoPas::_tuningInterval = tuningInterval; }

  /**
   * Get number of samples taken per configuration during the tuning.
   * @return
   */
  unsigned int getNumSamples() const { return _numSamples; }

  /**
   * Set number of samples taken per configuration during the tuning.
   * @param numSamples
   */
  void setNumSamples(unsigned int numSamples) { AutoPas::_numSamples = numSamples; }

  /**
   * Get maximum number of evidence for tuning
   * @return
   */
  unsigned int getMaxEvidence() const { return _maxEvidence; }

  /**
   * Set maximum number of evidence for tuning
   * @param maxEvidence
   */
  void setMaxEvidence(unsigned int maxEvidence) { AutoPas::_maxEvidence = maxEvidence; }

  /**
   * Get acquisition function used for tuning
   * @return
   */
  AcquisitionFunctionOption getAcquisitionFunction() const { return _acquisitionFunctionOption; }

  /**
   * Set acquisition function for tuning
   * @param acqFun acquisition function
   */
  void setAcquisitionFunction(AcquisitionFunctionOption acqFun) { AutoPas::_acquisitionFunctionOption = acqFun; }

  /**
   * Get the selector configuration strategy.
   * @return
   */
  SelectorStrategyOption getSelectorStrategy() const { return _selectorStrategy; }

  /**
   * Set the selector configuration strategy.
   * For possible selector strategy choices see AutoPas::SelectorStrategy.
   * @param selectorStrategy
   */
  void setSelectorStrategy(SelectorStrategyOption selectorStrategy) { AutoPas::_selectorStrategy = selectorStrategy; }

  /**
   * Get the list of allowed containers.
   * @return
   */
  const std::set<ContainerOption> &getAllowedContainers() const { return _allowedContainers; }

  /**
   * Set the list of allowed containers.
   * For possible container choices see AutoPas::ContainerOption.
   * @param allowedContainers
   */
  void setAllowedContainers(const std::set<ContainerOption> &allowedContainers) {
    AutoPas::_allowedContainers = allowedContainers;
  }

  /**
   * Get the list of allowed traversals.
   * @return
   */
  const std::set<TraversalOption> &getAllowedTraversals() const { return _allowedTraversals; }

  /**
   * Set the list of allowed traversals.
   * For possible traversals choices see AutoPas::TraversalOption.
   * @param allowedTraversals
   */
  void setAllowedTraversals(const std::set<TraversalOption> &allowedTraversals) {
    AutoPas::_allowedTraversals = allowedTraversals;
  }

  /**
   * Get the list of allowed data layouts.
   * @return
   */
  const std::set<DataLayoutOption> &getAllowedDataLayouts() const { return _allowedDataLayouts; }

  /**
   * Set the list of allowed data layouts.
   * For possible data layout choices see AutoPas::DataLayoutOption.
   * @param allowedDataLayouts
   */
  void setAllowedDataLayouts(const std::set<DataLayoutOption> &allowedDataLayouts) {
    AutoPas::_allowedDataLayouts = allowedDataLayouts;
  }

  /**
   * Get the list of allowed newton 3 options.
   * @return
   */
  const std::set<Newton3Option> &getAllowedNewton3Options() const { return _allowedNewton3Options; }

  /**
   * Set the list of allowed newton 3 options.
   * For possible newton 3 choices see AutoPas::Newton3Option
   * @param allowedNewton3Options
   */
  void setAllowedNewton3Options(const std::set<Newton3Option> &allowedNewton3Options) {
    AutoPas::_allowedNewton3Options = allowedNewton3Options;
  }

  /**
   * Getter for the currently selected configuration.
   * @return Configuration object currently used.
   */
  const Configuration getCurrentConfig() const { return _autoTuner->getCurrentConfig(); }

  /**
   * Getter for the tuning strategy option.
   * @return
   */
  TuningStrategyOption getTuningStrategyOption() const { return _tuningStrategyOption; }

  /**
   * Setter for the tuning strategy option.
   * @param tuningStrategyOption
   */
  void setTuningStrategyOption(TuningStrategyOption tuningStrategyOption) {
    _tuningStrategyOption = tuningStrategyOption;
  }

 private:
  /**
   * Generates a new Tuning Strategy object from the member variables of this autopas object.
   * @return Pointer to the tuning strategy object or the nullpointer if an exception was suppressed.
   */
  std::unique_ptr<TuningStrategyInterface> generateTuningStrategy() {
<<<<<<< HEAD
    switch (_tuningStrategyOption) {
      case TuningStrategyOption::randomSearch: {
        return std::make_unique<RandomSearch>(_allowedContainers, *_allowedCellSizeFactors, _allowedTraversals,
                                              _allowedDataLayouts, _allowedNewton3Options, _maxEvidence);
      }

=======
    // clang compiler bug requires static cast
    switch (static_cast<TuningStrategyOption>(_tuningStrategyOption)) {
>>>>>>> 05a8b0f2
      case TuningStrategyOption::fullSearch: {
        if (not _allowedCellSizeFactors->isFinite()) {
          autopas::utils::ExceptionHandler::exception(
              "AutoPas::generateTuningStrategy: fullSearch can not handle infinite cellSizeFactors!");
          return nullptr;
        }

        return std::make_unique<FullSearch>(_allowedContainers, _allowedCellSizeFactors->getAll(), _allowedTraversals,
                                            _allowedDataLayouts, _allowedNewton3Options);
      }

      case TuningStrategyOption::bayesianSearch: {
        return std::make_unique<BayesianSearch>(_allowedContainers, *_allowedCellSizeFactors, _allowedTraversals,
                                                _allowedDataLayouts, _allowedNewton3Options, _maxEvidence,
                                                _acquisitionFunctionOption);
      }
    }

    autopas::utils::ExceptionHandler::exception("AutoPas::generateTuningStrategy: Unknown tuning strategy {}!",
                                                _tuningStrategyOption);
    return nullptr;
  }

  /**
   * Lower corner of the container.
   */
  std::array<double, 3> _boxMin;
  /**
   * Upper corner of the container.
   */
  std::array<double, 3> _boxMax;
  /**
   * Cutoff radius to be used in this container.
   */
  double _cutoff;
  /**
   * Length added to the cutoff for the verlet lists' skin.
   */
  double _verletSkin;
  /**
   * Specifies after how many pair-wise traversals the neighbor lists are to be rebuild.
   */
  unsigned int _verletRebuildFrequency;
  /**
   * Specifies the size of clusters for verlet lists.
   */
  unsigned int _verletClusterSize;
  /**
   * Number of timesteps after which the auto-tuner shall reevaluate all selections.
   */
  unsigned int _tuningInterval;
  /**
   * Number of samples the tuner should collect for each combination.
   */
  unsigned int _numSamples;
  /**
   * Tuning Strategies which work on a fixed number of evidence should use this value.
   */
  unsigned int _maxEvidence;
  /**
   * Acquisition function used for tuning.
   * For possible acquisition function choices see AutoPas::AcquisitionFunction.
   */
  AcquisitionFunctionOption _acquisitionFunctionOption;

  /**
   * Strategy option for the auto tuner.
   * For possible tuning strategy choices see AutoPas::TuningStrategy.
   */
  TuningStrategyOption _tuningStrategyOption;

  /**
   * Strategy for the configuration selector.
   * For possible container choices see AutoPas::SelectorStrategy.
   */
  SelectorStrategyOption _selectorStrategy;
  /**
   * List of container types AutoPas can choose from.
   * For possible container choices see AutoPas::ContainerOption.
   */
  std::set<ContainerOption> _allowedContainers;
  /**
   * List of traversals AutoPas can choose from.
   * For possible container choices see AutoPas::TraversalOption.
   */
  std::set<TraversalOption> _allowedTraversals;
  /**
   * List of data layouts AutoPas can choose from.
   * For possible container choices see AutoPas::DataLayoutOption.
   */
  std::set<DataLayoutOption> _allowedDataLayouts;
  /**
   * Whether AutoPas is allowed to exploit Newton's third law of motion.
   */
  std::set<Newton3Option> _allowedNewton3Options;
  /**
   * Cell size factor to be used in this container (only relevant for LinkedCells, VerletLists and VerletListsCells).
   */
  std::unique_ptr<NumberSet<double>> _allowedCellSizeFactors;

  /**
   * LogicHandler of autopas.
   */
  std::unique_ptr<autopas::LogicHandler<Particle, ParticleCell>> _logicHandler;

  /**
   * This is the AutoTuner that owns the container, ...
   */
  std::unique_ptr<autopas::AutoTuner<Particle, ParticleCell>> _autoTuner;
};  // class AutoPas
}  // namespace autopas<|MERGE_RESOLUTION|>--- conflicted
+++ resolved
@@ -514,17 +514,12 @@
    * @return Pointer to the tuning strategy object or the nullpointer if an exception was suppressed.
    */
   std::unique_ptr<TuningStrategyInterface> generateTuningStrategy() {
-<<<<<<< HEAD
-    switch (_tuningStrategyOption) {
+    // clang compiler bug requires static cast
+    switch (static_cast<TuningStrategyOption>(_tuningStrategyOption)) {
       case TuningStrategyOption::randomSearch: {
         return std::make_unique<RandomSearch>(_allowedContainers, *_allowedCellSizeFactors, _allowedTraversals,
                                               _allowedDataLayouts, _allowedNewton3Options, _maxEvidence);
       }
-
-=======
-    // clang compiler bug requires static cast
-    switch (static_cast<TuningStrategyOption>(_tuningStrategyOption)) {
->>>>>>> 05a8b0f2
       case TuningStrategyOption::fullSearch: {
         if (not _allowedCellSizeFactors->isFinite()) {
           autopas::utils::ExceptionHandler::exception(
