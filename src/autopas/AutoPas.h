--- conflicted
+++ resolved
@@ -41,12 +41,7 @@
   AutoPas(std::ostream &logOutputStream = std::cout)
       : _boxMin{0, 0, 0},
         _boxMax{0, 0, 0},
-<<<<<<< HEAD
         _cutoff(1.),
-        _cellSizeFactor(1.),
-=======
-        _cutoff(1),
->>>>>>> cbc44b42
         _verletSkin(0.2),
         _verletRebuildFrequency(20),
         _tuningInterval(5000),
