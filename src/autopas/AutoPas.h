--- conflicted
+++ resolved
@@ -103,16 +103,12 @@
    *
    */
   void init() {
-<<<<<<< HEAD
-    _autoTuner = std::make_unique<autopas::AutoTuner<Particle>>(
-=======
     if (_autopasMPICommunicator == AUTOPAS_MPI_COMM_NULL) {
       AutoPas_MPI_Comm_dup(AUTOPAS_MPI_COMM_WORLD, &_autopasMPICommunicator);
     } else {
       _externalMPICommunicator = true;
     }
-    _autoTuner = std::make_unique<autopas::AutoTuner<Particle, ParticleCell>>(
->>>>>>> 2241ca86
+    _autoTuner = std::make_unique<autopas::AutoTuner<Particle>>(
         _boxMin, _boxMax, _cutoff, _verletSkin, _verletClusterSize,
         std::move(TuningStrategyFactory::generateTuningStrategy(
             _tuningStrategyOption, _allowedContainers, *_allowedCellSizeFactors, _allowedTraversals,
@@ -780,10 +776,7 @@
   /**
    * This is the AutoTuner that owns the container, ...
    */
-<<<<<<< HEAD
   std::unique_ptr<autopas::AutoTuner<Particle>> _autoTuner;
-=======
-  std::unique_ptr<autopas::AutoTuner<Particle, ParticleCell>> _autoTuner;
 
   /**
    * Communicator that should be used for MPI calls inside of AutoPas
@@ -794,6 +787,5 @@
    * Stores whether the mpi communicator was provided externally or not
    */
   bool _externalMPICommunicator{false};
->>>>>>> 2241ca86
 };  // class AutoPas
 }  // namespace autopas