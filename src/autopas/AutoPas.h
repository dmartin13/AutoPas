/**
 * @file AutoPas.h
 * Main include file for the AutoPas library.
 *
 */

#pragma once

#include <iostream>
#include <memory>
#include <set>
#include <type_traits>

#include "autopas/LogicHandler.h"
#include "autopas/options/AcquisitionFunctionOption.h"
#include "autopas/options/TuningStrategyOption.h"
#include "autopas/options/MPIStrategyOption.h"
#include "autopas/selectors/AutoTuner.h"
#include "autopas/selectors/tuningStrategy/TuningStrategyFactory.h"
#include "autopas/utils/NumberSet.h"
#include "autopas/utils/WrapMPI.h"

namespace autopas {

/**
 * Instance counter to help track the number of autopas instances. Needed for correct management of the logger.
 */
static unsigned int _instanceCounter = 0;

/**
 * The AutoPas class is intended to be the main point of Interaction for the user.
 * It acts as an interface from where all features of the library can be triggered and configured.
 * @tparam Particle Class for particles
 * @tparam ParticleCell Class for the particle cells
 */
template <class Particle, class ParticleCell>
class AutoPas {
 public:
  /**
   * Particle type to be accessible after initialization.
   */
  using Particle_t = Particle;

  /**
   * Particle Cell type to be accessible after initialization.
   */
  using ParticleCell_t = ParticleCell;

  /**
   * Define the iterator_t for simple use, also from the outside.
   * Helps to, e.g., wrap the AutoPas iterators
   */
  using iterator_t = typename autopas::IteratorTraits<Particle>::iterator_t;

  /**
   * Define the const_iterator_t for simple use, also from the outside.
   * Helps to, e.g., wrap the AutoPas iterators
   */
  using const_iterator_t = typename autopas::IteratorTraits<Particle>::const_iterator_t;

  /**
   * Constructor for the autopas class.
   * @param logOutputStream Stream where log output should go to. Default is std::out.
   */
  explicit AutoPas(std::ostream &logOutputStream = std::cout) {
    // count the number of autopas instances. This is needed to ensure that the autopas
    // logger is not unregistered while other instances are still using it.
    _instanceCounter++;
    // remove potentially existing logger
    autopas::Logger::unregister();
    // initialize the Logger
    autopas::Logger::create(logOutputStream);
    // The logger is normally only flushed on successful program termination.
    // This line ensures flushing when log messages of level warning or more severe are created.
    autopas::Logger::get()->flush_on(spdlog::level::warn);
  }

  ~AutoPas() {
    _instanceCounter--;
    if (_instanceCounter == 0) {
      // remove the Logger from the registry. Do this only if we have no other autopas instances running.
      autopas::Logger::unregister();
    }
  }

  /**
   * Move assignment operator
   * @param other
   * @return
   */
  AutoPas &operator=(AutoPas &&other) noexcept {
    _autoTuner = std::move(other._autoTuner);
    _logicHandler = std::move(other._logicHandler);
    return *this;
  }

  /**
   * Initialize AutoPas. This will completely reset the container and remove all containing particles!
   *
   * This function needs to be called before any other function (except setters) on the AutoPas object.
   *
   * Changing any of the member options only takes effect when init is called.
   *
   */
  void init() {
    if (_autopasMPICommunicator == AUTOPAS_MPI_COMM_NULL) {
      AutoPas_MPI_Comm_dup(AUTOPAS_MPI_COMM_WORLD, &_autopasMPICommunicator);
      _externalMPICommunicator = true;
    }
    _autoTuner = std::make_unique<autopas::AutoTuner<Particle, ParticleCell>>(
        _boxMin, _boxMax, _cutoff, _verletSkin, _verletClusterSize,
        std::move(TuningStrategyFactory::generateTuningStrategy(
            _tuningStrategyOption, _allowedContainers, *_allowedCellSizeFactors, _allowedTraversals,
            _allowedDataLayouts, _allowedNewton3Options, _maxEvidence, _relativeOptimumRange,
            _maxTuningPhasesWithoutTest, _acquisitionFunctionOption, _mpiStrategyOption, _autopasMPICommunicator)),
        _selectorStrategy, _tuningInterval, _numSamples);
    _logicHandler =
        std::make_unique<autopas::LogicHandler<Particle, ParticleCell>>(*(_autoTuner.get()), _verletRebuildFrequency);
  }

  /**
   * Free the AutoPas MPI communicator.
   * To be called before MPI_Finalize.
   * If no MPI is used just call this at the end of the program.
   */
  void finalize() {
    if (not _externalMPICommunicator) {
      AutoPas_MPI_Comm_free(&_autopasMPICommunicator);
    }
  }

  /**
   * Potentially updates the internal container.
   * On an update, halo particles are deleted, the particles are resorted into appropriate cells and particles that do
   * no longer belong into the container will be returned, the lists will be invalidated. If the internal container is
   * still valid and a rebuild of the container is not forced, this will return an empty list of particles and nothing
   * else will happen.
   * @return A pair of a vector of invalid particles that do no belong in the current container and a bool that
   * specifies whether the container was updated. If the bool is false, the vector will be an empty vector. If the
   * returned bool evaluates to true, the vector can both be empty or non-empty, depending on whether particles have
   * left the container or not.
   */
  [[nodiscard]] std::pair<std::vector<Particle>, bool> updateContainer() {
    return _logicHandler->updateContainer(false);
  }

  /**
   * Forces a container update.
   * On an update, the particles are resorted into appropriate cells and will return particles that do no longer belong
   * into the container.
   * @return A vector of invalid particles that do no belong in the current container.
   */
  [[nodiscard]] std::vector<Particle> updateContainerForced() {
    return std::get<0>(_logicHandler->updateContainer(true));
  }

  /**
   * Adds a particle to the container.
   * This is only allowed if the neighbor lists are not valid.
   * @param p Reference to the particle to be added
   */
  void addParticle(const Particle &p) { _logicHandler->addParticle(p); }

  /**
   * Adds or updates a particle to/in the container that lies in the halo region of the container.
   * If the neighbor lists inside of AutoPas are NOT valid, the halo particle will be added.
   * If the neighbor lists of AutoPas are valid the particle will be used to update an already existing halo particle.
   * In this case if there is no matching halo particle, the given haloParticle will be ignored.
   * @note Exceptions are thrown in the following cases:
   * 1. If the halo particle is added and it is inside of the owned domain (defined by boxmin and boxmax)of the
   * container.
   * 2. If the halo particle should be updated and the given haloParticle is too far inside of the domain (by more than
   * skin/2)
   * 3. If the halo particle should be updated, but no matching particle is found, even though the given haloParticle is
   * close enough to the domain (at most cutoff + skin/2)
   *
   * @param haloParticle particle to be added or updated
   */
  void addOrUpdateHaloParticle(const Particle &haloParticle) { _logicHandler->addOrUpdateHaloParticle(haloParticle); }

  /**
   * Deletes all particles.
   * @note This invalidates the container, a rebuild is forced on the next iteratePairwise() call.
   */
  void deleteAllParticles() { _logicHandler->deleteAllParticles(); }

  /**
   * Deletes the particle behind the current iterator position.
   * @param iter Needs to be a modify-able iterator.
   */
  void deleteParticle(ParticleIteratorWrapper<Particle, true> &iter) { _logicHandler->deleteParticle(iter); }

  /**
   * Function to iterate over all pairs of particles in the container.
   * This function only handles short-range interactions.
   * @param f Functor that describes the pair-potential.
   * @return true if this was a tuning iteration.
   */
  template <class Functor>
  bool iteratePairwise(Functor *f) {
    static_assert(not std::is_same<Functor, autopas::Functor<Particle, ParticleCell>>::value,
                  "The static type of Functor in iteratePairwise is not allowed to be autopas::Functor. Please use the "
                  "derived type instead, e.g. by using a dynamic_cast.");
    if (f->getCutoff() > this->getCutoff()) {
      utils::ExceptionHandler::exception("Functor cutoff ({}) must not be larger than container cutoff ({})",
                                         f->getCutoff(), this->getCutoff());
    }
    return _logicHandler->iteratePairwise(f);
  }

  /**
   * Iterate over all particles by using
   * for(auto iter = autoPas.begin(); iter.isValid(); ++iter)
   * @param behavior the behavior of the iterator. You can specify whether to iterate over owned particles, halo
   * particles, or both.
   * @return iterator to the first particle.
   */
  iterator_t begin(IteratorBehavior behavior = IteratorBehavior::haloAndOwned) {
    return _logicHandler->begin(behavior);
  }

  /**
   * @copydoc begin()
   * @note const version
   */
  const_iterator_t begin(IteratorBehavior behavior = IteratorBehavior::haloAndOwned) const {
    return std::as_const(*_logicHandler).begin(behavior);
  }

  /**
   * @copydoc begin()
   * @note cbegin will guarantee to return a const_iterator.
   */
  const_iterator_t cbegin(IteratorBehavior behavior = IteratorBehavior::haloAndOwned) const { return begin(behavior); }

  /**
   * End of the iterator.
   * This returns a bool, which is false to allow range-based for loops.
   * @return false
   */
  [[nodiscard]] constexpr bool end() const { return false; }

  /**
   * iterate over all particles in a specified region
   * for(auto iter = container.getRegionIterator(lowCorner,
   * highCorner);iter.isValid();++iter)
   * @param lowerCorner lower corner of the region
   * @param higherCorner higher corner of the region
   * @param behavior the behavior of the iterator. You can specify whether to iterate over owned particles, halo
   * particles, or both.
   * @return iterator to iterate over all particles in a specific region
   */
  iterator_t getRegionIterator(std::array<double, 3> lowerCorner, std::array<double, 3> higherCorner,
                               IteratorBehavior behavior = IteratorBehavior::haloAndOwned) {
    return _logicHandler->getRegionIterator(lowerCorner, higherCorner, behavior);
  }

  /**
   * @copydoc getRegionIterator()
   * @note const version
   */
  const_iterator_t getRegionIterator(std::array<double, 3> lowerCorner, std::array<double, 3> higherCorner,
                                     IteratorBehavior behavior = IteratorBehavior::haloAndOwned) const {
    return std::as_const(*_logicHandler).getRegionIterator(lowerCorner, higherCorner, behavior);
  }

  /**
   * Returns the number of particles in this container.
   * @param behavior Tells this function to report the number of halo, owned or all particles.
   * @return the number of particles in this container.
   */
  [[nodiscard]] unsigned long getNumberOfParticles(IteratorBehavior behavior = IteratorBehavior::ownedOnly) const {
    switch (behavior) {
      case IteratorBehavior::ownedOnly: {
        return _logicHandler->getNumParticlesOwned();
      }
      case IteratorBehavior::haloOnly: {
        return _logicHandler->getNumParticlesHalo();
      }
      case IteratorBehavior::haloAndOwned: {
        return _logicHandler->getNumParticlesOwned() + _logicHandler->getNumParticlesHalo();
      }
    }
    return 0;
  }

  /**
   * Returns the type of the currently used container.
   * @return The type of the used container is returned.
   */
  [[nodiscard]] unsigned long getContainerType() const { return _autoTuner->getContainer()->getContainerType(); }

  /**
   * Get the lower corner of the container.
   * @return lower corner of the container.
   */
  [[nodiscard]] std::array<double, 3> getBoxMin() const { return _autoTuner->getContainer()->getBoxMin(); }

  /**
   * Get the upper corner of the container.
   * @return upper corner of the container.
   */
  [[nodiscard]] std::array<double, 3> getBoxMax() const { return _autoTuner->getContainer()->getBoxMax(); }

  /**
   * Set coordinates of the lower corner of the domain.
   * @param boxMin
   */
  void setBoxMin(const std::array<double, 3> &boxMin) { AutoPas::_boxMin = boxMin; }

  /**
   * Set coordinates of the upper corner of the domain.
   * @param boxMax
   */
  void setBoxMax(const std::array<double, 3> &boxMax) { AutoPas::_boxMax = boxMax; }

  /**
   * Get cutoff radius.
   * @return
   */
  [[nodiscard]] double getCutoff() const { return _cutoff; }

  /**
   * Set cutoff radius.
   * @param cutoff
   */
  void setCutoff(double cutoff) {
    if (cutoff <= 0.0) {
      AutoPasLog(error, "Cutoff <= 0.0: {}", cutoff);
      utils::ExceptionHandler::exception("Error: Cutoff <= 0.0!");
    }
    AutoPas::_cutoff = cutoff;
  }

  /**
   * Get allowed cell size factors (only relevant for LinkedCells, VerletLists and VerletListsCells).
   * @return
   */
  [[nodiscard]] const NumberSet<double> &getAllowedCellSizeFactors() const { return *_allowedCellSizeFactors; }

  /**
   * Set allowed cell size factors (only relevant for LinkedCells, VerletLists and VerletListsCells).
   * @param allowedCellSizeFactors
   */
  void setAllowedCellSizeFactors(const NumberSet<double> &allowedCellSizeFactors) {
    if (allowedCellSizeFactors.getMin() <= 0.0) {
      AutoPasLog(error, "cell size <= 0.0");
      utils::ExceptionHandler::exception("Error: cell size <= 0.0!");
    }
    AutoPas::_allowedCellSizeFactors = std::move(allowedCellSizeFactors.clone());
  }

  /**
   * Set allowed cell size factors to one element (only relevant for LinkedCells, VerletLists and VerletListsCells).
   * @param cellSizeFactor
   */
  void setCellSizeFactor(double cellSizeFactor) {
    if (cellSizeFactor <= 0.0) {
      AutoPasLog(error, "cell size <= 0.0: {}", cellSizeFactor);
      utils::ExceptionHandler::exception("Error: cell size <= 0.0!");
    }
    AutoPas::_allowedCellSizeFactors = std::make_unique<NumberSetFinite<double>>(std::set<double>{cellSizeFactor});
  }

  /**
   * Get length added to the cutoff for the Verlet lists' skin.
   * @return
   */
  [[nodiscard]] double getVerletSkin() const { return _verletSkin; }

  /**
   * Set length added to the cutoff for the Verlet lists' skin.
   * @param verletSkin
   */
  void setVerletSkin(double verletSkin) { AutoPas::_verletSkin = verletSkin; }

  /**
   * Get Verlet rebuild frequency.
   * @return
   */
  [[nodiscard]] unsigned int getVerletRebuildFrequency() const { return _verletRebuildFrequency; }

  /**
   * Set Verlet rebuild frequency.
   * @param verletRebuildFrequency
   */
  void setVerletRebuildFrequency(unsigned int verletRebuildFrequency) {
    AutoPas::_verletRebuildFrequency = verletRebuildFrequency;
  }

  /**
   * Get Verlet cluster size.
   * @return
   */
  [[nodiscard]] unsigned int getVerletClusterSize() const { return _verletClusterSize; }

  /**
   * Set Verlet cluster size.
   * @param verletClusterSize
   */
  void setVerletClusterSize(unsigned int verletClusterSize) { AutoPas::_verletClusterSize = verletClusterSize; }

  /**
   * Get tuning interval.
   * @return
   */
  [[nodiscard]] unsigned int getTuningInterval() const { return _tuningInterval; }

  /**
   * Set tuning interval.
   * @param tuningInterval
   */
  void setTuningInterval(unsigned int tuningInterval) { AutoPas::_tuningInterval = tuningInterval; }

  /**
   * Get number of samples taken per configuration during the tuning.
   * @return
   */
  [[nodiscard]] unsigned int getNumSamples() const { return _numSamples; }

  /**
   * Set number of samples taken per configuration during the tuning.
   * @param numSamples
   */
  void setNumSamples(unsigned int numSamples) { AutoPas::_numSamples = numSamples; }

  /**
   * Get maximum number of evidence for tuning
   * @return
   */
  [[nodiscard]] unsigned int getMaxEvidence() const { return _maxEvidence; }

  /**
   * Set maximum number of evidence for tuning
   * @param maxEvidence
   */
  void setMaxEvidence(unsigned int maxEvidence) { AutoPas::_maxEvidence = maxEvidence; }

  /**
   * Get the range for the optimum in which has to be to be tested
   * @return
   */
  double getRelativeOptimumRange() const { return _relativeOptimumRange; }

  /**
   * Set the range for the optimum in which has to be to be tested
   * @param relativeOptimumRange
   */
  void setRelativeOptimumRange(double relativeOptimumRange) { AutoPas::_relativeOptimumRange = relativeOptimumRange; }

  /**
   * Get the maximum number of tuning phases a configuration can not be tested.
   * @return
   */
  unsigned int getMaxTuningPhasesWithoutTest() const { return _maxTuningPhasesWithoutTest; }

  /**
   * Set the maximum number of tuning phases a configuration can not be tested.
   * @param maxTuningPhasesWithoutTest
   */
  void setMaxTuningPhasesWithoutTest(unsigned int maxTuningPhasesWithoutTest) {
    AutoPas::_maxTuningPhasesWithoutTest = maxTuningPhasesWithoutTest;
  }

  /**
   * Get acquisition function used for tuning
   * @return
   */
  [[nodiscard]] AcquisitionFunctionOption getAcquisitionFunction() const { return _acquisitionFunctionOption; }

  /**
   * Set acquisition function for tuning.
   * For possible acquisition function choices see options::AcquisitionFunctionOption::Value.
   * @note This function is only relevant for the bayesian based searches.
   * @param acqFun acquisition function
   */
  void setAcquisitionFunction(AcquisitionFunctionOption acqFun) { AutoPas::_acquisitionFunctionOption = acqFun; }

  /**
   * Get the selector configuration strategy.
   * @return
   */
  [[nodiscard]] SelectorStrategyOption getSelectorStrategy() const { return _selectorStrategy; }

  /**
   * Set the strategy of how to select a performance value for a piece of evidence from multiple time measurements
   * (=samples). For possible selector strategy choices see options::SelectorStrategyOption::Value.
   * @param selectorStrategy
   */
  void setSelectorStrategy(SelectorStrategyOption selectorStrategy) { AutoPas::_selectorStrategy = selectorStrategy; }

  /**
   * Get the list of allowed containers.
   * @return
   */
  [[nodiscard]] const std::set<ContainerOption> &getAllowedContainers() const { return _allowedContainers; }

  /**
   * Set the list of allowed containers.
   * For possible container choices see options::ContainerOption::Value.
   * @param allowedContainers
   */
  void setAllowedContainers(const std::set<ContainerOption> &allowedContainers) {
    AutoPas::_allowedContainers = allowedContainers;
  }

  /**
   * Get the list of allowed traversals.
   * @return
   */
  [[nodiscard]] const std::set<TraversalOption> &getAllowedTraversals() const { return _allowedTraversals; }

  /**
   * Set the list of allowed traversals.
   * For possible traversals choices see options::TraversalOption::Value.
   * @param allowedTraversals
   */
  void setAllowedTraversals(const std::set<TraversalOption> &allowedTraversals) {
    AutoPas::_allowedTraversals = allowedTraversals;
  }

  /**
   * Get the list of allowed data layouts.
   * @return
   */
  [[nodiscard]] const std::set<DataLayoutOption> &getAllowedDataLayouts() const { return _allowedDataLayouts; }

  /**
   * Set the list of allowed data layouts.
   * For possible data layout choices see options::DataLayoutOption::Value.
   * @param allowedDataLayouts
   */
  void setAllowedDataLayouts(const std::set<DataLayoutOption> &allowedDataLayouts) {
    AutoPas::_allowedDataLayouts = allowedDataLayouts;
  }

  /**
   * Get the list of allowed newton 3 options.
   * @return
   */
  [[nodiscard]] const std::set<Newton3Option> &getAllowedNewton3Options() const { return _allowedNewton3Options; }

  /**
   * Set the list of allowed newton 3 options.
   * For possible newton 3 choices see options::Newton3Option::Value.
   * @param allowedNewton3Options
   */
  void setAllowedNewton3Options(const std::set<Newton3Option> &allowedNewton3Options) {
    AutoPas::_allowedNewton3Options = allowedNewton3Options;
  }

  /**
   * Getter for the currently selected configuration.
   * @return Configuration object currently used.
   */
  [[nodiscard]] Configuration getCurrentConfig() const { return _autoTuner->getCurrentConfig(); }

  /**
   * Getter for the tuning strategy option.
   * @return
   */
  [[nodiscard]] TuningStrategyOption getTuningStrategyOption() const { return _tuningStrategyOption; }

  /**
   * Setter for the tuning strategy option.
   * For possible tuning strategy choices see options::TuningStrategyOption::Value.
   * @param tuningStrategyOption
   */
  void setTuningStrategyOption(TuningStrategyOption tuningStrategyOption) {
    _tuningStrategyOption = tuningStrategyOption;
  }

  /**
   * Setter for the mpi strategy option
   * @param mpiStrategyOption
   */
  void setUseMPIStrategy(MPIStrategyOption mpiStrategyOption) {
    _mpiStrategyOption = mpiStrategyOption;
  }

// Only define the interface for the MPI communicator if AUTOPAS_MPI=ON
// The internal implementation will use _autopasMPICommunicator with WrapMPI regardless of AUTOPAS_MPI
#if defined(AUTOPAS_MPI)
  /**
   * Setter for the MPI communicator that AutoPas uses for potential MPI calls.
   * If not set, MPI_COMM_WORLD will be used.
   * @param comm: communicator (handle)
   */
  void setMPICommunicator(MPI_Comm comm) { _autopasMPICommunicator = comm; }

  /**
   * Getter for the AutoPas MPI communicator
   * @return communicator
   */
  MPI_Comm getMPICommunicator() { return _autopasMPICommunicator; }
#endif

 private:
  /**
   * Lower corner of the container.
   */
  std::array<double, 3> _boxMin{0, 0, 0};
  /**
   * Upper corner of the container.
   */
  std::array<double, 3> _boxMax{0, 0, 0};
  /**
   * Cutoff radius to be used in this container.
   */
  double _cutoff{1.0};
  /**
   * Length added to the cutoff for the verlet lists' skin.
   */
  double _verletSkin{0.2};
  /**
   * Specifies after how many pair-wise traversals the neighbor lists are to be rebuild.
   */
  unsigned int _verletRebuildFrequency{20};
  /**
   * Specifies the size of clusters for verlet lists.
   */
  unsigned int _verletClusterSize{64};
  /**
   * Number of timesteps after which the auto-tuner shall reevaluate all selections.
   */
  unsigned int _tuningInterval{5000};
  /**
   * Number of samples the tuner should collect for each combination.
   */
  unsigned int _numSamples{3};
  /**
   * Tuning Strategies which work on a fixed number of evidence should use this value.
   */
  unsigned int _maxEvidence{10};
  /**
   * Specifies the factor of the range of the optimal configurations in PredicitveTuning.
   */
  double _relativeOptimumRange{1.2};
  /**
   * Specifies how many tuning phases a configuration can not be tested in PredicitveTuning.
   */
  unsigned int _maxTuningPhasesWithoutTest{5};
  /**
   * Acquisition function used for tuning.
   * For possible acquisition function choices see options::AcquisitionFunction::Value.
   */
  AcquisitionFunctionOption _acquisitionFunctionOption{AcquisitionFunctionOption::upperConfidenceBound};

  /**
   * Strategy option for the auto tuner.
   * For possible tuning strategy choices see options::TuningStrategyOption::Value.
   */
  TuningStrategyOption _tuningStrategyOption{TuningStrategyOption::fullSearch};

  /**
   * Strategy for the configuration selector.
   * For possible selector strategies see options::SelectorStrategyOption::Value.
   */
  SelectorStrategyOption _selectorStrategy{SelectorStrategyOption::fastestAbs};

  /**
   * List of container types AutoPas can choose from.
   * For possible container choices see options::ContainerOption::Value.
   */
  std::set<ContainerOption> _allowedContainers{ContainerOption::getMostOptions()};

  /**
   * List of traversals AutoPas can choose from.
   * For possible traversal choices see options::TraversalOption::Value.
   */
  std::set<TraversalOption> _allowedTraversals{TraversalOption::getMostOptions()};

  /**
   * List of data layouts AutoPas can choose from.
   * For possible data layout choices see options::DataLayoutOption::Value.
   */
  std::set<DataLayoutOption> _allowedDataLayouts{DataLayoutOption::getMostOptions()};

  /**
   * Whether AutoPas is allowed to exploit Newton's third law of motion.
   */
  std::set<Newton3Option> _allowedNewton3Options{Newton3Option::getMostOptions()};

  /**
   * Whether the chosen tuning strategy will be parallelized by MPI
   */
  MPIStrategyOption _mpiStrategyOption;

  /**
   * Cell size factor to be used in this container (only relevant for LinkedCells, VerletLists and VerletListsCells).
   */
  std::unique_ptr<NumberSet<double>> _allowedCellSizeFactors{
      std::make_unique<NumberSetFinite<double>>(std::set<double>({1.}))};

  /**
   * LogicHandler of autopas.
   */
  std::unique_ptr<autopas::LogicHandler<Particle, ParticleCell>> _logicHandler;

  /**
   * This is the AutoTuner that owns the container, ...
   */
  std::unique_ptr<autopas::AutoTuner<Particle, ParticleCell>> _autoTuner;

  /**
   * Communicator that should be used for MPI calls inside of AutoPas
   */
  AutoPas_MPI_Comm _autopasMPICommunicator{AUTOPAS_MPI_COMM_NULL};

<<<<<<< HEAD
=======
  /**
   * Stores whether the mpi communicator was provided externally or not
   */
  bool _externalMPICommunicator{false};
>>>>>>> 8a829525
};  // class AutoPas
}  // namespace autopas<|MERGE_RESOLUTION|>--- conflicted
+++ resolved
@@ -707,12 +707,9 @@
    */
   AutoPas_MPI_Comm _autopasMPICommunicator{AUTOPAS_MPI_COMM_NULL};
 
-<<<<<<< HEAD
-=======
   /**
    * Stores whether the mpi communicator was provided externally or not
    */
   bool _externalMPICommunicator{false};
->>>>>>> 8a829525
 };  // class AutoPas
 }  // namespace autopas