/**
 * @file FullParticleCell.h
 * @date 18.01.2018
 * @author seckler
 */

#pragma once

#include <vector>
#include "autopas/cells/ParticleCell.h"
#include "autopas/iterators/SingleCellIterator.h"
#include "autopas/utils/CudaSoA.h"
#include "autopas/utils/SoA.h"
#include "autopas/utils/WrapOpenMP.h"

namespace autopas {

/**
 * This class handles the storage of particles in their full form.
 * @tparam Particle
 */
template <class Particle, class SoAArraysType = typename Particle::SoAArraysType>
class FullParticleCell : public ParticleCell<Particle> {
 public:
  /**
<<<<<<< HEAD
   * constructs a new FullParticleCell.
   */
  FullParticleCell()
      : _cellLength({std::numeric_limits<double>::max(), std::numeric_limits<double>::max(),
                     std::numeric_limits<double>::max()}) {}

  /**
   * constructs a new FullParticleCell with the given cell side length.
   * @param cellLength cell side length
   */
  FullParticleCell(std::array<double, 3>& cellLength) : _cellLength(cellLength) {}

  void addParticle(Particle& m) override {
=======
   * @copydoc ParticleCell::addParticle()
   */
  void addParticle(Particle& p) override {
>>>>>>> a4d5b310
    particlesLock.lock();
    _particles.push_back(p);
    particlesLock.unlock();
  }

  virtual SingleCellIteratorWrapper<Particle> begin() override {
    return SingleCellIteratorWrapper<Particle>(new iterator_t(this));
  }

  unsigned long numParticles() const override { return _particles.size(); }

  /**
   * Returns a reference to the element at position n in the cell.
   * @param n Position of an element in the container
   * @return Reference to the element
   */
  Particle& operator[](size_t n) { return _particles[n]; }

  bool isNotEmpty() const override { return numParticles() > 0; }

  void clear() override { _particles.clear(); }

  void deleteByIndex(size_t index) override {
    particlesLock.lock();
    assert(index < numParticles());

    if (index < numParticles() - 1) {
      std::swap(_particles[index], _particles[numParticles() - 1]);
    }
    _particles.pop_back();
    particlesLock.unlock();
  }

  void setCellLength(std::array<double, 3>& cellLength) override { _cellLength = cellLength; }

  std::array<double, 3> getCellLength() const override { return _cellLength; }

  /**
   * Resizes the container so that it contains n elements.
   * @param n New container size
   */
  void resize(size_t n) { _particles.resize(n); }

  /**
   * Sort the particles in the cell by a dimension.
   * @param dim dimension to sort
   */
  void sortByDim(const size_t dim) {
    std::sort(_particles.begin(), _particles.end(),
              [dim](const Particle& a, const Particle& b) -> bool { return a.getR()[dim] < b.getR()[dim]; });
  }

  /**
   * Requests that the vector capacity be at least enough to contain n elements.
   * @param n Minimum capacity for the vector.
   */
  void reserve(size_t n) { _particles.reserve(n); }

  /**
   * Storage of the molecules of the cell.
   */
  std::vector<Particle> _particles;

  /**
   * SoA buffer of this cell.
   */
  SoA<SoAArraysType> _particleSoABuffer;

  /**
   * Device particle SoABuffer.
   */
  CudaSoA<typename Particle::CudaDeviceArraysType> _particleSoABufferDevice;

  /**
   * Type of the internal iterator.
   */
  typedef internal::SingleCellIterator<Particle, FullParticleCell<Particle, SoAArraysType>> iterator_t;

 private:
  AutoPasLock particlesLock;
  std::array<double, 3> _cellLength;
};
}  // namespace autopas<|MERGE_RESOLUTION|>--- conflicted
+++ resolved
@@ -23,7 +23,6 @@
 class FullParticleCell : public ParticleCell<Particle> {
  public:
   /**
-<<<<<<< HEAD
    * constructs a new FullParticleCell.
    */
   FullParticleCell()
@@ -36,12 +35,10 @@
    */
   FullParticleCell(std::array<double, 3>& cellLength) : _cellLength(cellLength) {}
 
-  void addParticle(Particle& m) override {
-=======
+  /**
    * @copydoc ParticleCell::addParticle()
    */
   void addParticle(Particle& p) override {
->>>>>>> a4d5b310
     particlesLock.lock();
     _particles.push_back(p);
     particlesLock.unlock();
