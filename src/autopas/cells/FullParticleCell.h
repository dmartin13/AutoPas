/**
 * @file FullParticleCell.h
 * @date 18.01.2018
 * @author seckler
 */

#pragma once

#include <vector>
#include "autopas/cells/ParticleCell.h"
#include "autopas/iterators/SingleCellIterator.h"
#include "autopas/utils/CudaSoA.h"
#include "autopas/utils/SoA.h"
#include "autopas/utils/WrapOpenMP.h"

namespace autopas {

/**
 * This class handles the storage of particles in their full form.
 * @tparam Particle
 */
template <class Particle, class SoAArraysType = typename Particle::SoAArraysType>
class FullParticleCell : public ParticleCell<Particle> {
 public:
  /**
<<<<<<< HEAD
   * @copydoc ParticleCell::addParticle(Particle&)
   */
  void addParticle(Particle &p) override {
=======
   * @copydoc ParticleCell::addParticle()
   */
  void addParticle(const Particle &p) override {
>>>>>>> cbc44b42
    particlesLock.lock();
    _particles.push_back(p);
    particlesLock.unlock();
  }

  SingleCellIteratorWrapper<Particle> begin() override {
    return SingleCellIteratorWrapper<Particle>(new iterator_t(this));
  }

  unsigned long numParticles() const override { return _particles.size(); }

  /**
   * Returns a reference to the element at position n in the cell.
   * @param n Position of an element in the container
   * @return Reference to the element
   */
  Particle &operator[](size_t n) { return _particles[n]; }
<<<<<<< HEAD
=======

  /**
   * Returns a const reference to the element at position n in the cell.
   * @param n Position of an element in the container
   * @return Reference to the element
   */
  const Particle &operator[](size_t n) const { return _particles[n]; }
>>>>>>> cbc44b42

  bool isNotEmpty() const override { return numParticles() > 0; }

  void clear() override { _particles.clear(); }

  void deleteByIndex(size_t index) override {
    particlesLock.lock();
    assert(index < numParticles());

    if (index < numParticles() - 1) {
      std::swap(_particles[index], _particles[numParticles() - 1]);
    }
    _particles.pop_back();
    particlesLock.unlock();
  }

  /**
   * Resizes the container so that it contains n elements.
   * @param n New container size
   */
  void resize(size_t n) { _particles.resize(n); }

  /**
   * Sort the particles in the cell by a dimension.
   * @param dim dimension to sort
   */
  void sortByDim(const size_t dim) {
    std::sort(_particles.begin(), _particles.end(),
              [dim](const Particle &a, const Particle &b) -> bool { return a.getR()[dim] < b.getR()[dim]; });
  }

  /**
   * Requests that the vector capacity be at least enough to contain n elements.
   * @param n Minimum capacity for the vector.
   */
  void reserve(size_t n) { _particles.reserve(n); }

  /**
   * Storage of the molecules of the cell.
   */
  std::vector<Particle> _particles;

  /**
   * SoA buffer of this cell.
   */
  SoA<SoAArraysType> _particleSoABuffer;

  /**
   * Device particle SoABuffer.
   */
  CudaSoA<typename Particle::CudaDeviceArraysType> _particleSoABufferDevice;

  /**
   * Type of the internal iterator.
   */
  typedef internal::SingleCellIterator<Particle, FullParticleCell<Particle, SoAArraysType>> iterator_t;

 private:
  AutoPasLock particlesLock;
};
}  // namespace autopas<|MERGE_RESOLUTION|>--- conflicted
+++ resolved
@@ -23,15 +23,9 @@
 class FullParticleCell : public ParticleCell<Particle> {
  public:
   /**
-<<<<<<< HEAD
-   * @copydoc ParticleCell::addParticle(Particle&)
-   */
-  void addParticle(Particle &p) override {
-=======
    * @copydoc ParticleCell::addParticle()
    */
   void addParticle(const Particle &p) override {
->>>>>>> cbc44b42
     particlesLock.lock();
     _particles.push_back(p);
     particlesLock.unlock();
@@ -49,8 +43,6 @@
    * @return Reference to the element
    */
   Particle &operator[](size_t n) { return _particles[n]; }
-<<<<<<< HEAD
-=======
 
   /**
    * Returns a const reference to the element at position n in the cell.
@@ -58,7 +50,6 @@
    * @return Reference to the element
    */
   const Particle &operator[](size_t n) const { return _particles[n]; }
->>>>>>> cbc44b42
 
   bool isNotEmpty() const override { return numParticles() > 0; }
 
