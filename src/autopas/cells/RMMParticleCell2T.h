/**
 * @file RMMParticleCell2T.h
 * @date 17.01.2018
 * @author tchipevn
 */

#pragma once

#include <array>
#include "autopas/cells/ParticleCell.h"
#include "autopas/iterators/ParticleIteratorInterface.h"
#include "autopas/utils/SoA.h"

namespace autopas {

/**
 * Reduced Memory Mode ParticleCell
 * This cell type does not store particles explicitly. Instead, the particles
 * are stored directly in a structure of array.
 * @todo this currently does not store all information of the particles. Only
 * position and forces and thus does not work
 * @tparam Particle type of particle to be stored
 */
template <class Particle, class Iterator>
class RMMParticleCell2T : public ParticleCell<Particle> {
 public:
  /**
   * Constructor of RMMParticleCell
   */
  RMMParticleCell2T() = default;

  /**
<<<<<<< HEAD
   * @copydoc ParticleCell::addParticle(Particle&)
   */
  void addParticle(Particle &p) override {
=======
   * @copydoc ParticleCell::addParticle()
   */
  void addParticle(const Particle &p) override {
>>>>>>> cbc44b42
    _particleSoABuffer.template push<Particle::AttributeNames::id>(p.getID());
    _particleSoABuffer.template push<Particle::AttributeNames::posX>(p.getR()[0]);
    _particleSoABuffer.template push<Particle::AttributeNames::posY>(p.getR()[1]);
    _particleSoABuffer.template push<Particle::AttributeNames::posZ>(p.getR()[2]);
    _particleSoABuffer.template push<Particle::AttributeNames::forceX>(p.getF()[0]);
    _particleSoABuffer.template push<Particle::AttributeNames::forceY>(p.getF()[1]);
    _particleSoABuffer.template push<Particle::AttributeNames::forceZ>(p.getF()[2]);
  }

  SingleCellIteratorWrapper<Particle> begin() override {
    return SingleCellIteratorWrapper<Particle>(new Iterator(this));
  }

  unsigned long numParticles() const override { return _particleSoABuffer.getNumParticles(); }
  bool isNotEmpty() const override { return numParticles() > 0; }

  void clear() override { _particleSoABuffer.clear(); }

  void deleteByIndex(size_t index) override {
    assert(index >= 0 and index < numParticles());
    assert(numParticles() > 0);
    if (index < numParticles() - 1) {
      _particleSoABuffer.swap(index, numParticles() - 1);
    }
    _particleSoABuffer.pop_back();
  }

  /**
   * The soa buffer of the particle, all information is stored here.
   */
  SoA<typename Particle::SoAArraysType> _particleSoABuffer;

 private:
  void buildParticleFromSoA(size_t i, Particle *&rmm_or_not_pointer) {
    rmm_or_not_pointer->setR(
        _particleSoABuffer.template readMultiple<Particle::AttributeNames::posX, Particle::AttributeNames::posY,
                                                 Particle::AttributeNames::posZ>(i));
    rmm_or_not_pointer->setF(
        _particleSoABuffer.template readMultiple<Particle::AttributeNames::forceX, Particle::AttributeNames::forceY,
                                                 Particle::AttributeNames::forceZ>(i));
  }

  void writeParticleToSoA(size_t index, Particle &particle) {
    _particleSoABuffer.template writeMultiple<Particle::AttributeNames::posX, Particle::AttributeNames::posY,
                                              Particle::AttributeNames::posZ>(index, particle.getR());
    _particleSoABuffer.template writeMultiple<Particle::AttributeNames::forceX, Particle::AttributeNames::forceY,
                                              Particle::AttributeNames::forceZ>(index, particle.getF());
  }

  /**
   * Iterator friend class.
   * @tparam ParticleType
   */
  template <class ParticleType>
  friend class RMMParticleCellIterator;

  /**
   * Type of the internal iterator.
   */
  typedef Iterator iterator_t;
};

/**
 * SingleCellIterator for the RMMParticleCell.
 * @tparam Particle
 */
template <class Particle>
class RMMParticleCellIterator : public internal::SingleCellIteratorInterfaceImpl<Particle> {
 public:
  /**
   * Default constructor of SingleCellIterator.
   */
  RMMParticleCellIterator() : _cell(nullptr), _index(0), _deleted(false) {}

  /**
   * Constructor of SingleCellIterator.
   * @param cell_arg pointer to the cell of particles.
   * @param ind index of the first particle.
   */
  explicit RMMParticleCellIterator(RMMParticleCell2T<Particle, RMMParticleCellIterator<Particle>> *cell_arg,
                                   size_t ind = 0)
      : _cell(cell_arg), _index(ind), _deleted(false) {}

  //  SingleCellIterator(const SingleCellIterator &cellIterator) {
  //    _cell = cellIterator._cell;
  //    _AoSReservoir = cellIterator._AoSReservoir;
  //    _index = cellIterator._index;
  //  }

  /**
   * @copydoc ParticleIteratorInterface::operator*()
   */
  inline Particle &operator*() const override {
    // Particle * ptr = nullptr;
    // ptr = const_cast<Particle *>(& _AoSReservoir);
    Particle *ptr = &_AoSReservoir;
    _cell->buildParticleFromSoA(_index, ptr);
    //_cell->particleAt(_index, ptr);
    return *ptr;
  }

  /**
   * Equality operator.
   * If both iterators are invalid or if they point to the same particle, this returns true.
   * @param rhs
   * @return
   */
  bool operator==(const SingleCellIteratorInterface<Particle> &rhs) const override {
    if (auto other = dynamic_cast<const RMMParticleCellIterator *>(&rhs)) {
      return (not this->isValid() and not rhs.isValid()) or (_cell == other->_cell && _index == other->_index);
    } else {
      return false;
    }
  }

  /**
   * Inequality operator.
   * Descrition see operator==
   * @param rhs
   * @return
   */
  bool operator!=(const SingleCellIteratorInterface<Particle> &rhs) const override { return !(rhs == *this); }

  /**
   * Increment operator to get the next particle.
   * @return the next particle, usually ignored.
   */
  inline RMMParticleCellIterator &operator++() override {
    if (not _deleted) {
      _cell->writeParticleToSoA(_index, _AoSReservoir);
      ++_index;
    }
    _deleted = false;
    return *this;
  }

  /**
   * Check whether the iterator is valid.
   * @return returns whether the iterator is valid.
   */
  bool isValid() const override { return _cell != nullptr and _index < _cell->numParticles(); }

  /**
   * Get the index of the particle in the cell.
   * @return index of the current particle.
   */
  size_t getIndex() const override { return _index; }

  /**
   * Deletes the current particle.
   */
  void deleteCurrentParticle() override {
    _cell->deleteByIndex(_index);
    _deleted = true;
  }

  internal::SingleCellIteratorInterfaceImpl<Particle> *clone() const override {
    return new RMMParticleCellIterator<Particle>(*this);
  }

 private:
  RMMParticleCell2T<Particle, RMMParticleCellIterator<Particle>> *_cell;
  mutable Particle _AoSReservoir;
  size_t _index;
  bool _deleted;
};

// provide a simpler template for RMMParticleCell, i.e.
// RMMParticleCell<Particle>
/**
 * typedef for simpler access to RMMParticleCell.
 */
template <class Particle>
using RMMParticleCell = RMMParticleCell2T<Particle, RMMParticleCellIterator<Particle>>;

}  // namespace autopas<|MERGE_RESOLUTION|>--- conflicted
+++ resolved
@@ -30,15 +30,9 @@
   RMMParticleCell2T() = default;
 
   /**
-<<<<<<< HEAD
    * @copydoc ParticleCell::addParticle(Particle&)
    */
-  void addParticle(Particle &p) override {
-=======
-   * @copydoc ParticleCell::addParticle()
-   */
   void addParticle(const Particle &p) override {
->>>>>>> cbc44b42
     _particleSoABuffer.template push<Particle::AttributeNames::id>(p.getID());
     _particleSoABuffer.template push<Particle::AttributeNames::posX>(p.getR()[0]);
     _particleSoABuffer.template push<Particle::AttributeNames::posY>(p.getR()[1]);
