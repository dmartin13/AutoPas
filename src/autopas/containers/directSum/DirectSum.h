/**
 * @file DirectSum.h
 *
 * @date 17 Jan 2018
 * @author tchipevn
 */

#pragma once

<<<<<<< HEAD
#include "autopas/cells/FullParticleCell.h"
=======
#include "autopas/containers/CellBasedParticleContainer.h"
>>>>>>> 6e70c295
#include "autopas/containers/CellBorderAndFlagManager.h"
#include "autopas/containers/CompatibleTraversals.h"
#include "autopas/containers/cellPairTraversals/CellPairTraversal.h"
#include "autopas/containers/directSum/traversals/DSTraversalInterface.h"
#include "autopas/iterators/ParticleIterator.h"
#include "autopas/iterators/RegionParticleIterator.h"
#include "autopas/options/DataLayoutOption.h"
#include "autopas/particles/OwnershipState.h"
#include "autopas/utils/AutoPasMacros.h"
#include "autopas/utils/CudaStreamHandler.h"
#include "autopas/utils/ExceptionHandler.h"
#include "autopas/utils/ParticleCellHelpers.h"
#include "autopas/utils/StringUtils.h"
#include "autopas/utils/inBox.h"

namespace autopas {

/**
 * This class stores particles in a single cell.
 * Interactions are calculated directly, such that each particle interacts with
 * every other particle.
 * Use this class only if you have a very small amount of particles at hand.
 * @tparam ParticleCell type of the cell that stores the particle
 */
<<<<<<< HEAD
template <class Particle>
class DirectSum : public ParticleContainer<FullParticleCell<Particle>> {
=======
template <class ParticleCell>
class DirectSum : public CellBasedParticleContainer<ParticleCell> {
>>>>>>> 6e70c295
 public:
  /**
   *  Type of the Particle.
   */
<<<<<<< HEAD
  using ParticleType = Particle;
  /**
   *  Type of the ParticleCell.
   */
  using ParticleCell = FullParticleCell<Particle>;
=======
  using ParticleType = typename CellBasedParticleContainer<ParticleCell>::ParticleType;
>>>>>>> 6e70c295

  /**
   * Constructor of the DirectSum class
   * @param boxMin
   * @param boxMax
   * @param cutoff
   * @param skin
   */
  DirectSum(const std::array<double, 3> boxMin, const std::array<double, 3> boxMax, double cutoff, double skin)
      : CellBasedParticleContainer<ParticleCell>(boxMin, boxMax, cutoff, skin), _cellBorderFlagManager() {
    this->_cells.resize(2);
  }

  /**
   * @copydoc ParticleContainerInterface::getContainerType()
   */
  [[nodiscard]] ContainerOption getContainerType() const override { return ContainerOption::directSum; }

  /**
   * @copydoc ParticleContainerInterface::addParticleImpl()
   */
  void addParticleImpl(const ParticleType &p) override { getCell().addParticle(p); }

  /**
   * @copydoc ParticleContainerInterface::addHaloParticleImpl()
   */
  void addHaloParticleImpl(const ParticleType &haloParticle) override {
    ParticleType p_copy = haloParticle;
    p_copy.setOwnershipState(OwnershipState::halo);
    getHaloCell().addParticle(p_copy);
  }

  /**
   * @copydoc ParticleContainerInterface::updateHaloParticle()
   */
  bool updateHaloParticle(const ParticleType &haloParticle) override {
    ParticleType pCopy = haloParticle;
    pCopy.setOwnershipState(OwnershipState::halo);
    return internal::checkParticleInCellAndUpdateByIDAndPosition(getHaloCell(), pCopy, this->getSkin());
  }

  void deleteHaloParticles() override { getHaloCell().clear(); }

  void rebuildNeighborLists(TraversalInterface *traversal) override {
    // nothing to do.
  }

  void iteratePairwise(TraversalInterface *traversal) override {
    // Check if traversal is allowed for this container and give it the data it needs.
    auto *traversalInterface = dynamic_cast<DSTraversalInterface<ParticleCell> *>(traversal);
    auto *cellPairTraversal = dynamic_cast<CellPairTraversal<ParticleCell> *>(traversal);
    if (traversalInterface && cellPairTraversal) {
      cellPairTraversal->setCellsToTraverse(this->_cells);
    } else {
      autopas::utils::ExceptionHandler::exception(
          "trying to use a traversal of wrong type in DirectSum::iteratePairwise");
    }

    traversal->initTraversal();
    traversal->traverseParticlePairs();
    traversal->endTraversal();
  }

  [[nodiscard]] std::vector<ParticleType> updateContainer() override {
    // first we delete halo particles, as we don't want them here.
    deleteHaloParticles();
    getCell().deleteDummyParticles();

    std::vector<ParticleType> invalidParticles{};
    for (auto iter = getCell().begin(); iter.isValid(); ++iter) {
      if (utils::notInBox(iter->getR(), this->getBoxMin(), this->getBoxMax())) {
        invalidParticles.push_back(*iter);
        internal::deleteParticle(iter);
      }
    }
    return invalidParticles;
  }

  /**
   * @copydoc ParticleContainerInterface::getTraversalSelectorInfo()
   */
  [[nodiscard]] TraversalSelectorInfo getTraversalSelectorInfo() const override {
    // direct sum technically consists of two cells (owned + halo)
    return TraversalSelectorInfo(
        {2, 0, 0},
        this->getCutoff() /*intentionally use cutoff here, as the directsumtraversal should be using the cutoff.*/,
        utils::ArrayMath::sub(this->getBoxMax(), this->getBoxMin()), 0);
  }

  [[nodiscard]] ParticleIteratorWrapper<ParticleType, true> begin(
      IteratorBehavior behavior = IteratorBehavior::haloAndOwned) override {
    return ParticleIteratorWrapper<ParticleType, true>(new internal::ParticleIterator<ParticleType, ParticleCell, true>(
        &this->_cells, 0, &_cellBorderFlagManager, behavior));
  }

  [[nodiscard]] ParticleIteratorWrapper<ParticleType, false> begin(
      IteratorBehavior behavior = IteratorBehavior::haloAndOwned) const override {
    return ParticleIteratorWrapper<ParticleType, false>(
        new internal::ParticleIterator<ParticleType, ParticleCell, false>(&this->_cells, 0, &_cellBorderFlagManager,
                                                                          behavior));
  }

  [[nodiscard]] ParticleIteratorWrapper<ParticleType, true> getRegionIterator(
      const std::array<double, 3> &lowerCorner, const std::array<double, 3> &higherCorner,
      IteratorBehavior behavior = IteratorBehavior::haloAndOwned) override {
    std::vector<size_t> cellsOfInterest;

    switch (behavior) {
      case IteratorBehavior::ownedOnly:
        cellsOfInterest.push_back(0);
        break;
      case IteratorBehavior::haloOnly:
        cellsOfInterest.push_back(1);
        break;
      case IteratorBehavior::haloOwnedAndDummy:
        // dummy particles can be in all cells.
        [[fallthrough]];
      case IteratorBehavior::haloAndOwned:
        cellsOfInterest.push_back(0);
        cellsOfInterest.push_back(1);
        break;
    }

    return ParticleIteratorWrapper<ParticleType, true>(
        new internal::RegionParticleIterator<ParticleType, ParticleCell, true>(
            &this->_cells, lowerCorner, higherCorner, cellsOfInterest, &_cellBorderFlagManager, behavior));
  }

  [[nodiscard]] ParticleIteratorWrapper<ParticleType, false> getRegionIterator(
      const std::array<double, 3> &lowerCorner, const std::array<double, 3> &higherCorner,
      IteratorBehavior behavior = IteratorBehavior::haloAndOwned) const override {
    std::vector<size_t> cellsOfInterest;

    switch (behavior) {
      case IteratorBehavior::ownedOnly:
        cellsOfInterest.push_back(0);
        break;
      case IteratorBehavior::haloOnly:
        // for haloOnly all cells can contain halo particles!
        [[fallthrough]];
      case IteratorBehavior::haloOwnedAndDummy:
        // dummy particles can be in all cells.
        [[fallthrough]];
      case IteratorBehavior::haloAndOwned:
        cellsOfInterest.push_back(0);
        cellsOfInterest.push_back(1);
        break;
    }

    return ParticleIteratorWrapper<ParticleType, false>(
        new internal::RegionParticleIterator<ParticleType, ParticleCell, false>(
            &this->_cells, lowerCorner, higherCorner, cellsOfInterest, &_cellBorderFlagManager, behavior));
  }

 private:
  class DirectSumCellBorderAndFlagManager : public internal::CellBorderAndFlagManager {
    /**
     * the index type to access the particle cells
     */
    using index_t = std::size_t;

   public:
    [[nodiscard]] bool cellCanContainHaloParticles(index_t index1d) const override { return index1d == 1; }

    [[nodiscard]] bool cellCanContainOwnedParticles(index_t index1d) const override { return index1d == 0; }

  } _cellBorderFlagManager;

  ParticleCell &getCell() { return this->_cells.at(0); };

  ParticleCell &getHaloCell() { return this->_cells.at(1); };
};

}  // namespace autopas<|MERGE_RESOLUTION|>--- conflicted
+++ resolved
@@ -7,11 +7,8 @@
 
 #pragma once
 
-<<<<<<< HEAD
 #include "autopas/cells/FullParticleCell.h"
-=======
 #include "autopas/containers/CellBasedParticleContainer.h"
->>>>>>> 6e70c295
 #include "autopas/containers/CellBorderAndFlagManager.h"
 #include "autopas/containers/CompatibleTraversals.h"
 #include "autopas/containers/cellPairTraversals/CellPairTraversal.h"
@@ -36,26 +33,17 @@
  * Use this class only if you have a very small amount of particles at hand.
  * @tparam ParticleCell type of the cell that stores the particle
  */
-<<<<<<< HEAD
 template <class Particle>
-class DirectSum : public ParticleContainer<FullParticleCell<Particle>> {
-=======
-template <class ParticleCell>
-class DirectSum : public CellBasedParticleContainer<ParticleCell> {
->>>>>>> 6e70c295
+class DirectSum : public CellBasedParticleContainer<FullParticleCell<Particle>> {
  public:
   /**
    *  Type of the Particle.
    */
-<<<<<<< HEAD
   using ParticleType = Particle;
   /**
    *  Type of the ParticleCell.
    */
   using ParticleCell = FullParticleCell<Particle>;
-=======
-  using ParticleType = typename CellBasedParticleContainer<ParticleCell>::ParticleType;
->>>>>>> 6e70c295
 
   /**
    * Constructor of the DirectSum class
