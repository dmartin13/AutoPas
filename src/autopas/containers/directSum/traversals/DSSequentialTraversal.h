--- conflicted
+++ resolved
@@ -69,11 +69,7 @@
   void traverseParticlePairs() override;
 
   /**
-<<<<<<< HEAD
-   * @copydoc autopas::CellTraversal::setUseSorting()
-=======
-   * @copydoc autopas::CellPairTraversal::setSortingThreshold()
->>>>>>> 16828cc3
+   * @copydoc autopas::CellTraversal::setSortingThreshold()
    */
   void setSortingThreshold(size_t sortingThreshold) override { _cellFunctor.setSortingThreshold(sortingThreshold); }
 
