--- conflicted
+++ resolved
@@ -252,20 +252,14 @@
             &this->_cells, _dummyStarts, _boxMaxWithHalo[0] + 8 * this->getInteractionLength(), behavior));
   }
 
-<<<<<<< HEAD
   template <typename Lambda>
   void forEach(Lambda forEachLambda, IteratorBehavior behaviour) {
     utils::ExceptionHandler::exception("not yet implemented");
   }
 
-  ParticleIteratorWrapper<Particle, true> getRegionIterator(
-      const std::array<double, 3> &lowerCorner, const std::array<double, 3> &higherCorner,
-      IteratorBehavior behavior = IteratorBehavior::haloAndOwned) override {
-=======
   ParticleIteratorWrapper<Particle, true> getRegionIterator(const std::array<double, 3> &lowerCorner,
                                                             const std::array<double, 3> &higherCorner,
                                                             IteratorBehavior behavior) override {
->>>>>>> d906d297
     // Special iterator requires sorted cells
 #ifdef AUTOPAS_OPENMP
 #pragma omp single
