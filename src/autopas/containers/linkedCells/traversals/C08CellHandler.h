--- conflicted
+++ resolved
@@ -40,7 +40,7 @@
                           const double interactionLength = 1.0,
                           const std::array<double, 3> &cellLength = {1.0, 1.0, 1.0},
                           const std::array<unsigned long, 3> &overlap = {1ul, 1ul, 1ul})
-      : _cellFunctor(pairwiseFunctor, cutoff),
+      : _cellFunctor(pairwiseFunctor, interactionLength),
         _cellPairOffsets{},
         _interactionLength(interactionLength),
         _cellLength(cellLength),
@@ -155,13 +155,8 @@
           auto distVec =
               ArrayMath::mul({std::max(0.0, x - 1.0), std::max(0.0, y - 1.0), std::max(0.0, z - 1.0)}, _cellLength);
           const auto distSquare = ArrayMath::dot(distVec, distVec);
-<<<<<<< HEAD
-          if (distSquare <= cutoffSquare) {
+          if (distSquare <= interactionLengthSquare) {
             _cellPairOffsets.push_back(std::make_tuple(cellOffsets[z], offset, ArrayMath::normalize(distVec)));
-=======
-          if (distSquare <= interactionLengthSquare) {
-            _cellPairOffsets.push_back(make_pair(cellOffsets[z], offset));
->>>>>>> 159f7637
           }
         }
         // back left
@@ -170,14 +165,9 @@
           auto distVec = ArrayMath::mul(
               {std::max(0.0, x - 1.0), std::max(0.0, _overlap[1] - y - 1.0), std::max(0.0, z - 1.0)}, _cellLength);
           const auto distSquare = ArrayMath::dot(distVec, distVec);
-<<<<<<< HEAD
-          if (distSquare <= cutoffSquare) {
+          if (distSquare <= interactionLengthSquare) {
             _cellPairOffsets.push_back(
                 std::make_tuple(cellOffsets[ov1_squared - ov1 + z], offset, ArrayMath::normalize(distVec)));
-=======
-          if (distSquare <= interactionLengthSquare) {
-            _cellPairOffsets.push_back(make_pair(cellOffsets[ov1_squared - ov1 + z], offset));
->>>>>>> 159f7637
           }
         }
         // front right
@@ -186,14 +176,9 @@
           auto distVec = ArrayMath::mul(
               {std::max(0.0, _overlap[0] - x - 1.0), std::max(0.0, y - 1.0), std::max(0.0, z - 1.0)}, _cellLength);
           const auto distSquare = ArrayMath::dot(distVec, distVec);
-<<<<<<< HEAD
-          if (distSquare <= cutoffSquare) {
+          if (distSquare <= interactionLengthSquare) {
             _cellPairOffsets.push_back(
                 std::make_tuple(cellOffsets[ov1_squared * _overlap[0] + z], offset, ArrayMath::normalize(distVec)));
-=======
-          if (distSquare <= interactionLengthSquare) {
-            _cellPairOffsets.push_back(make_pair(cellOffsets[ov1_squared * _overlap[0] + z], offset));
->>>>>>> 159f7637
           }
         }
         // back right
@@ -203,14 +188,9 @@
               {std::max(0.0, _overlap[0] - x - 1.0), std::max(0.0, _overlap[1] - y - 1.0), std::max(0.0, z - 1.0)},
               _cellLength);
           const auto distSquare = ArrayMath::dot(distVec, distVec);
-<<<<<<< HEAD
-          if (distSquare <= cutoffSquare) {
+          if (distSquare <= interactionLengthSquare) {
             _cellPairOffsets.push_back(
                 std::make_tuple(cellOffsets[ov1_squared * ov1 - ov1 + z], offset, ArrayMath::normalize(distVec)));
-=======
-          if (distSquare <= interactionLengthSquare) {
-            _cellPairOffsets.push_back(make_pair(cellOffsets[ov1_squared * ov1 - ov1 + z], offset));
->>>>>>> 159f7637
           }
         }
       }
