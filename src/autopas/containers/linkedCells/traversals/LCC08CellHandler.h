/**
 * @file LCC08CellHandler.h
 * @author S. Seckler
 * @date 10.01.2019
 */

#pragma once

#include "autopas/baseFunctors/CellFunctor.h"
#include "autopas/containers/cellTraversals/CellTraversal.h"
#include "autopas/utils/ThreeDimensionalMapping.h"

namespace autopas {

/**
 * This class provides the base for traversals using the c08 base step.
 *
 * The base step processBaseCell() computes one set of pairwise interactions
 * between two cells for each spatial direction based on the baseIndex.
 * After executing the base step on all cells all pairwise interactions for
 * all cells are done.
 *
 * @tparam ParticleCell the type of cells
 * @tparam PairwiseFunctor The functor that defines the interaction of two particles.
 * @tparam useSoA
 * @tparam useNewton3
 */
template <class ParticleCell, class PairwiseFunctor, DataLayoutOption::Value dataLayout, bool useNewton3>
class LCC08CellHandler {
 public:
  /**
   * Constructor of the LCC08CellHandler.
   * @param pairwiseFunctor The functor that defines the interaction of two particles.
   * @param cellsPerDimension The number of cells per dimension.
   * @param interactionLength Interaction length (cutoff + skin).
   * @param cellLength cell length.
   * @param overlap number of overlapping cells in each direction as result from cutoff and cellLength.
   * @todo Pass cutoff to _cellFunctor instead of interactionLength, unless this functor is used to build verlet-lists,
   * in that case the interactionLength is needed!
   */
  explicit LCC08CellHandler(PairwiseFunctor *pairwiseFunctor, const std::array<unsigned long, 3> &cellsPerDimension,
                            const double interactionLength, const std::array<double, 3> &cellLength,
                            const std::array<unsigned long, 3> &overlap)
      : _cellFunctor(pairwiseFunctor, interactionLength /*should use cutoff here, if not used to build verlet-lists*/),
        _cellPairOffsets{},
        _interactionLength(interactionLength),
        _cellLength(cellLength),
        _overlap(overlap) {
    computeOffsets(cellsPerDimension);
  }

  /**
   * Computes one interaction for each spacial direction based on the lower left
   * frontal corner (=base index) of a 2x2x2 block of cells.
   * @param cells vector of all cells.
   * @param baseIndex Index respective to which box is constructed.
   */
  void processBaseCell(std::vector<ParticleCell> &cells, unsigned long baseIndex);

  /**
<<<<<<< HEAD
   * @copydoc autopas::CellTraversal::setUseSorting()
=======
   * @copydoc autopas::CellPairTraversal::setSortingThreshold()
>>>>>>> 16828cc3
   */
  void setSortingThreshold(size_t sortingThreshold) { _cellFunctor.setSortingThreshold(sortingThreshold); }

 protected:
  /**
   * Pair sets for processBaseCell().
   * Values are: offset of first cell, offset of second cell, sorting direction.
   */
  std::vector<std::tuple<unsigned long, unsigned long, std::array<double, 3>>> _cellPairOffsets;

  /**
   * Computes pairs for the block used in processBaseCell().
   * The algorithm used to generate the cell pairs can be visualized with a python script, which can be found in
   * docs/C08TraversalScheme.py
   * @param cellsPerDimension
   */
  void computeOffsets(const std::array<unsigned long, 3> &cellsPerDimension);

  /**
   * Overlap of interacting cells. Array allows asymmetric cell sizes.
   */
  const std::array<unsigned long, 3> _overlap;

 private:
  /**
   * CellFunctor to be used for the traversal defining the interaction between two cells.
   */
  internal::CellFunctor<typename ParticleCell::ParticleType, ParticleCell, PairwiseFunctor, dataLayout, useNewton3,
                        /*bidirectional*/ true>
      _cellFunctor;

  /**
   * Interaction length (cutoff + skin).
   */
  const double _interactionLength;

  /**
   * Cell length in CellBlock3D.
   */
  const std::array<double, 3> _cellLength;
};

template <class ParticleCell, class PairwiseFunctor, DataLayoutOption::Value dataLayout, bool useNewton3>
inline void LCC08CellHandler<ParticleCell, PairwiseFunctor, dataLayout, useNewton3>::processBaseCell(
    std::vector<ParticleCell> &cells, unsigned long baseIndex) {
  for (auto const &[offset1, offset2, r] : _cellPairOffsets) {
    const unsigned long cellIndex1 = baseIndex + offset1;
    const unsigned long cellIndex2 = baseIndex + offset2;

    ParticleCell &cell1 = cells[cellIndex1];
    ParticleCell &cell2 = cells[cellIndex2];

    if (cellIndex1 == cellIndex2) {
      this->_cellFunctor.processCell(cell1);
    } else {
      this->_cellFunctor.processCellPair(cell1, cell2, r);
    }
  }
}

template <class ParticleCell, class PairwiseFunctor, DataLayoutOption::Value dataLayout, bool useNewton3>
inline void LCC08CellHandler<ParticleCell, PairwiseFunctor, dataLayout, useNewton3>::computeOffsets(
    const std::array<unsigned long, 3> &cellsPerDimension) {
  using namespace autopas::utils::ArrayMath::literals;
  using std::make_pair;

  //////////////////////////////
  // @TODO: Replace following lines with vector to support asymmetric cells
  const unsigned long ov1 = _overlap[0] + 1;
  const unsigned long ov1_squared = ov1 * ov1;
  //////////////////////////////

  const std::array<unsigned long, 3> overlap_1 = _overlap + 1ul;

  std::vector<unsigned long> cellOffsets;
  cellOffsets.reserve(overlap_1[0] * overlap_1[1] * overlap_1[2]);

  _cellPairOffsets.clear();

  const auto interactionLengthSquare(this->_interactionLength * this->_interactionLength);

  // constants 0.0 and 1.0 with correct type
  const double zero = 0.0;
  const double one = 1.0;

  for (unsigned long x = 0ul; x <= _overlap[0]; ++x) {
    for (unsigned long y = 0ul; y <= _overlap[1]; ++y) {
      for (unsigned long z = 0ul; z <= _overlap[2]; ++z) {
        cellOffsets.push_back(utils::ThreeDimensionalMapping::threeToOneD(x, y, z, cellsPerDimension));
      }
    }
  }
  for (unsigned long x = 0ul; x <= _overlap[0]; ++x) {
    for (unsigned long y = 0ul; y <= _overlap[1]; ++y) {
      for (unsigned long z = 0ul; z <= _overlap[2]; ++z) {
        const unsigned long offset = cellOffsets[ov1_squared * x + ov1 * y];
        const std::array<double, 3> offsetVec =
            utils::ArrayUtils::static_cast_copy_array<double>(
                utils::ThreeDimensionalMapping::oneToThreeD(offset, cellsPerDimension)) *
            this->_cellLength;
        // origin
        {
          // check whether cell is within interaction length. distVec is the direction between borders of cells.
          const auto distVec =
              std::array<double, 3>{std::max(zero, x - one), std::max(zero, y - one), std::max(zero, z - one)} *
              _cellLength;
          const auto distSquare = utils::ArrayMath::dot(distVec, distVec);
          if (distSquare <= interactionLengthSquare) {
            const auto baseCellVec = utils::ArrayUtils::static_cast_copy_array<double>(
                utils::ThreeDimensionalMapping::oneToThreeD(cellOffsets[z], cellsPerDimension));

            // Calculate the sorting direction from the base cell to the other cell.
            auto sortingDir = offsetVec - baseCellVec;
            if (x == 0 and y == 0 and z == 0) {
              sortingDir = {1., 1., 1.};
            }

            _cellPairOffsets.push_back(
                std::make_tuple(cellOffsets[z], offset, utils::ArrayMath::normalize(sortingDir)));
          }
        }
        // back left
        if (y != _overlap[1] and z != 0) {
          // check whether cell is within interaction length
          const auto distVec = std::array<double, 3>{std::max(zero, x - one), std::max(zero, _overlap[1] - y - one),
                                                     std::max(zero, z - one)} *
                               _cellLength;
          const auto distSquare = utils::ArrayMath::dot(distVec, distVec);
          if (distSquare <= interactionLengthSquare) {
            const auto baseCellVec = utils::ArrayUtils::static_cast_copy_array<double>(
                utils::ThreeDimensionalMapping::oneToThreeD(cellOffsets[ov1_squared - ov1 + z], cellsPerDimension));

            // Calculate the sorting direction from the base cell to the other cell.
            auto sortingDir = offsetVec - baseCellVec;
            if (sortingDir[0] == 0 and sortingDir[1] == 0 and sortingDir[2] == 0) {
              sortingDir = {1., 1., 1.};
            }
            _cellPairOffsets.emplace_back(cellOffsets[ov1_squared - ov1 + z], offset,
                                          utils::ArrayMath::normalize(sortingDir));
          }
        }
        // front right
        if (x != _overlap[0] and (y != 0 or z != 0)) {
          // check whether cell is within interaction length
          const auto distVec = std::array<double, 3>{std::max(zero, _overlap[0] - x - one), std::max(zero, y - one),
                                                     std::max(zero, z - one)} *
                               _cellLength;
          const auto distSquare = utils::ArrayMath::dot(distVec, distVec);
          if (distSquare <= interactionLengthSquare) {
            const auto baseCellVec =
                utils::ArrayUtils::static_cast_copy_array<double>(utils::ThreeDimensionalMapping::oneToThreeD(
                    cellOffsets[ov1_squared * _overlap[0] + z], cellsPerDimension));

            // Calculate the sorting direction from the base cell to the other cell.
            auto sortingDir = offsetVec - baseCellVec;
            if (sortingDir[0] == 0 and sortingDir[1] == 0 and sortingDir[2] == 0) {
              sortingDir = {1., 1., 1.};
            }
            sortingDir = utils::ArrayMath::normalize(sortingDir);
            _cellPairOffsets.emplace_back(cellOffsets[ov1_squared * _overlap[0] + z], offset,
                                          utils::ArrayMath::normalize(sortingDir));
          }
        }
        // back right
        if (y != _overlap[1] and x != _overlap[0] and z != 0) {
          // check whether cell is within interaction length
          const auto distVec = std::array<double, 3>{std::max(zero, _overlap[0] - x - one),
                                                     std::max(zero, _overlap[1] - y - one), std::max(zero, z - one)} *
                               _cellLength;
          const auto distSquare = utils::ArrayMath::dot(distVec, distVec);
          if (distSquare <= interactionLengthSquare) {
            const auto baseCellVec =
                utils::ArrayUtils::static_cast_copy_array<double>(utils::ThreeDimensionalMapping::oneToThreeD(
                    cellOffsets[ov1_squared * ov1 - ov1 + z], cellsPerDimension));

            // Calculate the sorting direction from the base cell to the other cell.
            auto sortingDir = offsetVec - baseCellVec;
            if (sortingDir[0] == 0 and sortingDir[1] == 0 and sortingDir[2] == 0) {
              sortingDir = {1., 1., 1.};
            }

            _cellPairOffsets.emplace_back(cellOffsets[ov1_squared * ov1 - ov1 + z], offset,
                                          utils::ArrayMath::normalize(sortingDir));
          }
        }
      }
    }
  }
}

}  // namespace autopas<|MERGE_RESOLUTION|>--- conflicted
+++ resolved
@@ -58,11 +58,7 @@
   void processBaseCell(std::vector<ParticleCell> &cells, unsigned long baseIndex);
 
   /**
-<<<<<<< HEAD
-   * @copydoc autopas::CellTraversal::setUseSorting()
-=======
-   * @copydoc autopas::CellPairTraversal::setSortingThreshold()
->>>>>>> 16828cc3
+   * @copydoc autopas::CellTraversal::setSortingThreshold()
    */
   void setSortingThreshold(size_t sortingThreshold) { _cellFunctor.setSortingThreshold(sortingThreshold); }
 
