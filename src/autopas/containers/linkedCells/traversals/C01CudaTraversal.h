--- conflicted
+++ resolved
@@ -64,19 +64,10 @@
 #if defined(AUTOPAS_CUDA)
     int nDevices;
     cudaGetDeviceCount(&nDevices);
-<<<<<<< HEAD
-    return (DataLayout == DataLayoutOption::cuda) && (nDevices > 0) && (_functor->getCudaWrapper());
-=======
     return (dataLayout == DataLayoutOption::cuda) && (nDevices > 0);
->>>>>>> 6d6a10d2
 #else
     return false;
 #endif
-  }
-
-  void rebuild(const std::array<unsigned long, 3> &dims) override {
-    this->_cellsPerDimension = dims;
-    computeOffsets();
   }
 
   void initTraversal(std::vector<ParticleCell> &cells) override {}
