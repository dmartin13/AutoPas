/**
 * @file LCSlicedC02Traversal.h
 *
 * @date 24 May 2018
 * @author fischerv
 */

#pragma once

#include <algorithm>

#include "LCTraversalInterface.h"
#include "autopas/containers/cellTraversals/SlicedC02BasedTraversal.h"
#include "autopas/containers/linkedCells/traversals/LCC08CellHandler.h"
#include "autopas/utils/ThreeDimensionalMapping.h"
#include "autopas/utils/WrapOpenMP.h"

namespace autopas {

/**
 * This class provides the colored sliced traversal.
 *
 * The traversal finds the longest dimension of the simulation domain and cuts
 * the domain into as many slices as possible along this dimension. Unlike the regular
 * sliced traversal, this version uses a 2-coloring to prevent race conditions, instead of
 * locking the starting layers.
 *
 * @tparam ParticleCell the type of cells
 * @tparam PairwiseFunctor The functor that defines the interaction of two particles.
 * @tparam DataLayout
 * @tparam useNewton3
 */
template <class ParticleCell, class PairwiseFunctor, DataLayoutOption::Value dataLayout, bool useNewton3>
class LCSlicedC02Traversal
    : public SlicedC02BasedTraversal<ParticleCell, PairwiseFunctor, dataLayout, useNewton3, true>,
      public LCTraversalInterface<ParticleCell> {
 public:
  /**
   * Constructor of the colored sliced traversal.
   * @param dims The dimensions of the cellblock, i.e. the number of cells in x,
   * y and z direction.
   * @param pairwiseFunctor The functor that defines the interaction of two particles.
   * @param interactionLength Interaction length (cutoff + skin).
   * @param cellLength cell length.
   */
  explicit LCSlicedC02Traversal(const std::array<unsigned long, 3> &dims, PairwiseFunctor *pairwiseFunctor,
                                const double interactionLength, const std::array<double, 3> &cellLength)
      : SlicedC02BasedTraversal<ParticleCell, PairwiseFunctor, dataLayout, useNewton3, true>(
            dims, pairwiseFunctor, interactionLength, cellLength),
        _cellHandler(pairwiseFunctor, this->_cellsPerDimension, interactionLength, cellLength, this->_overlap) {}

  void traverseParticlePairs() override;

  [[nodiscard]] DataLayoutOption getDataLayout() const override { return dataLayout; }

  [[nodiscard]] bool getUseNewton3() const override { return useNewton3; }

  [[nodiscard]] TraversalOption getTraversalType() const override { return TraversalOption::lc_sliced_c02; }

  /**
<<<<<<< HEAD
   * @copydoc autopas::CellTraversal::setUseSorting()
=======
   * @copydoc autopas::CellPairTraversal::setSortingThreshold()
>>>>>>> 16828cc3
   */
  void setSortingThreshold(size_t sortingThreshold) override { _cellHandler.setSortingThreshold(sortingThreshold); }

 private:
  LCC08CellHandler<ParticleCell, PairwiseFunctor, dataLayout, useNewton3> _cellHandler;
};

template <class ParticleCell, class PairwiseFunctor, DataLayoutOption::Value dataLayout, bool useNewton3>
inline void LCSlicedC02Traversal<ParticleCell, PairwiseFunctor, dataLayout, useNewton3>::traverseParticlePairs() {
  auto &cells = *(this->_cells);
  this->cSlicedTraversal([&](unsigned long x, unsigned long y, unsigned long z) {
    auto id = utils::ThreeDimensionalMapping::threeToOneD(x, y, z, this->_cellsPerDimension);
    _cellHandler.processBaseCell(cells, id);
  });
}

}  // namespace autopas<|MERGE_RESOLUTION|>--- conflicted
+++ resolved
@@ -58,11 +58,7 @@
   [[nodiscard]] TraversalOption getTraversalType() const override { return TraversalOption::lc_sliced_c02; }
 
   /**
-<<<<<<< HEAD
-   * @copydoc autopas::CellTraversal::setUseSorting()
-=======
-   * @copydoc autopas::CellPairTraversal::setSortingThreshold()
->>>>>>> 16828cc3
+   * @copydoc autopas::CellTraversal::setSortingThreshold()
    */
   void setSortingThreshold(size_t sortingThreshold) override { _cellHandler.setSortingThreshold(sortingThreshold); }
 
