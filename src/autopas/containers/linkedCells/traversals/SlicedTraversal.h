/**
 * @file SlicedTraversal.h
 *
 * @date 20 Apr 2018
 * @author gratl
 */

#pragma once

#include <algorithm>

#include "LinkedCellTraversalInterface.h"
#include "autopas/containers/cellPairTraversals/SlicedBasedTraversal.h"
#include "autopas/containers/verletListsCellBased/verletListsCells/traversals/VerletListsCellsTraversal.h"
#include "autopas/utils/ThreeDimensionalMapping.h"
#include "autopas/utils/WrapOpenMP.h"

namespace autopas {

/**
 * This class provides the sliced traversal.
 *
 * The traversal finds the longest dimension of the simulation domain and cuts
 * the domain in one slice (block) per thread along this dimension. Slices are
 * assigned to the threads in a round robin fashion. Each thread locks the cells
 * on the boundary wall to the previous slice with one lock. This lock is lifted
 * as soon the boundary wall is fully processed.
 *
 * @tparam ParticleCell the type of cells
 * @tparam PairwiseFunctor The functor that defines the interaction of two particles.
 * @tparam DataLayout
 * @tparam useNewton3
 */
template <class ParticleCell, class PairwiseFunctor, DataLayoutOption DataLayout, bool useNewton3>
class SlicedTraversal : public SlicedBasedTraversal<ParticleCell, PairwiseFunctor, DataLayout, useNewton3>,
                        public LinkedCellTraversalInterface<ParticleCell> {
 public:
  /**
   * Constructor of the sliced traversal.
   * @param dims The dimensions of the cellblock, i.e. the number of cells in x,
   * y and z direction.
   * @param pairwiseFunctor The functor that defines the interaction of two particles.
   * @param cutoff Cutoff radius.
   * @param cellLength cell length.
   */
<<<<<<< HEAD
  explicit SlicedTraversal(const std::array<unsigned long, 3> &dims, PairwiseFunctor *pairwiseFunctor,
                           const double cutoff = 1.0, const std::array<double, 3> &cellLength = {1.0, 1.0, 1.0})
      : SlicedBasedTraversal<ParticleCell, PairwiseFunctor, useSoA, useNewton3>(dims, pairwiseFunctor, cutoff,
                                                                                cellLength),
        _cellHandler(pairwiseFunctor, this->_cellsPerDimension, cutoff, cellLength, this->_overlap) {}
=======
  explicit SlicedTraversal(const std::array<unsigned long, 3> &dims, PairwiseFunctor *pairwiseFunctor)
      : SlicedBasedTraversal<ParticleCell, PairwiseFunctor, DataLayout, useNewton3>(dims, pairwiseFunctor),
        _cellHandler(pairwiseFunctor, this->_cellsPerDimension) {}
>>>>>>> 4b564abc

  /**
   * @copydoc LinkedCellTraversalInterface::traverseCellPairs()
   */
  void traverseCellPairs(std::vector<ParticleCell> &cells) override;

  TraversalOption getTraversalType() override { return TraversalOption::sliced; }

 private:
  C08CellHandler<ParticleCell, PairwiseFunctor, DataLayout, useNewton3> _cellHandler;
};

template <class ParticleCell, class PairwiseFunctor, DataLayoutOption DataLayout, bool useNewton3>
inline void SlicedTraversal<ParticleCell, PairwiseFunctor, DataLayout, useNewton3>::traverseCellPairs(
    std::vector<ParticleCell> &cells) {
  this->slicedTraversal([&](unsigned long x, unsigned long y, unsigned long z) {
    auto id = utils::ThreeDimensionalMapping::threeToOneD(x, y, z, this->_cellsPerDimension);
    _cellHandler.processBaseCell(cells, id);
  });
}

}  // namespace autopas<|MERGE_RESOLUTION|>--- conflicted
+++ resolved
@@ -43,17 +43,11 @@
    * @param cutoff Cutoff radius.
    * @param cellLength cell length.
    */
-<<<<<<< HEAD
   explicit SlicedTraversal(const std::array<unsigned long, 3> &dims, PairwiseFunctor *pairwiseFunctor,
                            const double cutoff = 1.0, const std::array<double, 3> &cellLength = {1.0, 1.0, 1.0})
-      : SlicedBasedTraversal<ParticleCell, PairwiseFunctor, useSoA, useNewton3>(dims, pairwiseFunctor, cutoff,
-                                                                                cellLength),
+      : SlicedBasedTraversal<ParticleCell, PairwiseFunctor, DataLayout, useNewton3>(dims, pairwiseFunctor, cutoff,
+                                                                                    cellLength),
         _cellHandler(pairwiseFunctor, this->_cellsPerDimension, cutoff, cellLength, this->_overlap) {}
-=======
-  explicit SlicedTraversal(const std::array<unsigned long, 3> &dims, PairwiseFunctor *pairwiseFunctor)
-      : SlicedBasedTraversal<ParticleCell, PairwiseFunctor, DataLayout, useNewton3>(dims, pairwiseFunctor),
-        _cellHandler(pairwiseFunctor, this->_cellsPerDimension) {}
->>>>>>> 4b564abc
 
   /**
    * @copydoc LinkedCellTraversalInterface::traverseCellPairs()
