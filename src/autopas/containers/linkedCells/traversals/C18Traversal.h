/**
 * @file C18Traversal.h
 * @author nguyen
 * @date 06.09.2018
 */

#pragma once

#include "LinkedCellTraversalInterface.h"
#include "autopas/containers/cellPairTraversals/C18BasedTraversal.h"
#include "autopas/options/DataLayoutOption.h"
#include "autopas/pairwiseFunctors/CellFunctor.h"
#include "autopas/utils/ThreeDimensionalMapping.h"
#include "autopas/utils/WrapOpenMP.h"

namespace autopas {

/**
 * This class provides the c18 traversal.
 *
 * The traversal uses the c18 base step performed on every single cell. Since
 * these steps overlap a domain coloring with eighteen colors is applied.
 *
 * @tparam ParticleCell the type of cells
 * @tparam PairwiseFunctor The functor that defines the interaction of two particles.
 * @tparam DataLayout
 * @tparam useNewton3
 */
template <class ParticleCell, class PairwiseFunctor, DataLayoutOption DataLayout, bool useNewton3>
class C18Traversal : public C18BasedTraversal<ParticleCell, PairwiseFunctor, DataLayout, useNewton3>,
                     public LinkedCellTraversalInterface<ParticleCell> {
 public:
  /**
   * Constructor of the c18 traversal.
   * @param dims The dimensions of the cellblock, i.e. the number of cells in x,
   * y and z direction.
   * @param pairwiseFunctor The functor that defines the interaction of two particles.
   * @param cutoff Cutoff radius.
   * @param cellLength cell length.
   */
  explicit C18Traversal(const std::array<unsigned long, 3> &dims, PairwiseFunctor *pairwiseFunctor,
                        const double cutoff = 1.0, const std::array<double, 3> &cellLength = {1.0, 1.0, 1.0})
      : C18BasedTraversal<ParticleCell, PairwiseFunctor, DataLayout, useNewton3>(dims, pairwiseFunctor, cutoff,
                                                                                 cellLength),
<<<<<<< HEAD
        _cellFunctor(pairwiseFunctor, cutoff) {
=======
        _cellFunctor(internal::CellFunctor<typename ParticleCell::ParticleType, ParticleCell, PairwiseFunctor,
                                           DataLayout, useNewton3>(pairwiseFunctor)) {
>>>>>>> 77d59f1b
    computeOffsets();
  }

  /**
   * @copydoc LinkedCellTraversalInterface::traverseCellPairs()
   */
  void traverseCellPairs(std::vector<ParticleCell> &cells) override;

  /**
   * Computes all interactions between the base
   * cell and adjacent cells with greater a ID.
   * @param cells vector of all cells.
   * @param x X-index of base cell.
   * @param y Y-index of base cell.
   * @param z Z-index of base cell.
   */
  void processBaseCell(std::vector<ParticleCell> &cells, unsigned long x, unsigned long y, unsigned long z);

  TraversalOption getTraversalType() const override { return TraversalOption::c18; }

  /**
   * C18 traversal is always usable.
   * @return
   */
  bool isApplicable() const override {
    int nDevices = 0;
#if defined(AUTOPAS_CUDA)
    cudaGetDeviceCount(&nDevices);
#endif
    if (DataLayout == DataLayoutOption::cuda)
      return nDevices > 0;
    else
      return true;
  }

 private:
  /**
   * Computes pairs used in processBaseCell()
   */
  void computeOffsets();

  /**
   * CellFunctor to be used for the traversal defining the interaction between two cells.
   */
  internal::CellFunctor<typename ParticleCell::ParticleType, ParticleCell, PairwiseFunctor, DataLayout, useNewton3>
      _cellFunctor;

  /**
   * Pairs for processBaseCell(). overlap[0] x overlap[1] Array for each special case in x and y direction.
   */
  std::vector<std::vector<std::vector<std::pair<unsigned long, std::array<double, 3>>>>> _cellOffsets;

  /**
   * Returns the index in the offsets array for the given position.
   * @param pos current position in dimension dim
   * @param dim current dimension
   * @return Index for the _cellOffsets Array.
   */
  unsigned int getIndex(unsigned long pos, unsigned int dim) const;
};

template <class ParticleCell, class PairwiseFunctor, DataLayoutOption DataLayout, bool useNewton3>
inline void C18Traversal<ParticleCell, PairwiseFunctor, DataLayout, useNewton3>::computeOffsets() {
  _cellOffsets.resize(
      2 * this->_overlap[1] + 1,
      std::vector<std::vector<std::pair<unsigned long, std::array<double, 3>>>>(2 * this->_overlap[0] + 1));
  const std::array<long, 3> _overlap_s = {static_cast<long>(this->_overlap[0]), static_cast<long>(this->_overlap[1]),
                                          static_cast<long>(this->_overlap[2])};

  const auto cutoffSquare(this->_cutoff * this->_cutoff);

  for (long z = 0l; z <= _overlap_s[2]; ++z) {
    for (long y = -_overlap_s[1]; y <= _overlap_s[1]; ++y) {
      for (long x = -_overlap_s[0]; x <= _overlap_s[0]; ++x) {
        const long offset = (z * this->_cellsPerDimension[1] + y) * this->_cellsPerDimension[0] + x;
        if (offset >= 0l) {
          // add to each applicable special case
          for (long yArray = -_overlap_s[1]; yArray <= _overlap_s[1]; ++yArray) {
            if (std::abs(yArray + y) <= _overlap_s[1]) {
              for (long xArray = -_overlap_s[0]; xArray <= _overlap_s[0]; ++xArray) {
                if (std::abs(xArray + x) <= _overlap_s[0]) {
                  std::array<double, 3> pos = {};
                  pos[0] = std::max(0l, (std::abs(x) - 1l)) * this->_cellLength[0];
                  pos[1] = std::max(0l, (std::abs(y) - 1l)) * this->_cellLength[1];
                  pos[2] = std::max(0l, (std::abs(z) - 1l)) * this->_cellLength[2];
                  // calculate distance between base cell and other cell
                  const double distSquare = ArrayMath::dot(pos, pos);
                  // only add cell offset if cell is within cutoff radius
                  if (distSquare <= cutoffSquare) {
                    _cellOffsets[yArray + _overlap_s[1]][xArray + _overlap_s[0]].push_back(
                        std::make_pair(offset, ArrayMath::normalize(pos)));
                  }
                }
              }
            }
          }
        }
      }
    }
  }
}

template <class ParticleCell, class PairwiseFunctor, DataLayoutOption DataLayout, bool useNewton3>
unsigned int C18Traversal<ParticleCell, PairwiseFunctor, DataLayout, useNewton3>::getIndex(unsigned long pos,
                                                                                           unsigned int dim) const {
  unsigned long index;
  if (pos < this->_overlap[dim]) {
    index = pos;
  } else if (pos < this->_cellsPerDimension[dim] - this->_overlap[dim]) {
    index = this->_overlap[dim];
  } else {
    index = pos - this->_cellsPerDimension[dim] + 2 * this->_overlap[dim] + 1ul;
  }
  return index;
}

template <class ParticleCell, class PairwiseFunctor, DataLayoutOption DataLayout, bool useNewton3>
void C18Traversal<ParticleCell, PairwiseFunctor, DataLayout, useNewton3>::processBaseCell(
    std::vector<ParticleCell> &cells, unsigned long x, unsigned long y, unsigned long z) {
  const unsigned long baseIndex = utils::ThreeDimensionalMapping::threeToOneD(x, y, z, this->_cellsPerDimension);

  const unsigned int xArray = getIndex(x, 0);

  const unsigned int yArray = getIndex(y, 1);

  ParticleCell &baseCell = cells[baseIndex];
  std::vector<std::pair<unsigned long, std::array<double, 3>>> &offsets = this->_cellOffsets[yArray][xArray];
  const size_t num_pairs = offsets.size();
  for (size_t j = 0; j < num_pairs; ++j) {
    unsigned long otherIndex = baseIndex + offsets[j].first;
    ParticleCell &otherCell = cells[otherIndex];

    if (baseIndex == otherIndex) {
      this->_cellFunctor.processCell(baseCell);
    } else {
      this->_cellFunctor.processCellPair(baseCell, otherCell, offsets[j].second);
    }
  }
}

template <class ParticleCell, class PairwiseFunctor, DataLayoutOption DataLayout, bool useNewton3>
inline void C18Traversal<ParticleCell, PairwiseFunctor, DataLayout, useNewton3>::traverseCellPairs(
    std::vector<ParticleCell> &cells) {
  this->c18Traversal([&](unsigned long x, unsigned long y, unsigned long z) { this->processBaseCell(cells, x, y, z); });
}

}  // namespace autopas<|MERGE_RESOLUTION|>--- conflicted
+++ resolved
@@ -42,12 +42,7 @@
                         const double cutoff = 1.0, const std::array<double, 3> &cellLength = {1.0, 1.0, 1.0})
       : C18BasedTraversal<ParticleCell, PairwiseFunctor, DataLayout, useNewton3>(dims, pairwiseFunctor, cutoff,
                                                                                  cellLength),
-<<<<<<< HEAD
         _cellFunctor(pairwiseFunctor, cutoff) {
-=======
-        _cellFunctor(internal::CellFunctor<typename ParticleCell::ParticleType, ParticleCell, PairwiseFunctor,
-                                           DataLayout, useNewton3>(pairwiseFunctor)) {
->>>>>>> 77d59f1b
     computeOffsets();
   }
 
