--- conflicted
+++ resolved
@@ -61,11 +61,7 @@
   [[nodiscard]] TraversalOption getTraversalType() const override { return TraversalOption::lc_sliced_balanced; }
 
   /**
-<<<<<<< HEAD
-   * @copydoc autopas::CellTraversal::setUseSorting()
-=======
-   * @copydoc autopas::CellPairTraversal::setSortingThreshold()
->>>>>>> 16828cc3
+   * @copydoc autopas::CellTraversal::setSortingThreshold()
    */
   void setSortingThreshold(size_t sortingThreshold) override { _cellHandler.setSortingThreshold(sortingThreshold); }
 
