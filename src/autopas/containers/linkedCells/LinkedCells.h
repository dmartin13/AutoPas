/**
 * @file LinkedCells.h
 *
 * @author tchipevn
 * @date 17.02.2018
 */

#pragma once

#include "autopas/containers/CellBlock3D.h"
#include "autopas/containers/ParticleContainer.h"
#include "autopas/iterators/ParticleIterator.h"
#include "autopas/iterators/RegionParticleIterator.h"
#include "autopas/options/DataLayoutOption.h"
#include "autopas/utils/StringUtils.h"
#include "autopas/utils/WrapOpenMP.h"
#include "autopas/utils/inBox.h"

#include <bitset>

namespace autopas {

/**
 * LinkedCells class.
 * This class uses a list of neighboring cells to store the particles.
 * These cells dimensions are at least as large as the given cutoff radius,
 * therefore short-range interactions only need to be calculated between
 * particles in neighboring cells.
 * @tparam Particle type of the particles that need to be stored
 * @tparam ParticleCell type of the ParticleCells that are used to store the particles
 * @tparam SoAArraysType type of the SoA, needed for verlet lists
 */
template <class Particle, class ParticleCell, class SoAArraysType = typename Particle::SoAArraysType>
class LinkedCells : public ParticleContainer<Particle, ParticleCell, SoAArraysType> {
  using ParticleFloatType = typename Particle::ParticleFloatingPointType;

 public:
  /**
   * Constructor of the LinkedCells class
   * @param boxMin
   * @param boxMax
   * @param cutoff
   * @param cellSizeFactor cell size factor ralative to cutoff
   * By default all applicable traversals are allowed.
   */
<<<<<<< HEAD
  LinkedCells(const std::array<ParticleFloatType, 3> boxMin, const std::array<ParticleFloatType, 3> boxMax,
              const ParticleFloatType cutoff)
=======
  LinkedCells(const std::array<double, 3> boxMin, const std::array<double, 3> boxMax, const double cutoff,
              const double cellSizeFactor = 1.0)
>>>>>>> 516e4b6c
      : ParticleContainer<Particle, ParticleCell, SoAArraysType>(boxMin, boxMax, cutoff, allLCApplicableTraversals()),
        _cellBlock(this->_cells, boxMin, boxMax, cutoff, cellSizeFactor) {}

  /**
   * Lists all traversal options applicable for the Linked Cells container.
   * @return Vector of all applicable traversal options.
   */
  static const std::vector<TraversalOption> &allLCApplicableTraversals() {
    static const std::vector<TraversalOption> v {
      TraversalOption::c01, TraversalOption::c08, TraversalOption::c18, TraversalOption::sliced
#if defined(AUTOPAS_CUDA)
          ,
          TraversalOption::c01Cuda
#endif
    };
    return v;
  }

  std::vector<TraversalOption> getAllTraversals() override { return allLCApplicableTraversals(); }

  ContainerOption getContainerType() override { return ContainerOption::linkedCells; }

  void addParticle(Particle &p) override {
    bool inBox = autopas::utils::inBox(p.getR(), this->getBoxMin(), this->getBoxMax());
    if (inBox) {
      ParticleCell &cell = _cellBlock.getContainingCell(p.getR());
      cell.addParticle(p);
    } else {
      utils::ExceptionHandler::exception("LinkedCells: trying to add particle that is not inside the bounding box.\n" +
                                         p.toString());
    }
  }

  void addHaloParticle(Particle &haloParticle) override {
    bool inHalo = _cellBlock.checkInHalo(haloParticle.getR());
    if (inHalo) {
      ParticleCell &cell = _cellBlock.getContainingCell(haloParticle.getR());
      cell.addParticle(haloParticle);
    } else {
      utils::ExceptionHandler::exception("LinkedCells: trying to add halo particle that is not in the halo box.\n" +
                                         haloParticle.toString());
    }
  }

  void deleteHaloParticles() override { _cellBlock.clearHaloCells(); }

  /**
   * @copydoc DirectSum::iteratePairwise
   */
  template <class ParticleFunctor, class Traversal>
  void iteratePairwise(ParticleFunctor *f, Traversal *traversal, bool useNewton3 = false) {
    AutoPasLog(debug, "Using traversal {}.", utils::StringUtils::to_string(traversal->getTraversalType()));

    traversal->initTraversal(this->_cells);
    if (auto *traversalInterface = dynamic_cast<LinkedCellTraversalInterface<ParticleCell> *>(traversal)) {
      traversalInterface->traverseCellPairs(this->_cells);

    } else {
      autopas::utils::ExceptionHandler::exception(
          "Trying to use a traversal of wrong type in LinkedCells::iteratePairwise. TraversalID: {}",
          traversal->getTraversalType());
    }
    traversal->endTraversal(this->_cells);
  }

  void updateContainer() override {
    auto haloIter = this->begin(IteratorBehavior::haloOnly);
    if (haloIter.isValid()) {
      utils::ExceptionHandler::exception(
          "Linked Cells: Halo particles still present when updateContainer was called. First particle found:\n" +
          haloIter->toString());
    }

#ifdef AUTOPAS_OPENMP
#pragma omp parallel
#endif  // AUTOPAS_OPENMP
    {
      std::vector<Particle> myInvalidParticles;
#ifdef AUTOPAS_OPENMP
#pragma omp for
#endif  // AUTOPAS_OPENMP
      for (size_t cellId = 0; cellId < this->getCells().size(); ++cellId) {
        // if empty
        if (not this->getCells()[cellId].isNotEmpty()) continue;

        std::array<ParticleFloatType, 3> cellLowerCorner = {}, cellUpperCorner = {};
        this->getCellBlock().getCellBoundingBox(cellId, cellLowerCorner, cellUpperCorner);

        for (auto &&pIter = this->getCells()[cellId].begin(); pIter.isValid(); ++pIter) {
          // if not in cell
          if (utils::notInBox(pIter->getR(), cellLowerCorner, cellUpperCorner)) {
            myInvalidParticles.push_back(*pIter);
            pIter.deleteCurrentParticle();
          }
        }
      }
      // implicit barrier here
      // the barrier is needed because iterators are not threadsafe w.r.t. addParticle()

      // this loop is executed for every thread
      for (auto &&p : myInvalidParticles)
        // if not in halo
        if (utils::inBox(p.getR(), this->getBoxMin(), this->getBoxMax()))
          addParticle(p);
        else
          addHaloParticle(p);
    }
  }

  bool isContainerUpdateNeeded() override {
    std::atomic<bool> outlierFound(false);
#ifdef AUTOPAS_OPENMP
    // @todo: find a sensible value for magic number
    // numThreads should be at least 1 and maximal max_threads
    int numThreads = std::max(1, std::min(omp_get_max_threads(), (int)(this->_cells.size() / 500)));
    AutoPasLog(trace, "Using {} threads", numThreads);
#pragma omp parallel for shared(outlierFound) num_threads(numThreads)
#endif
    for (size_t cellIndex1d = 0; cellIndex1d < this->_cells.size(); ++cellIndex1d) {
      std::array<ParticleFloatType, 3> boxmin{0., 0., 0.};
      std::array<ParticleFloatType, 3> boxmax{0., 0., 0.};
      _cellBlock.getCellBoundingBox(cellIndex1d, boxmin, boxmax);

      for (auto iter = this->_cells[cellIndex1d].begin(); iter.isValid(); ++iter) {
        if (not utils::inBox(iter->getR(), boxmin, boxmax)) {
          outlierFound = true;  // we need an update
          break;
        }
      }
      // abort loop (for all threads) by moving loop index to end
      if (outlierFound) cellIndex1d = this->_cells.size();
    }

    return outlierFound;
  }

  TraversalSelector<ParticleCell> generateTraversalSelector() override {
    return TraversalSelector<ParticleCell>(this->getCellBlock().getCellsPerDimensionWithHalo());
  }

  ParticleIteratorWrapper<Particle> begin(IteratorBehavior behavior = IteratorBehavior::haloAndOwned) override {
    return ParticleIteratorWrapper<Particle>(
        new internal::ParticleIterator<Particle, ParticleCell>(&this->_cells, 0, &_cellBlock, behavior));
  }

  ParticleIteratorWrapper<Particle> getRegionIterator(std::array<ParticleFloatType, 3> lowerCorner,
                                                      std::array<ParticleFloatType, 3> higherCorner,
                                                      IteratorBehavior behavior = IteratorBehavior::haloAndOwned,
                                                      bool incSearchRegion = false) override {
    size_t startIndex;
    // this is needed when used through verlet lists since particles can move over cell borders.
    // only lower corner needed since we increase the upper corner anyways.
    if (incSearchRegion) {
      startIndex = this->_cellBlock.get1DIndexOfPosition({
          lowerCorner[0] - 1,
          lowerCorner[1] - 1,
          lowerCorner[2] - 1,
      });
    } else {
      startIndex = this->_cellBlock.get1DIndexOfPosition(lowerCorner);
    }
    auto stopIndex = this->_cellBlock.get1DIndexOfPosition(higherCorner);

    auto startIndex3D =
        utils::ThreeDimensionalMapping::oneToThreeD(startIndex, this->_cellBlock.getCellsPerDimensionWithHalo());
    auto stopIndex3D =
        utils::ThreeDimensionalMapping::oneToThreeD(stopIndex, this->_cellBlock.getCellsPerDimensionWithHalo());

    size_t numCellsOfInterest = (stopIndex3D[0] - startIndex3D[0] + 1) * (stopIndex3D[1] - startIndex3D[1] + 1) *
                                (stopIndex3D[2] - startIndex3D[2] + 1);
    std::vector<size_t> cellsOfInterest(numCellsOfInterest);

    int i = 0;
    for (size_t z = startIndex3D[2]; z <= stopIndex3D[2]; ++z) {
      for (size_t y = startIndex3D[1]; y <= stopIndex3D[1]; ++y) {
        for (size_t x = startIndex3D[0]; x <= stopIndex3D[0]; ++x) {
          cellsOfInterest[i++] =
              utils::ThreeDimensionalMapping::threeToOneD({x, y, z}, this->_cellBlock.getCellsPerDimensionWithHalo());
        }
      }
    }

    return ParticleIteratorWrapper<Particle>(new internal::RegionParticleIterator<Particle, ParticleCell>(
        &this->_cells, lowerCorner, higherCorner, cellsOfInterest, &_cellBlock, behavior));
  }

  /**
   * Get the cell block, not supposed to be used except by verlet lists
   * @return the cell block
   */
  CellBlock3D<ParticleCell> &getCellBlock() { return _cellBlock; }

  /**
   * returns reference to the data of LinkedCells
   * @return the data
   */
  std::vector<ParticleCell> &getCells() { return this->_cells; }

 protected:
  /**
   * object to manage the block of cells.
   */
  CellBlock3D<ParticleCell> _cellBlock;
  // ThreeDimensionalCellHandler
};

}  // namespace autopas<|MERGE_RESOLUTION|>--- conflicted
+++ resolved
@@ -43,13 +43,8 @@
    * @param cellSizeFactor cell size factor ralative to cutoff
    * By default all applicable traversals are allowed.
    */
-<<<<<<< HEAD
   LinkedCells(const std::array<ParticleFloatType, 3> boxMin, const std::array<ParticleFloatType, 3> boxMax,
-              const ParticleFloatType cutoff)
-=======
-  LinkedCells(const std::array<double, 3> boxMin, const std::array<double, 3> boxMax, const double cutoff,
-              const double cellSizeFactor = 1.0)
->>>>>>> 516e4b6c
+              const ParticleFloatType cutoff, const ParticleFloatType cellSizeFactor = 1.0)
       : ParticleContainer<Particle, ParticleCell, SoAArraysType>(boxMin, boxMax, cutoff, allLCApplicableTraversals()),
         _cellBlock(this->_cells, boxMin, boxMax, cutoff, cellSizeFactor) {}
 
