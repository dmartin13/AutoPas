/**
 * @file LinkedCells.h
 *
 * @author tchipevn
 * @date 17.02.2018
 */

#pragma once

<<<<<<< HEAD
#include "autopas/cells/FullParticleCell.h"
=======
#include "autopas/containers/CellBasedParticleContainer.h"
>>>>>>> 6e70c295
#include "autopas/containers/CellBlock3D.h"
#include "autopas/containers/CompatibleTraversals.h"
#include "autopas/containers/LoadEstimators.h"
#include "autopas/containers/cellPairTraversals/BalancedTraversal.h"
#include "autopas/containers/linkedCells/traversals/LCTraversalInterface.h"
#include "autopas/iterators/ParticleIterator.h"
#include "autopas/iterators/RegionParticleIterator.h"
#include "autopas/options/DataLayoutOption.h"
#include "autopas/options/LoadEstimatorOption.h"
#include "autopas/particles/OwnershipState.h"
#include "autopas/utils/ArrayMath.h"
#include "autopas/utils/ParticleCellHelpers.h"
#include "autopas/utils/StringUtils.h"
#include "autopas/utils/WrapOpenMP.h"
#include "autopas/utils/inBox.h"

namespace autopas {

/**
 * LinkedCells class.
 * This class uses a list of neighboring cells to store the particles.
 * These cells dimensions are at least as large as the given cutoff radius,
 * therefore short-range interactions only need to be calculated between
 * particles in neighboring cells.
 * @tparam ParticleCell type of the ParticleCells that are used to store the particles
 * @tparam SoAArraysType type of the SoA, needed for verlet lists
 */
<<<<<<< HEAD
template <class Particle, class SoAArraysType = typename Particle::SoAArraysType>
class LinkedCells : public ParticleContainer<FullParticleCell<Particle, SoAArraysType>, SoAArraysType> {
=======
template <class ParticleCell, class SoAArraysType = typename ParticleCell::ParticleType::SoAArraysType>
class LinkedCells : public CellBasedParticleContainer<ParticleCell, SoAArraysType> {
>>>>>>> 6e70c295
 public:
  /**
   *  Type of the Particle.
   */
<<<<<<< HEAD
  using ParticleType = Particle;
  /**
   *  Type of the ParticleCell.
   */
  using ParticleCell = FullParticleCell<Particle, SoAArraysType>;
=======
  using ParticleType = typename CellBasedParticleContainer<ParticleCell>::ParticleType;
>>>>>>> 6e70c295

  /**
   * Constructor of the LinkedCells class
   * @param boxMin
   * @param boxMax
   * @param cutoff
   * @param skin
   * @param cellSizeFactor cell size factor relative to cutoff
   * @param loadEstimator the load estimation algorithm for balanced traversals.
   * By default all applicable traversals are allowed.
   */
  LinkedCells(const std::array<double, 3> boxMin, const std::array<double, 3> boxMax, const double cutoff,
              const double skin, const double cellSizeFactor = 1.0,
              LoadEstimatorOption loadEstimator = LoadEstimatorOption::squaredParticlesPerCell)
      : CellBasedParticleContainer<ParticleCell, SoAArraysType>(boxMin, boxMax, cutoff, skin),
        _cellBlock(this->_cells, boxMin, boxMax, cutoff + skin, cellSizeFactor),
        _loadEstimator(loadEstimator) {}

  /**
   * @copydoc ParticleContainerInterface::getContainerType()
   */
  [[nodiscard]] ContainerOption getContainerType() const override { return ContainerOption::linkedCells; }

  /**
   * @copydoc ParticleContainerInterface::addParticleImpl()
   */
  void addParticleImpl(const ParticleType &p) override {
    ParticleCell &cell = _cellBlock.getContainingCell(p.getR());
    cell.addParticle(p);
  }

  /**
   * @copydoc ParticleContainerInterface::addHaloParticleImpl()
   */
  void addHaloParticleImpl(const ParticleType &haloParticle) override {
    ParticleType pCopy = haloParticle;
    pCopy.setOwnershipState(OwnershipState::halo);
    ParticleCell &cell = _cellBlock.getContainingCell(pCopy.getR());
    cell.addParticle(pCopy);
  }

  /**
   * @copydoc ParticleContainerInterface::updateHaloParticle()
   */
  bool updateHaloParticle(const ParticleType &haloParticle) override {
    ParticleType pCopy = haloParticle;
    pCopy.setOwnershipState(OwnershipState::halo);
    auto cells = _cellBlock.getNearbyHaloCells(pCopy.getR(), this->getSkin());
    for (auto cellptr : cells) {
      bool updated = internal::checkParticleInCellAndUpdateByID(*cellptr, pCopy);
      if (updated) {
        return true;
      }
    }
    AutoPasLog(trace, "UpdateHaloParticle was not able to update particle: {}", pCopy.toString());
    return false;
  }

  void deleteHaloParticles() override { _cellBlock.clearHaloCells(); }

  void rebuildNeighborLists(TraversalInterface *traversal) override {
    // nothing to do.
  }

  /**
   * Generates the load estimation function depending on _loadEstimator.
   * @return load estimator function object.
   */
  BalancedTraversal::EstimatorFunction getLoadEstimatorFunction() {
    switch (this->_loadEstimator) {
      case LoadEstimatorOption::squaredParticlesPerCell: {
        return [&](const std::array<unsigned long, 3> &cellsPerDimension,
                   const std::array<unsigned long, 3> &lowerCorner, const std::array<unsigned long, 3> &upperCorner) {
          return loadEstimators::squaredParticlesPerCell(this->_cells, cellsPerDimension, lowerCorner, upperCorner);
        };
      }
      case LoadEstimatorOption::none: /* FALL THROUgh */
      default: {
        return
            [&](const std::array<unsigned long, 3> &cellsPerDimension, const std::array<unsigned long, 3> &lowerCorner,
                const std::array<unsigned long, 3> &upperCorner) { return 1; };
      }
    }
  }

  void iteratePairwise(TraversalInterface *traversal) override {
    // Check if traversal is allowed for this container and give it the data it needs.
    auto *traversalInterface = dynamic_cast<LCTraversalInterface<ParticleCell> *>(traversal);
    auto *cellPairTraversal = dynamic_cast<CellPairTraversal<ParticleCell> *>(traversal);
    if (auto *balancedTraversal = dynamic_cast<BalancedTraversal *>(traversal)) {
      balancedTraversal->setLoadEstimator(getLoadEstimatorFunction());
    }
    if (traversalInterface && cellPairTraversal) {
      cellPairTraversal->setCellsToTraverse(this->_cells);
    } else {
      autopas::utils::ExceptionHandler::exception(
          "Trying to use a traversal of wrong type in LinkedCells::iteratePairwise. TraversalID: {}",
          traversal->getTraversalType());
    }

    traversal->initTraversal();
    traversal->traverseParticlePairs();
    traversal->endTraversal();
  }

  [[nodiscard]] std::vector<ParticleType> updateContainer() override {
    this->deleteHaloParticles();

    std::vector<ParticleType> invalidParticles;
#ifdef AUTOPAS_OPENMP
#pragma omp parallel
#endif  // AUTOPAS_OPENMP
    {
      // private for each thread!
      std::vector<ParticleType> myInvalidParticles, myInvalidNotOwnedParticles;
#ifdef AUTOPAS_OPENMP
#pragma omp for
#endif  // AUTOPAS_OPENMP
      for (size_t cellId = 0; cellId < this->getCells().size(); ++cellId) {
        // Delete dummy particles of each cell.
        this->getCells()[cellId].deleteDummyParticles();

        // if empty
        if (not this->getCells()[cellId].isNotEmpty()) continue;

        auto [cellLowerCorner, cellUpperCorner] = this->getCellBlock().getCellBoundingBox(cellId);

        for (auto &&pIter = this->getCells()[cellId].begin(); pIter.isValid(); ++pIter) {
          // if not in cell
          if (utils::notInBox(pIter->getR(), cellLowerCorner, cellUpperCorner)) {
            myInvalidParticles.push_back(*pIter);
            internal::deleteParticle(pIter);
          }
        }
      }
      // implicit barrier here
      // the barrier is needed because iterators are not threadsafe w.r.t. addParticle()

      // this loop is executed for every thread and thus parallel. Don't use #pragma omp for here!
      for (auto &&p : myInvalidParticles) {
        // if not in halo
        if (utils::inBox(p.getR(), this->getBoxMin(), this->getBoxMax())) {
          this->template addParticle<false>(p);
        } else {
          myInvalidNotOwnedParticles.push_back(p);
        }
      }
#ifdef AUTOPAS_OPENMP
#pragma omp critical
#endif
      {
        // merge private vectors to global one.
        invalidParticles.insert(invalidParticles.end(), myInvalidNotOwnedParticles.begin(),
                                myInvalidNotOwnedParticles.end());
      }
    }
    return invalidParticles;
  }

  /**
   * @copydoc ParticleContainerInterface::getTraversalSelectorInfo()
   */
  [[nodiscard]] TraversalSelectorInfo getTraversalSelectorInfo() const override {
    return TraversalSelectorInfo(this->getCellBlock().getCellsPerDimensionWithHalo(), this->getInteractionLength(),
                                 this->getCellBlock().getCellLength(), 0);
  }

  [[nodiscard]] ParticleIteratorWrapper<ParticleType, true> begin(
      IteratorBehavior behavior = IteratorBehavior::haloAndOwned) override {
    return ParticleIteratorWrapper<ParticleType, true>(
        new internal::ParticleIterator<ParticleType, ParticleCell, true>(&this->_cells, 0, &_cellBlock, behavior));
  }

  [[nodiscard]] ParticleIteratorWrapper<ParticleType, false> begin(
      IteratorBehavior behavior = IteratorBehavior::haloAndOwned) const override {
    return ParticleIteratorWrapper<ParticleType, false>(
        new internal::ParticleIterator<ParticleType, ParticleCell, false>(&this->_cells, 0, &_cellBlock, behavior));
  }

  [[nodiscard]] ParticleIteratorWrapper<ParticleType, true> getRegionIterator(
      const std::array<double, 3> &lowerCorner, const std::array<double, 3> &higherCorner,
      IteratorBehavior behavior = IteratorBehavior::haloAndOwned) override {
    // We increase the search region by skin, as particles can move over cell borders.
    auto startIndex3D =
        this->_cellBlock.get3DIndexOfPosition(utils::ArrayMath::subScalar(lowerCorner, this->getSkin()));
    auto stopIndex3D =
        this->_cellBlock.get3DIndexOfPosition(utils::ArrayMath::addScalar(higherCorner, this->getSkin()));

    size_t numCellsOfInterest = (stopIndex3D[0] - startIndex3D[0] + 1) * (stopIndex3D[1] - startIndex3D[1] + 1) *
                                (stopIndex3D[2] - startIndex3D[2] + 1);
    std::vector<size_t> cellsOfInterest(numCellsOfInterest);

    int i = 0;
    for (size_t z = startIndex3D[2]; z <= stopIndex3D[2]; ++z) {
      for (size_t y = startIndex3D[1]; y <= stopIndex3D[1]; ++y) {
        for (size_t x = startIndex3D[0]; x <= stopIndex3D[0]; ++x) {
          cellsOfInterest[i++] =
              utils::ThreeDimensionalMapping::threeToOneD({x, y, z}, this->_cellBlock.getCellsPerDimensionWithHalo());
        }
      }
    }

    return ParticleIteratorWrapper<ParticleType, true>(
        new internal::RegionParticleIterator<ParticleType, ParticleCell, true>(&this->_cells, lowerCorner, higherCorner,
                                                                               cellsOfInterest, &_cellBlock, behavior));
  }

  [[nodiscard]] ParticleIteratorWrapper<ParticleType, false> getRegionIterator(
      const std::array<double, 3> &lowerCorner, const std::array<double, 3> &higherCorner,
      IteratorBehavior behavior = IteratorBehavior::haloAndOwned) const override {
    // We increase the search region by skin, as particles can move over cell borders.
    auto startIndex3D =
        this->_cellBlock.get3DIndexOfPosition(utils::ArrayMath::subScalar(lowerCorner, this->getSkin()));
    auto stopIndex3D =
        this->_cellBlock.get3DIndexOfPosition(utils::ArrayMath::addScalar(higherCorner, this->getSkin()));

    size_t numCellsOfInterest = (stopIndex3D[0] - startIndex3D[0] + 1) * (stopIndex3D[1] - startIndex3D[1] + 1) *
                                (stopIndex3D[2] - startIndex3D[2] + 1);
    std::vector<size_t> cellsOfInterest(numCellsOfInterest);

    int i = 0;
    for (size_t z = startIndex3D[2]; z <= stopIndex3D[2]; ++z) {
      for (size_t y = startIndex3D[1]; y <= stopIndex3D[1]; ++y) {
        for (size_t x = startIndex3D[0]; x <= stopIndex3D[0]; ++x) {
          cellsOfInterest[i++] =
              utils::ThreeDimensionalMapping::threeToOneD({x, y, z}, this->_cellBlock.getCellsPerDimensionWithHalo());
        }
      }
    }

    return ParticleIteratorWrapper<ParticleType, false>(
        new internal::RegionParticleIterator<ParticleType, ParticleCell, false>(
            &this->_cells, lowerCorner, higherCorner, cellsOfInterest, &_cellBlock, behavior));
  }

  /**
   * Get the cell block, not supposed to be used except by verlet lists
   * @return the cell block
   */
  internal::CellBlock3D<ParticleCell> &getCellBlock() { return _cellBlock; }

  /**
   * @copydoc getCellBlock()
   * @note const version
   */
  const internal::CellBlock3D<ParticleCell> &getCellBlock() const { return _cellBlock; }

  /**
   * Returns reference to the data of LinkedCells
   * @return the data
   */
  std::vector<ParticleCell> &getCells() { return this->_cells; }

 protected:
  /**
   * object to manage the block of cells.
   */
  internal::CellBlock3D<ParticleCell> _cellBlock;

  /**
   * load estimation algorithm for balanced traversals.
   */
  autopas::LoadEstimatorOption _loadEstimator;
  // ThreeDimensionalCellHandler
};

}  // namespace autopas<|MERGE_RESOLUTION|>--- conflicted
+++ resolved
@@ -7,11 +7,8 @@
 
 #pragma once
 
-<<<<<<< HEAD
 #include "autopas/cells/FullParticleCell.h"
-=======
 #include "autopas/containers/CellBasedParticleContainer.h"
->>>>>>> 6e70c295
 #include "autopas/containers/CellBlock3D.h"
 #include "autopas/containers/CompatibleTraversals.h"
 #include "autopas/containers/LoadEstimators.h"
@@ -36,29 +33,20 @@
  * These cells dimensions are at least as large as the given cutoff radius,
  * therefore short-range interactions only need to be calculated between
  * particles in neighboring cells.
- * @tparam ParticleCell type of the ParticleCells that are used to store the particles
+ * @tparam Particle type of the Particle
  * @tparam SoAArraysType type of the SoA, needed for verlet lists
  */
-<<<<<<< HEAD
 template <class Particle, class SoAArraysType = typename Particle::SoAArraysType>
-class LinkedCells : public ParticleContainer<FullParticleCell<Particle, SoAArraysType>, SoAArraysType> {
-=======
-template <class ParticleCell, class SoAArraysType = typename ParticleCell::ParticleType::SoAArraysType>
-class LinkedCells : public CellBasedParticleContainer<ParticleCell, SoAArraysType> {
->>>>>>> 6e70c295
+class LinkedCells : public CellBasedParticleContainer<FullParticleCell<Particle, SoAArraysType>, SoAArraysType> {
  public:
   /**
    *  Type of the Particle.
    */
-<<<<<<< HEAD
   using ParticleType = Particle;
   /**
    *  Type of the ParticleCell.
    */
   using ParticleCell = FullParticleCell<Particle, SoAArraysType>;
-=======
-  using ParticleType = typename CellBasedParticleContainer<ParticleCell>::ParticleType;
->>>>>>> 6e70c295
 
   /**
    * Constructor of the LinkedCells class
@@ -81,6 +69,11 @@
    * @copydoc ParticleContainerInterface::getContainerType()
    */
   [[nodiscard]] ContainerOption getContainerType() const override { return ContainerOption::linkedCells; }
+
+    /**
+     * @copydoc ParticleContainerInterface::getParticleCellTypeEnum()
+     */
+    [[nodiscard]] CellType getParticleCellTypeEnum() override { return CellType::FullParticleCell; }
 
   /**
    * @copydoc ParticleContainerInterface::addParticleImpl()
