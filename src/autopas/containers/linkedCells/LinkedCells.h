--- conflicted
+++ resolved
@@ -50,27 +50,6 @@
                                                                  compatibleTraversals::allLCCompatibleTraversals()),
         _cellBlock(this->_cells, boxMin, boxMax, cutoff, cellSizeFactor) {}
 
-<<<<<<< HEAD
-  /**
-   * Lists all traversal options applicable for the Linked Cells container.
-   * @return Vector of all applicable traversal options.
-   */
-  static const std::vector<TraversalOption> &allLCApplicableTraversals() {
-    static const std::vector<TraversalOption> v {
-      TraversalOption::c01, TraversalOption::c08, TraversalOption::c18, TraversalOption::sliced,
-          TraversalOption::c01CombinedSoA
-#if defined(AUTOPAS_CUDA)
-          ,
-          TraversalOption::c01Cuda
-#endif
-    };
-    return v;
-  }
-
-  std::vector<TraversalOption> getAllTraversals() override { return allLCApplicableTraversals(); }
-
-=======
->>>>>>> ce489cf7
   ContainerOption getContainerType() override { return ContainerOption::linkedCells; }
 
   void addParticle(Particle &p) override {
