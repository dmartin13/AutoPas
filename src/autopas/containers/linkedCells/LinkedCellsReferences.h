--- conflicted
+++ resolved
@@ -410,7 +410,6 @@
     }
   }
 
-<<<<<<< HEAD
   [[nodiscard]] ContainerIterator<ParticleType, true, true> getRegionIterator(
       const std::array<double, 3> &lowerCorner, const std::array<double, 3> &higherCorner, IteratorBehavior behavior,
       typename ContainerIterator<ParticleType, true, true>::ParticleVecType *additionalVectors) override {
@@ -421,62 +420,6 @@
       const std::array<double, 3> &lowerCorner, const std::array<double, 3> &higherCorner, IteratorBehavior behavior,
       typename ContainerIterator<ParticleType, false, true>::ParticleVecType *additionalVectors) const override {
     return ContainerIterator<ParticleType, false, true>(*this, behavior, additionalVectors, lowerCorner, higherCorner);
-=======
-  ParticleIteratorWrapper<ParticleType, true> getRegionIterator(const std::array<double, 3> &lowerCorner,
-                                                                const std::array<double, 3> &higherCorner,
-                                                                IteratorBehavior behavior) override {
-    using namespace autopas::utils::ArrayMath::literals;
-
-    // We increase the search region by skin, as particles can move over cell borders.
-    const auto startIndex3D = this->_cellBlock.get3DIndexOfPosition(lowerCorner - this->getVerletSkin());
-    const auto stopIndex3D = this->_cellBlock.get3DIndexOfPosition(higherCorner + this->getVerletSkin());
-
-    size_t numCellsOfInterest = (stopIndex3D[0] - startIndex3D[0] + 1) * (stopIndex3D[1] - startIndex3D[1] + 1) *
-                                (stopIndex3D[2] - startIndex3D[2] + 1);
-    std::vector<size_t> cellsOfInterest(numCellsOfInterest);
-
-    int i = 0;
-    for (size_t z = startIndex3D[2]; z <= stopIndex3D[2]; ++z) {
-      for (size_t y = startIndex3D[1]; y <= stopIndex3D[1]; ++y) {
-        for (size_t x = startIndex3D[0]; x <= stopIndex3D[0]; ++x) {
-          cellsOfInterest[i++] =
-              utils::ThreeDimensionalMapping::threeToOneD({x, y, z}, this->_cellBlock.getCellsPerDimensionWithHalo());
-        }
-      }
-    }
-
-    return ParticleIteratorWrapper<ParticleType, true>(
-        new internal::RegionParticleIterator<ParticleType, ReferenceCell, true>(
-            &this->_cells, lowerCorner, higherCorner, cellsOfInterest, &_cellBlock, behavior, nullptr));
-  }
-
-  ParticleIteratorWrapper<ParticleType, false> getRegionIterator(const std::array<double, 3> &lowerCorner,
-                                                                 const std::array<double, 3> &higherCorner,
-                                                                 IteratorBehavior behavior) const override {
-    using namespace autopas::utils::ArrayMath::literals;
-
-    // We increase the search region by skin, as particles can move over cell borders.
-    const auto startIndex3D = this->_cellBlock.get3DIndexOfPosition(lowerCorner - this->getVerletSkin());
-    const auto stopIndex3D = this->_cellBlock.get3DIndexOfPosition(higherCorner + this->getVerletSkin());
-
-    size_t numCellsOfInterest = (stopIndex3D[0] - startIndex3D[0] + 1) * (stopIndex3D[1] - startIndex3D[1] + 1) *
-                                (stopIndex3D[2] - startIndex3D[2] + 1);
-    std::vector<size_t> cellsOfInterest(numCellsOfInterest);
-
-    int i = 0;
-    for (size_t z = startIndex3D[2]; z <= stopIndex3D[2]; ++z) {
-      for (size_t y = startIndex3D[1]; y <= stopIndex3D[1]; ++y) {
-        for (size_t x = startIndex3D[0]; x <= stopIndex3D[0]; ++x) {
-          cellsOfInterest[i++] =
-              utils::ThreeDimensionalMapping::threeToOneD({x, y, z}, this->_cellBlock.getCellsPerDimensionWithHalo());
-        }
-      }
-    }
-
-    return ParticleIteratorWrapper<ParticleType, false>(
-        new internal::RegionParticleIterator<ParticleType, ReferenceCell, false>(
-            &this->_cells, lowerCorner, higherCorner, cellsOfInterest, &_cellBlock, behavior, nullptr));
->>>>>>> 062e08c9
   }
 
   /**
