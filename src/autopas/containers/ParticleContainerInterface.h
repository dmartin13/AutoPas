--- conflicted
+++ resolved
@@ -166,33 +166,21 @@
    * @param behavior Behavior of the iterator, see IteratorBehavior.
    * @return Iterator to the first particle.
    */
-<<<<<<< HEAD
-  virtual ParticleIteratorWrapper<Particle, true> begin(
-=======
   [[nodiscard]] virtual ParticleIteratorWrapper<ParticleType, true> begin(
->>>>>>> ca6dc21c
       IteratorBehavior behavior = IteratorBehavior::haloAndOwned) = 0;
 
   /**
    * @copydoc begin()
    * @note const version
    */
-<<<<<<< HEAD
-  virtual ParticleIteratorWrapper<Particle, false> begin(
-=======
   [[nodiscard]] virtual ParticleIteratorWrapper<ParticleType, false> begin(
->>>>>>> ca6dc21c
       IteratorBehavior behavior = IteratorBehavior::haloAndOwned) const = 0;
 
   /**
    * @copydoc begin()
    * @note cbegin will guarantee to return a const_iterator.
    */
-<<<<<<< HEAD
-  virtual ParticleIteratorWrapper<Particle, false> cbegin(
-=======
   [[nodiscard]] virtual ParticleIteratorWrapper<ParticleType, false> cbegin(
->>>>>>> ca6dc21c
       IteratorBehavior behavior = IteratorBehavior::haloAndOwned) const final {
     return begin(behavior);
   };
@@ -205,11 +193,7 @@
    * @param behavior The behavior of the iterator (shall it iterate over halo particles as well?).
    * @return Iterator to iterate over all particles in a specific region.
    */
-<<<<<<< HEAD
-  virtual ParticleIteratorWrapper<Particle, true> getRegionIterator(
-=======
   [[nodiscard]] virtual ParticleIteratorWrapper<ParticleType, true> getRegionIterator(
->>>>>>> ca6dc21c
       const std::array<double, 3> &lowerCorner, const std::array<double, 3> &higherCorner,
       IteratorBehavior behavior = IteratorBehavior::haloAndOwned) = 0;
 
@@ -217,11 +201,7 @@
    * @copydoc getRegionIterator()
    * @note const version
    */
-<<<<<<< HEAD
-  virtual ParticleIteratorWrapper<Particle, false> getRegionIterator(
-=======
   [[nodiscard]] virtual ParticleIteratorWrapper<ParticleType, false> getRegionIterator(
->>>>>>> ca6dc21c
       const std::array<double, 3> &lowerCorner, const std::array<double, 3> &higherCorner,
       IteratorBehavior behavior = IteratorBehavior::haloAndOwned) const = 0;
 
@@ -298,12 +278,7 @@
    * container, if necessary.
    * @return A vector of invalid particles that do not belong into the container.
    */
-<<<<<<< HEAD
-  AUTOPAS_WARN_UNUSED_RESULT
-  virtual std::vector<Particle> updateContainer() = 0;
-=======
   [[nodiscard]] virtual std::vector<ParticleType> updateContainer() = 0;
->>>>>>> ca6dc21c
 
   /**
    * Generates a traversal selector info for this container.
