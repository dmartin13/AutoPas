--- conflicted
+++ resolved
@@ -224,15 +224,9 @@
 #ifdef AUTOPAS_OPENMP
 #pragma omp parallel for reduction(|| : deletedSomething)
 #endif
-<<<<<<< HEAD
     for (size_t i = 0; i < _towerBlock.size(); ++i) {
       auto &tower = _towerBlock[i];
-      const auto towerSize = tower.size();
-=======
-    for (size_t i = 0; i < _towers.size(); ++i) {
-      auto &tower = _towers[i];
       const auto towerSize = tower.getNumActualParticles();
->>>>>>> 2be0922c
       auto numTailDummies = tower.getNumTailDummyParticles();
       // iterate over all non-tail dummies.
       for (size_t j = 0; j < towerSize - numTailDummies;) {
@@ -316,11 +310,7 @@
       return {nullptr, 0, 0};
     }
     // check the data behind the indices
-<<<<<<< HEAD
-    if (particleIndex >= _towerBlock[cellIndex].size() or
-=======
-    if (particleIndex >= this->_towers[cellIndex].getNumActualParticles() or
->>>>>>> 2be0922c
+    if (particleIndex >= _towerBlock[cellIndex].getNumActualParticles() or
         not containerIteratorUtils::particleFulfillsIteratorRequirements<regionIter>(
             _towerBlock[cellIndex][particleIndex], iteratorBehavior, boxMin, boxMax)) {
       // either advance them to something interesting or invalidate them.
@@ -1191,11 +1181,7 @@
       // If this breaches the end of a cell, find the next non-empty cell and reset particleIndex.
 
       // If cell has wrong type, or there are no more particles in this cell jump to the next
-<<<<<<< HEAD
-      while (not towerIsRelevant() or particleIndex >= _towerBlock[cellIndex].size()) {
-=======
-      while (not towerIsRelevant() or particleIndex >= this->_towers[cellIndex].getNumActualParticles()) {
->>>>>>> 2be0922c
+      while (not towerIsRelevant() or particleIndex >= _towerBlock[cellIndex].getNumActualParticles()) {
         cellIndex += stride;
         particleIndex = 0;
 
