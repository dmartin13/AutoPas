--- conflicted
+++ resolved
@@ -55,15 +55,8 @@
         _boxMax(boxMax),
         _skin(skin),
         _cutoff(cutoff),
-<<<<<<< HEAD
-        _cutoffSqr(cutoff * cutoff),
-        _traversalsSinceLastRebuild(UINT_MAX),
-        _rebuildFrequency(rebuildFrequency),
-        _neighborListIsValid(false),
-        _aosToSoaMapValid(false) {
-=======
+        _aosToSoaMapValid(false),
         _interactionLengthSqr((cutoff + skin) * (cutoff + skin)) {
->>>>>>> 44b0c15b
     rebuild();
   }
 
@@ -84,18 +77,11 @@
       AutoPasLog(error, "Newton3 not implemented yet.");
       autopas::utils::ExceptionHandler::exception("VerletClusterLists does not support newton3 yet.");
     }
-<<<<<<< HEAD
-
-    if (needsRebuild()) {
-      this->rebuild();
-    }
 
     if (traversal->getDataLayout() == DataLayoutOption::soa && not _aosToSoaMapValid) {
       buildAosToSoaMap();
     }
 
-=======
->>>>>>> 44b0c15b
     auto *traversalInterface = dynamic_cast<VerletClustersTraversalInterface<Particle> *>(traversal);
     if (traversalInterface) {
       traversalInterface->setTraversalInfo(this);
@@ -634,48 +620,26 @@
   std::array<double, 3> _boxMin;
   std::array<double, 3> _boxMax;
 
-<<<<<<< HEAD
-  /// side length of xy-grid and reciprocal
-  double _gridSideLength;
-  double _gridSideLengthReciprocal;
-
-  /// dimensions of grid
-  std::array<index_t, 3> _cellsPerDim;
-=======
   // side length of xy-grid and reciprocal
   double _gridSideLength{0.};
   double _gridSideLengthReciprocal{0.};
 
   // dimensions of grid
   std::array<index_t, 3> _cellsPerDim{};
->>>>>>> 44b0c15b
 
   /// skin radius
   double _skin;
 
   /// cutoff
   double _cutoff;
-<<<<<<< HEAD
-  double _cutoffSqr;
-
-  /// how many pairwise traversals have been done since the last traversal
-  unsigned int _traversalsSinceLastRebuild;
-
-  /// specifies after how many pairwise traversals the neighbor list is to be
-  /// rebuild
-  unsigned int _rebuildFrequency;
-
-  /// specifies if the neighbor list is currently valid
-  bool _neighborListIsValid;
 
   /// Maps indices to the starting pointers for each cluster
   std::unordered_map<Particle *, index_t> _aosToSoaMap;
 
   /// If _aosToSoaMap is valid currently; that means up to date with clusters.
   bool _aosToSoaMapValid;
-=======
+
   double _interactionLengthSqr;
->>>>>>> 44b0c15b
 };
 
 }  // namespace autopas