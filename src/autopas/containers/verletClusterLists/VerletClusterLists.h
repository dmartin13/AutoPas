/**
 * @file VerletClusterLists.h
 * @author nguyen
 * @date 14.10.18
 */

#pragma once

#include <cmath>
#include "autopas/cells/FullParticleCell.h"
#include "autopas/containers/CompatibleTraversals.h"
#include "autopas/containers/ParticleContainer.h"
#include "autopas/containers/verletClusterLists/VerletClusterMaths.h"
#include "autopas/iterators/ParticleIterator.h"
#include "autopas/utils/ArrayMath.h"
#include "autopas/utils/inBox.h"

namespace autopas {

template <class Particle>
class VerletClustersTraversalInterface;

/**
 * Particles are divided into clusters.
 * The VerletClusterLists class uses neighborhood lists for each cluster
 * to calculate pairwise interactions of particles.
 * It is optimized for a constant, i.e. particle independent, cutoff radius of
 * the interaction.
 * @tparam Particle
 */
template <class Particle>
class VerletClusterLists : public ParticleContainer<Particle, FullParticleCell<Particle>> {
  /**
   * the index type to access the particle cells
   */
  using index_t = typename VerletClusterMaths::index_t;

 public:
  /**
   * Constructor of the VerletClusterLists class.
   * The neighbor lists are build using a estimated density.
   * The box is divided into cuboids with roughly the
   * same side length.
   * @param boxMin the lower corner of the domain
   * @param boxMax the upper corner of the domain
   * @param cutoff the cutoff radius of the interaction
   * @param skin the skin radius
   * @param clusterSize size of clusters
   */
  VerletClusterLists(const std::array<double, 3> boxMin, const std::array<double, 3> boxMax, double cutoff,
                     double skin = 0, int clusterSize = 4)
      : ParticleContainer<Particle, FullParticleCell<Particle>>(boxMin, boxMax, cutoff, skin),
        _clusterSize(clusterSize),
        _boxMin(boxMin),
        _boxMax(boxMax),
        _skin(skin),
        _cutoff(cutoff),
        _interactionLengthSqr((cutoff + skin) * (cutoff + skin)) {
    rebuild();
  }

  ContainerOption getContainerType() override { return ContainerOption::verletClusterLists; }

  /**
   * Function to iterate over all pairs of particles. (Only AoS)
   * This function only handles short-range interactions.
   * @tparam The type of the ParticleFunctor.
   * @tparam Traversal The type of the traversal.
   * @param f not used
   * @param traversal The traversal to use for the iteration
   */
  template <class ParticleFunctor, class Traversal>
  void iteratePairwise(ParticleFunctor *f, Traversal *traversal) {
    if (traversal->getUseNewton3()) {
      /// @todo implement newton3 for VerletClusterLists
      AutoPasLog(error, "Newton3 not implemented yet.");
      autopas::utils::ExceptionHandler::exception("VerletClusterLists does not support newton3 yet.");
    }
<<<<<<< HEAD

    if (needsRebuild()) {
      this->rebuild();
    }

    auto *traversalInterface = dynamic_cast<VerletClustersTraversalInterface<Particle> *>(traversal);
    if (traversalInterface) {
      traversalInterface->traverseParticlePairs(*this);
    } else {
      autopas::utils::ExceptionHandler::exception(
          "Trying to use a traversal of wrong type in VerletClusterLists::iteratePairwise. TraversalID: {}",
          traversal->getTraversalType());
    }

    // we iterated, so increase traversal counter
    _traversalsSinceLastRebuild++;
=======
    traverseVerletLists(f, useNewton3);
>>>>>>> db8dfed4
  }

  /**
   * @copydoc VerletLists::addParticle()
   */
  void addParticle(Particle &p) override {
    // add particle somewhere, because lists will be rebuild anyways
    _clusters[0].addParticle(p);
  }

  /**
   * @copydoc VerletLists::addHaloParticle()
   */
  void addHaloParticle(Particle &haloParticle) override {
    autopas::utils::ExceptionHandler::exception("VerletClusterLists.addHaloParticle not yet implemented.");
  }

  bool updateHaloParticle(Particle &haloParticle) override { throw std::runtime_error("not yet implemented"); }

  /**
   * @copydoc VerletLists::deleteHaloParticles
   */
  void deleteHaloParticles() override {
    // quick and dirty: iterate over all particles and delete halo particles
    // @todo: make this proper
    for (auto iter = this->begin(IteratorBehavior::haloOnly); iter.isValid(); ++iter) {
      if (not iter->isOwned()) {
        iter.deleteCurrentParticle();
      }
    }
  }

  /**
   * @copydoc VerletLists::updateContainer()
   */
  AUTOPAS_WARN_UNUSED_RESULT
  std::vector<Particle> updateContainer() override {
    AutoPasLog(debug, "updating container");
    // first delete all particles
    this->deleteHaloParticles();

    // next find invalid particles
    std::vector<Particle> invalidParticles;
    /// @todo: parallelize
    for (auto iter = this->begin(IteratorBehavior::ownedOnly); iter.isValid(); ++iter) {
      if (not utils::inBox(iter->getR(), _boxMin, _boxMax)) {
        invalidParticles.push_back(*iter);
        iter.deleteCurrentParticle();
      }
    }

    return invalidParticles;
  }

  bool isContainerUpdateNeeded() override {
    autopas::utils::ExceptionHandler::exception("VerletClusterLists.isContainerUpdateNeeded not yet implemented");
    return false;
  }

  TraversalSelectorInfo getTraversalSelectorInfo() override { return TraversalSelectorInfo(_cellsPerDim); }

  ParticleIteratorWrapper<Particle> begin(IteratorBehavior behavior = IteratorBehavior::haloAndOwned) override {
    return ParticleIteratorWrapper<Particle>(
        new internal::ParticleIterator<Particle, FullParticleCell<Particle>>(&this->_clusters));
  }

  ParticleIteratorWrapper<Particle> getRegionIterator(const std::array<double, 3> &lowerCorner,
                                                      const std::array<double, 3> &higherCorner,
                                                      IteratorBehavior behavior = IteratorBehavior::haloAndOwned,
                                                      bool incSearchRegion = false) override {
    // @todo implement this if bounding boxes are here
    autopas::utils::ExceptionHandler::exception("VerletClusterLists.getRegionIterator not yet implemented.");
    return ParticleIteratorWrapper<Particle>();
  }

<<<<<<< HEAD
  /**
   * Helper method to iterate over all clusters.
   * @tparam LoopBody The type of the lambda to execute for all clusters.
   * @tparam inParallel If the iteration should be executed in parallel or sequential.
   * @param loopBody The lambda to execute for all clusters. Parameters given are Particle* clusterStart, int
   * clusterSize, std::vector<Particle*> clusterNeighborList.
   */
  template <bool inParallel, class LoopBody>
  void traverseClusters(LoopBody &&loopBody) {
    if (inParallel) {
      traverseClustersParallel<LoopBody>(std::forward<LoopBody>(loopBody));
    } else {
      traverseClustersSequential<LoopBody>(std::forward<LoopBody>(loopBody));
    }
  }
=======
  void rebuildNeighborLists(TraversalInterface *traversal) override { rebuild(); }
>>>>>>> db8dfed4

 protected:
  /**
   * Helper method to sequentially iterate over all clusters.
   * @tparam LoopBody The type of the lambda to execute for all clusters.
   * @param loopBody The lambda to execute for all clusters. Parameters given are Particle* clusterStart, index_t
   * clusterSize, std::vector<Particle*> clusterNeighborList.
   */
  template <class LoopBody>
  void traverseClustersSequential(LoopBody &&loopBody) {
    for (index_t x = 0; x < _cellsPerDim[0]; x++) {
      for (index_t y = 0; y < _cellsPerDim[1]; y++) {
        index_t index = VerletClusterMaths::index1D(x, y, _cellsPerDim);
        auto &grid = _clusters[index];
        auto &gridNeighborList = _neighborLists[index];

        const index_t numClustersInGrid = grid.numParticles() / _clusterSize;
        for (index_t clusterInGrid = 0; clusterInGrid < numClustersInGrid; clusterInGrid++) {
          Particle *iClusterStart = &grid[clusterInGrid * _clusterSize];
          auto &clusterNeighborList = gridNeighborList[clusterInGrid];
          loopBody(iClusterStart, _clusterSize, clusterNeighborList);
        }
      }
    }
  }

  /**
   * Helper method to iterate over all clusters in parallel.
   * @tparam LoopBody The type of the lambda to execute for all clusters.
   * @param loopBody The lambda to execute for all clusters. Parameters given are Particle* clusterStart, index_t
   * clusterSize, std::vector<Particle*> clusterNeighborList.
   */
  template <class LoopBody>
  void traverseClustersParallel(LoopBody &&loopBody) {
    const index_t endX = _cellsPerDim[0];
    const index_t endY = _cellsPerDim[1];
#if defined(AUTOPAS_OPENMP)
    // @todo: find sensible chunksize
#pragma omp parallel for schedule(dynamic) collapse(2)
#endif
    for (index_t x = 0; x < endX; x++) {
      for (index_t y = 0; y < endY; y++) {
        index_t index = VerletClusterMaths::index1D(x, y, _cellsPerDim);
        auto &grid = _clusters[index];
        auto &gridNeighborList = _neighborLists[index];

        const index_t numClustersInGrid = grid.numParticles() / _clusterSize;
        for (index_t clusterInGrid = 0; clusterInGrid < numClustersInGrid; clusterInGrid++) {
          Particle *iClusterStart = &grid[clusterInGrid * _clusterSize];
          auto &clusterNeighborList = gridNeighborList[clusterInGrid];
          loopBody(iClusterStart, _clusterSize, clusterNeighborList);
        }
      }
    }
  }

  /**
   * Recalculate grids and clusters,
   * build verlet lists and
   * pad clusters.
   */
  void rebuild() {
    std::vector<Particle> invalidParticles = collectParticlesAndClearClusters();

    auto boxSize = ArrayMath::sub(_boxMax, _boxMin);

    _gridSideLength = guessOptimalGridSideLength(invalidParticles.size(), boxSize);
    _gridSideLengthReciprocal = 1 / _gridSideLength;

    _cellsPerDim = calculateCellsPerDim(boxSize);
    // _cellsPerDim[2] is always 1
    index_t numCells = _cellsPerDim[0] * _cellsPerDim[1];

    // resize to number of grids
    _clusters.resize(numCells);
    _neighborLists.resize(numCells);

    sortParticlesIntoClusters(invalidParticles);

    // sort by last dimension and reserve space for dummy particles
    for (auto &cluster : _clusters) {
      cluster.sortByDim(2);

      size_t size = cluster.numParticles();
      size_t rest = size % _clusterSize;
      if (rest > 0) cluster.reserve(size + (_clusterSize - rest));
    }

    clearNeighborLists();

    updateVerletLists();
    // fill last cluster with dummy particles, such that each cluster is a multiple of _clusterSize
    padClusters();
  }

  /**
   * Takes all particles from all clusters and returns them. Clusters are cleared.
   * @return All particles in the container.
   */
  std::vector<Particle> collectParticlesAndClearClusters() {
    std::vector<Particle> invalidParticles;
    for (auto &cluster : _clusters) {
      for (auto it = cluster.begin(); it.isValid(); ++it) {
        invalidParticles.push_back(*it);
      }
      cluster.clear();
    }
    return invalidParticles;
  }

  /**
   * Guesses the optimal grid side length.
   * @param numParticles The number of particles in the container.
   * @param boxSize The size of the domain.
   * @return an estimated optimal grid side length.
   */
  virtual double guessOptimalGridSideLength(size_t numParticles, std::array<double, 3> boxSize) const {
    double volume = boxSize[0] * boxSize[1] * boxSize[2];
    if (numParticles > 0) {
      // estimate particle density
      double density = numParticles / volume;

      return std::cbrt(_clusterSize / density);
    } else {
      return std::max(boxSize[0], boxSize[1]);
    }
  }

  /**
   * Calculates the cells per dimension in the container using the _gridSideLengthReciprocal.
   * @param boxSize the size of the domain.
   * @return the cells per dimension in the container.
   */
  std::array<index_t, 3> calculateCellsPerDim(std::array<double, 3> boxSize) const {
    std::array<index_t, 3> cellsPerDim{};
    for (int d = 0; d < 2; d++) {
      cellsPerDim[d] = static_cast<index_t>(std::ceil(boxSize[d] * _gridSideLengthReciprocal));
      // at least one cell
      cellsPerDim[d] = std::max(cellsPerDim[d], 1ul);
    }
    cellsPerDim[2] = 1ul;
    return cellsPerDim;
  }

  /**
   * Sorts all passed particles in the appropriate clusters.
   * @param particles The particles to sort in the clusters.
   */
  void sortParticlesIntoClusters(std::vector<Particle> &particles) {
    for (auto &particle : particles) {
      if (utils::inBox(particle.getR(), _boxMin, _boxMax)) {
        auto index = get1DIndexOfPosition(particle.getR());
        _clusters[index].addParticle(particle);
      }
    }
  }

  /**
   * Clears all neighbor lists.
   */
  void clearNeighborLists() {
    for (auto &verlet : _neighborLists) {
      verlet.clear();
    }
  }

  /**
   * Update the verlet lists.
   */
  void updateVerletLists() {
    const int boxRange = static_cast<int>(std::ceil((_cutoff + _skin) * _gridSideLengthReciprocal));

    const int gridMaxX = _cellsPerDim[0] - 1;
    const int gridMaxY = _cellsPerDim[1] - 1;
    // for all grids
    for (int yi = 0; yi <= gridMaxY; yi++) {
      for (int xi = 0; xi <= gridMaxX; xi++) {
        auto &iGrid = _clusters[VerletClusterMaths::index1D(xi, yi, _cellsPerDim)];
        // calculate number of full clusters and rest
        index_t iSize = iGrid.numParticles() / _clusterSize;
        int iRest = iGrid.numParticles() % _clusterSize;

        const int minX = std::max(xi - boxRange, 0);
        const int minY = std::max(yi - boxRange, 0);
        const int maxX = std::min(xi + boxRange, gridMaxX);
        const int maxY = std::min(yi + boxRange, gridMaxY);

        auto &iNeighbors = _neighborLists[VerletClusterMaths::index1D(xi, yi, _cellsPerDim)];
        if (iRest > 0)
          iNeighbors.resize(iSize + 1);
        else
          iNeighbors.resize(iSize);
<<<<<<< HEAD

        addClustersOfNeighborGridsAsNeighborsIfInRange(iGrid, iSize, iRest, iNeighbors, minX, maxX, minY, maxY, xi, yi);
=======
        for (int yj = minY; yj <= maxY; yj++) {
          double distY = std::max(0, std::abs(yi - yj) - 1) * _gridSideLength;
          for (int xj = minX; xj <= maxX; xj++) {
            auto &jGrid = _clusters[index1D(xj, yj)];

            // calculate number of  full clusters and rest
            index_t jRest = jGrid.numParticles() % _clusterSize;
            index_t jSize = jGrid.numParticles() / _clusterSize;

            // calculate distance in xy-plane and skip if already longer than cutoff + skin
            double distX = std::max(0, std::abs(xi - xj) - 1) * _gridSideLength;
            double distXYsqr = distX * distX + distY * distY;
            if (distXYsqr <= _interactionLengthSqr) {
              for (index_t zi = 0; zi < iSize; zi++) {
                // bbox in z of iGrid
                float iBBoxBot = iGrid[zi * _clusterSize].getR()[2];
                float iBBoxTop = iGrid[(zi + 1) * _clusterSize - 1].getR()[2];
                auto &iClusterVerlet = iNeighbors[zi];
                for (index_t zj = 0; zj < jSize; zj++) {
                  // bbox in z of jGrid
                  Particle *jClusterStart = &jGrid[zj * _clusterSize];
                  float jBBoxBot = jClusterStart->getR()[2];
                  float jBBoxTop = (jClusterStart + (_clusterSize - 1))->getR()[2];

                  double distZ = bboxDistance(iBBoxBot, iBBoxTop, jBBoxBot, jBBoxTop);
                  if (distXYsqr + distZ * distZ <= _interactionLengthSqr) {
                    iClusterVerlet.push_back(jClusterStart);
                  }
                }
                // special case: last cluster of jGrid not full
                if (jRest > 0) {
                  // bbox in z of jGrid
                  Particle *jClusterStart = &jGrid[jSize * _clusterSize];
                  float jBBoxBot = jClusterStart->getR()[2];
                  float jBBoxTop = (jClusterStart + (jRest - 1))->getR()[2];

                  double distZ = bboxDistance(iBBoxBot, iBBoxTop, jBBoxBot, jBBoxTop);
                  if (distXYsqr + distZ * distZ <= _interactionLengthSqr) {
                    iClusterVerlet.push_back(jClusterStart);
                  }
                }
              }
              // special case: last cluster of iGrid not full
              if (iRest > 0) {
                // bbox in z of iGrid
                float iBBoxBot = iGrid[iSize * _clusterSize].getR()[2];
                float iBBoxTop = iGrid[iSize * _clusterSize + iRest - 1].getR()[2];
                auto &iClusterVerlet = iNeighbors[iSize];
                for (index_t zj = 0; zj < jSize; zj++) {
                  // bbox in z of jGrid
                  Particle *jClusterStart = &jGrid[zj * _clusterSize];
                  float jBBoxBot = jClusterStart->getR()[2];
                  float jBBoxTop = (jClusterStart + (_clusterSize - 1))->getR()[2];

                  double distZ = bboxDistance(iBBoxBot, iBBoxTop, jBBoxBot, jBBoxTop);
                  if (distXYsqr + distZ * distZ <= _interactionLengthSqr) {
                    iClusterVerlet.push_back(jClusterStart);
                  }
                }
                // special case: last cluster jGrid and iGrid not full
                if (jRest > 0) {
                  // bbox in z of jGrid
                  Particle *jClusterStart = &jGrid[jSize * _clusterSize];
                  float jBBoxBot = jClusterStart->getR()[2];
                  float jBBoxTop = (jClusterStart + (jRest - 1))->getR()[2];

                  double distZ = bboxDistance(iBBoxBot, iBBoxTop, jBBoxBot, jBBoxTop);
                  if (distXYsqr + distZ * distZ <= _interactionLengthSqr) {
                    iClusterVerlet.push_back(jClusterStart);
                  }
                }
              }
            }
          }
        }
>>>>>>> db8dfed4
      }
    }
  }

  /**
   * Iterates over neighbor grids of the i-th grid and adds all clusters in them that are within the cutoff radius to
   * the neighbor list of the clusters in the i-th grid.
   * @param iGrid The i-th grid.
   * @param iSize The number of full clusters in the i-th grid.
   * @param iRest If the last cluster is not full: The number of particles in the last cluster. 0 otherwise.
   * @param iNeighbors The neighbor list of the i-th grid.
   * @param minX
   * @param maxX
   * @param minY
   * @param maxY
   * @param xi The x-index of the i-th grid.
   * @param yi the y-index of the i-th grid.
   */
  void addClustersOfNeighborGridsAsNeighborsIfInRange(FullParticleCell<Particle> &iGrid, index_t iSize, int iRest,
                                                      std::vector<std::vector<Particle *>> &iNeighbors, const int minX,
                                                      const int maxX, const int minY, const int maxY, const int xi,
                                                      const int yi) {
    // for all neighbor grids
    for (int yj = minY; yj <= maxY; yj++) {
      double distY = std::max(0, std::abs(yi - yj) - 1) * _gridSideLength;

      for (int xj = minX; xj <= maxX; xj++) {
        double distX = std::max(0, std::abs(xi - xj) - 1) * _gridSideLength;

        // calculate distance in xy-plane and skip if already longer than cutoff
        double distXYsqr = distX * distX + distY * distY;
        if (distXYsqr <= _cutoffSqr) {
          auto &jGrid = _clusters[VerletClusterMaths::index1D(xj, yj, _cellsPerDim)];
          // calculate number of  full clusters and rest
          const index_t jSize = jGrid.numParticles() / _clusterSize;
          const int jRest = jGrid.numParticles() % _clusterSize;

          // for all clusters in the i-th grid
          for (index_t zi = 0; zi < iSize; zi++) {
            addAllJClustersAsNeighborIfInRange(iGrid, zi, _clusterSize, iNeighbors, jGrid, jSize, jRest, distXYsqr);
          }

          // special case: last cluster of iGrid not full
          if (iRest > 0) {
            addAllJClustersAsNeighborIfInRange(iGrid, iSize, iRest, iNeighbors, jGrid, jSize, jRest, distXYsqr);
          }
        }
      }
    }
  }

  /**
   * Adds all clusters in jGrid that are within the cutoff radius to the neighbor list of the given cluster in iGrid
   * (iClusterIndex).
   * @param iGrid The i-th grid.
   * @param iClusterIndex The index of the cluster to work on in the i-th grid.
   * @param iClusterSize The size of th cluster with index iClusterIndex in the i-th grid.
   * @param iNeighbors The neighbor list of the i-th grid.
   * @param jGrid The j-th grid.
   * @param jSize The number of full clusters in the j-th grid.
   * @param jRest If the last cluster is not full: The number of particles in the last cluster. 0 otherwise.
   * @param distXYsqr The distance between the i-th grid and the j-th grid in the xy-plane.
   */
  void addAllJClustersAsNeighborIfInRange(FullParticleCell<Particle> &iGrid, index_t iClusterIndex, int iClusterSize,
                                          std::vector<std::vector<Particle *>> &iNeighbors,
                                          FullParticleCell<Particle> &jGrid, index_t jSize, int jRest,
                                          double distXYsqr) {
    // bbox in z of iGrid
    float iBBoxBot = iGrid[iClusterIndex * _clusterSize].getR()[2];
    float iBBoxTop = iGrid[iClusterIndex * _clusterSize + iClusterSize - 1].getR()[2];
    auto &iClusterVerlet = iNeighbors[iClusterIndex];

    // iterate over full clusters of j-th grid.
    for (index_t zj = 0; zj < jSize; zj++) {
      addJClusterAsNeighborIfInRange(jGrid, zj, _clusterSize, iClusterVerlet, distXYsqr, iBBoxBot, iBBoxTop);
    }
    // special case: last cluster not full
    if (jRest > 0) {
      addJClusterAsNeighborIfInRange(jGrid, jSize, jRest, iClusterVerlet, distXYsqr, iBBoxBot, iBBoxTop);
    }
  }

  /**
   * Adds the given cluster in jGrid to the given neighbor list (iClusterNeighborList), if it is within the cutoff
   * radius.
   * @param jGrid The j-th grid.
   * @param jClusterIndex The index of the cluster to work on in the j-th grid.
   * @param jClusterSize The size of the cluster to work on in the j-th grid.
   * @param iClusterNeighborList The neighbor list of the cluster in the i-th grid to fill the neighbors for.
   * @param distXYsqr The distance between the i-th grid and the j-th grid in the xy-plane.
   * @param iBBoxBot The bottom z-coordinate of the cluster in the i-th grid.
   * @param iBBoxTop The top z-coordinate of the cluster in the i-th grid.
   */
  void addJClusterAsNeighborIfInRange(FullParticleCell<Particle> &jGrid, index_t jClusterIndex, int jClusterSize,
                                      std::vector<Particle *> &iClusterNeighborList, double distXYsqr, float iBBoxBot,
                                      float iBBoxTop) {
    Particle *jClusterStart = &jGrid[jClusterIndex * _clusterSize];
    // bbox in z of jGrid
    float jBBoxBot = jClusterStart->getR()[2];
    float jBBoxTop = (jClusterStart + (jClusterSize - 1))->getR()[2];

    double distZ = bboxDistance(iBBoxBot, iBBoxTop, jBBoxBot, jBBoxTop);
    if (distXYsqr + distZ * distZ <= _cutoffSqr) {
      iClusterNeighborList.push_back(jClusterStart);
    }
  }

  /**
   * Pad clusters with dummy particles
   * until each cluster is a multiple of _clusterSize.
   * Useful for SIMD vectorization.
   */
  void padClusters() {
    for (index_t x = 0; x < _cellsPerDim[0]; x++) {
      for (index_t y = 0; y < _cellsPerDim[1]; y++) {
        auto &grid = _clusters[VerletClusterMaths::index1D(x, y, _cellsPerDim)];
        index_t rest = grid.numParticles() % _clusterSize;
        if (rest > 0) {
          for (int i = rest; i < _clusterSize; i++) {
            Particle p = Particle();
            p.setR({2 * x * _cutoff, 2 * y * _cutoff, 2 * _boxMax[2] + 2 * i * _cutoff});
            grid.addParticle(p);
          }
        }
      }
    }
  }

  /**
<<<<<<< HEAD
=======
   * Traverse over the verlet lists.
   * @todo use traversal instead
   * @param functor Functor applied to each particle pair
   * @param useNewton3
   */
  template <class ParticleFunctor>
  void traverseVerletLists(ParticleFunctor *functor, bool useNewton3) {
    const index_t end_x = _cellsPerDim[0];
    const index_t end_y = _cellsPerDim[1];

#if defined(AUTOPAS_OPENMP)
    // @todo: find sensible chunksize
#pragma omp parallel for schedule(dynamic) collapse(2)
#endif
    for (index_t x = 0; x < end_x; x++) {
      for (index_t y = 0; y < end_y; y++) {
        index_t index = index1D(x, y);
        auto &grid = _clusters[index];
        auto &gridVerlet = _neighborLists[index];

        const index_t gridSize = grid.numParticles() / _clusterSize;
        for (index_t z = 0; z < gridSize; z++) {
          Particle *iClusterStart = &grid[z * _clusterSize];
          for (auto neighbor : gridVerlet[z]) {
            if (iClusterStart == neighbor) {
              // self pair
              for (int i = 0; i < _clusterSize; i++) {
                for (int j = i + 1; j < _clusterSize; j++) {
                  Particle *iParticle = iClusterStart + i;
                  Particle *jParticle = neighbor + j;
                  functor->AoSFunctor(*iParticle, *jParticle, useNewton3);
                  if (not useNewton3) functor->AoSFunctor(*jParticle, *iParticle, useNewton3);
                }
              }
            } else {
              for (int i = 0; i < _clusterSize; i++) {
                for (int j = 0; j < _clusterSize; j++) {
                  Particle *iParticle = iClusterStart + i;
                  Particle *jParticle = neighbor + j;
                  functor->AoSFunctor(*iParticle, *jParticle, useNewton3);
                }
              }
            }
          }
        }
      }
    }
  }

  /**
>>>>>>> db8dfed4
   * Calculates the distance of two bounding boxes in one dimension.
   * @param min1 minimum coordinate of first bbox in tested dimension
   * @param max1 maximum coordinate of first bbox in tested dimension
   * @param min2 minimum coordinate of second bbox in tested dimension
   * @param max2 maximum coordinate of second bbox in tested dimension
   * @return distance
   */
  inline float bboxDistance(const float min1, const float max1, const float min2, const float max2) const {
    if (max1 < min2) {
      return min2 - max1;
    } else if (min1 > max2) {
      return min1 - max2;
    } else {
      return 0;
    }
  }

  /**
   * Gets the 1d grid index containing a particle in given position.
   * @param pos the position of the particle
   * @return the index of the grid
   */
  inline index_t get1DIndexOfPosition(const std::array<double, 3> &pos) const {
    std::array<index_t, 2> cellIndex{};

    for (int dim = 0; dim < 2; dim++) {
      const long int value = (static_cast<long int>(floor((pos[dim] - _boxMin[dim]) * _gridSideLengthReciprocal))) + 1l;
      const index_t nonnegativeValue = static_cast<index_t>(std::max(value, 0l));
      const index_t nonLargerValue = std::min(nonnegativeValue, _cellsPerDim[dim] - 1);
      cellIndex[dim] = nonLargerValue;
      /// @todo this is a sanity check to prevent doubling of particles, but
      /// could be done better! e.g. by border and flag manager
      if (pos[dim] >= _boxMax[dim]) {
        cellIndex[dim] = _cellsPerDim[dim] - 1;
      } else if (pos[dim] < _boxMin[dim]) {
        cellIndex[dim] = 0;
      }
    }

    return VerletClusterMaths::index1D(cellIndex[0], cellIndex[1], _cellsPerDim);
  }

 private:
  // neighbors of clusters for each grid
  std::vector<std::vector<std::vector<Particle *>>> _neighborLists;

  /// internal storage, particles are split into a grid in xy-dimension
  std::vector<FullParticleCell<Particle>> _clusters;
  int _clusterSize;

  std::array<double, 3> _boxMin;
  std::array<double, 3> _boxMax;

  // side length of xy-grid and reciprocal
  double _gridSideLength{0.};
  double _gridSideLengthReciprocal{0.};

  // dimensions of grid
  std::array<index_t, 3> _cellsPerDim{};

  /// skin radius
  double _skin;

  /// cutoff
  double _cutoff;
  double _interactionLengthSqr;
};

}  // namespace autopas<|MERGE_RESOLUTION|>--- conflicted
+++ resolved
@@ -76,12 +76,6 @@
       AutoPasLog(error, "Newton3 not implemented yet.");
       autopas::utils::ExceptionHandler::exception("VerletClusterLists does not support newton3 yet.");
     }
-<<<<<<< HEAD
-
-    if (needsRebuild()) {
-      this->rebuild();
-    }
-
     auto *traversalInterface = dynamic_cast<VerletClustersTraversalInterface<Particle> *>(traversal);
     if (traversalInterface) {
       traversalInterface->traverseParticlePairs(*this);
@@ -90,12 +84,6 @@
           "Trying to use a traversal of wrong type in VerletClusterLists::iteratePairwise. TraversalID: {}",
           traversal->getTraversalType());
     }
-
-    // we iterated, so increase traversal counter
-    _traversalsSinceLastRebuild++;
-=======
-    traverseVerletLists(f, useNewton3);
->>>>>>> db8dfed4
   }
 
   /**
@@ -171,7 +159,8 @@
     return ParticleIteratorWrapper<Particle>();
   }
 
-<<<<<<< HEAD
+  void rebuildNeighborLists(TraversalInterface *traversal) override { rebuild(); }
+
   /**
    * Helper method to iterate over all clusters.
    * @tparam LoopBody The type of the lambda to execute for all clusters.
@@ -187,9 +176,6 @@
       traverseClustersSequential<LoopBody>(std::forward<LoopBody>(loopBody));
     }
   }
-=======
-  void rebuildNeighborLists(TraversalInterface *traversal) override { rebuild(); }
->>>>>>> db8dfed4
 
  protected:
   /**
@@ -382,86 +368,8 @@
           iNeighbors.resize(iSize + 1);
         else
           iNeighbors.resize(iSize);
-<<<<<<< HEAD
 
         addClustersOfNeighborGridsAsNeighborsIfInRange(iGrid, iSize, iRest, iNeighbors, minX, maxX, minY, maxY, xi, yi);
-=======
-        for (int yj = minY; yj <= maxY; yj++) {
-          double distY = std::max(0, std::abs(yi - yj) - 1) * _gridSideLength;
-          for (int xj = minX; xj <= maxX; xj++) {
-            auto &jGrid = _clusters[index1D(xj, yj)];
-
-            // calculate number of  full clusters and rest
-            index_t jRest = jGrid.numParticles() % _clusterSize;
-            index_t jSize = jGrid.numParticles() / _clusterSize;
-
-            // calculate distance in xy-plane and skip if already longer than cutoff + skin
-            double distX = std::max(0, std::abs(xi - xj) - 1) * _gridSideLength;
-            double distXYsqr = distX * distX + distY * distY;
-            if (distXYsqr <= _interactionLengthSqr) {
-              for (index_t zi = 0; zi < iSize; zi++) {
-                // bbox in z of iGrid
-                float iBBoxBot = iGrid[zi * _clusterSize].getR()[2];
-                float iBBoxTop = iGrid[(zi + 1) * _clusterSize - 1].getR()[2];
-                auto &iClusterVerlet = iNeighbors[zi];
-                for (index_t zj = 0; zj < jSize; zj++) {
-                  // bbox in z of jGrid
-                  Particle *jClusterStart = &jGrid[zj * _clusterSize];
-                  float jBBoxBot = jClusterStart->getR()[2];
-                  float jBBoxTop = (jClusterStart + (_clusterSize - 1))->getR()[2];
-
-                  double distZ = bboxDistance(iBBoxBot, iBBoxTop, jBBoxBot, jBBoxTop);
-                  if (distXYsqr + distZ * distZ <= _interactionLengthSqr) {
-                    iClusterVerlet.push_back(jClusterStart);
-                  }
-                }
-                // special case: last cluster of jGrid not full
-                if (jRest > 0) {
-                  // bbox in z of jGrid
-                  Particle *jClusterStart = &jGrid[jSize * _clusterSize];
-                  float jBBoxBot = jClusterStart->getR()[2];
-                  float jBBoxTop = (jClusterStart + (jRest - 1))->getR()[2];
-
-                  double distZ = bboxDistance(iBBoxBot, iBBoxTop, jBBoxBot, jBBoxTop);
-                  if (distXYsqr + distZ * distZ <= _interactionLengthSqr) {
-                    iClusterVerlet.push_back(jClusterStart);
-                  }
-                }
-              }
-              // special case: last cluster of iGrid not full
-              if (iRest > 0) {
-                // bbox in z of iGrid
-                float iBBoxBot = iGrid[iSize * _clusterSize].getR()[2];
-                float iBBoxTop = iGrid[iSize * _clusterSize + iRest - 1].getR()[2];
-                auto &iClusterVerlet = iNeighbors[iSize];
-                for (index_t zj = 0; zj < jSize; zj++) {
-                  // bbox in z of jGrid
-                  Particle *jClusterStart = &jGrid[zj * _clusterSize];
-                  float jBBoxBot = jClusterStart->getR()[2];
-                  float jBBoxTop = (jClusterStart + (_clusterSize - 1))->getR()[2];
-
-                  double distZ = bboxDistance(iBBoxBot, iBBoxTop, jBBoxBot, jBBoxTop);
-                  if (distXYsqr + distZ * distZ <= _interactionLengthSqr) {
-                    iClusterVerlet.push_back(jClusterStart);
-                  }
-                }
-                // special case: last cluster jGrid and iGrid not full
-                if (jRest > 0) {
-                  // bbox in z of jGrid
-                  Particle *jClusterStart = &jGrid[jSize * _clusterSize];
-                  float jBBoxBot = jClusterStart->getR()[2];
-                  float jBBoxTop = (jClusterStart + (jRest - 1))->getR()[2];
-
-                  double distZ = bboxDistance(iBBoxBot, iBBoxTop, jBBoxBot, jBBoxTop);
-                  if (distXYsqr + distZ * distZ <= _interactionLengthSqr) {
-                    iClusterVerlet.push_back(jClusterStart);
-                  }
-                }
-              }
-            }
-          }
-        }
->>>>>>> db8dfed4
       }
     }
   }
@@ -493,7 +401,7 @@
 
         // calculate distance in xy-plane and skip if already longer than cutoff
         double distXYsqr = distX * distX + distY * distY;
-        if (distXYsqr <= _cutoffSqr) {
+        if (distXYsqr <= _interactionLengthSqr) {
           auto &jGrid = _clusters[VerletClusterMaths::index1D(xj, yj, _cellsPerDim)];
           // calculate number of  full clusters and rest
           const index_t jSize = jGrid.numParticles() / _clusterSize;
@@ -564,7 +472,7 @@
     float jBBoxTop = (jClusterStart + (jClusterSize - 1))->getR()[2];
 
     double distZ = bboxDistance(iBBoxBot, iBBoxTop, jBBoxBot, jBBoxTop);
-    if (distXYsqr + distZ * distZ <= _cutoffSqr) {
+    if (distXYsqr + distZ * distZ <= _interactionLengthSqr) {
       iClusterNeighborList.push_back(jClusterStart);
     }
   }
@@ -591,59 +499,6 @@
   }
 
   /**
-<<<<<<< HEAD
-=======
-   * Traverse over the verlet lists.
-   * @todo use traversal instead
-   * @param functor Functor applied to each particle pair
-   * @param useNewton3
-   */
-  template <class ParticleFunctor>
-  void traverseVerletLists(ParticleFunctor *functor, bool useNewton3) {
-    const index_t end_x = _cellsPerDim[0];
-    const index_t end_y = _cellsPerDim[1];
-
-#if defined(AUTOPAS_OPENMP)
-    // @todo: find sensible chunksize
-#pragma omp parallel for schedule(dynamic) collapse(2)
-#endif
-    for (index_t x = 0; x < end_x; x++) {
-      for (index_t y = 0; y < end_y; y++) {
-        index_t index = index1D(x, y);
-        auto &grid = _clusters[index];
-        auto &gridVerlet = _neighborLists[index];
-
-        const index_t gridSize = grid.numParticles() / _clusterSize;
-        for (index_t z = 0; z < gridSize; z++) {
-          Particle *iClusterStart = &grid[z * _clusterSize];
-          for (auto neighbor : gridVerlet[z]) {
-            if (iClusterStart == neighbor) {
-              // self pair
-              for (int i = 0; i < _clusterSize; i++) {
-                for (int j = i + 1; j < _clusterSize; j++) {
-                  Particle *iParticle = iClusterStart + i;
-                  Particle *jParticle = neighbor + j;
-                  functor->AoSFunctor(*iParticle, *jParticle, useNewton3);
-                  if (not useNewton3) functor->AoSFunctor(*jParticle, *iParticle, useNewton3);
-                }
-              }
-            } else {
-              for (int i = 0; i < _clusterSize; i++) {
-                for (int j = 0; j < _clusterSize; j++) {
-                  Particle *iParticle = iClusterStart + i;
-                  Particle *jParticle = neighbor + j;
-                  functor->AoSFunctor(*iParticle, *jParticle, useNewton3);
-                }
-              }
-            }
-          }
-        }
-      }
-    }
-  }
-
-  /**
->>>>>>> db8dfed4
    * Calculates the distance of two bounding boxes in one dimension.
    * @param min1 minimum coordinate of first bbox in tested dimension
    * @param max1 maximum coordinate of first bbox in tested dimension
