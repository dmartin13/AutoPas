--- conflicted
+++ resolved
@@ -224,15 +224,9 @@
 #ifdef AUTOPAS_OPENMP
 #pragma omp parallel for reduction(|| : deletedSomething)
 #endif
-<<<<<<< HEAD
     for (size_t i = 0; i < _towerBlock.size(); ++i) {
       auto &tower = _towerBlock[i];
-      const auto towerSize = tower.getNumAllParticles();
-=======
-    for (size_t i = 0; i < _towers.size(); ++i) {
-      auto &tower = _towers[i];
       const auto towerSize = tower.size();
->>>>>>> 302d6431
       auto numTailDummies = tower.getNumTailDummyParticles();
       // iterate over all non-tail dummies.
       for (size_t j = 0; j < towerSize - numTailDummies;) {
@@ -316,11 +310,7 @@
       return {nullptr, 0, 0};
     }
     // check the data behind the indices
-<<<<<<< HEAD
-    if (particleIndex >= _towerBlock[cellIndex].numParticles() or
-=======
-    if (particleIndex >= this->_towers[cellIndex].size() or
->>>>>>> 302d6431
+    if (particleIndex >= _towerBlock[cellIndex].size() or
         not containerIteratorUtils::particleFulfillsIteratorRequirements<regionIter>(
             _towerBlock[cellIndex][particleIndex], iteratorBehavior, boxMin, boxMax)) {
       // either advance them to something interesting or invalidate them.
@@ -384,22 +374,11 @@
 
   [[nodiscard]] TraversalSelectorInfo getTraversalSelectorInfo() const override {
     using namespace autopas::utils::ArrayMath::literals;
-<<<<<<< HEAD
     // Here, the towers might not yet be built, hence do not use members like _towerBlock.getTowersPerDim
     const auto boxSizeWithHalo = this->getHaloBoxMax() - this->getHaloBoxMin();
     const auto [towerSideLength, towersPerDim] =
-        _towerBlock.estimateOptimalGridSideLength(this->getNumberOfParticles(), _clusterSize);
+        _towerBlock.estimateOptimalGridSideLength(this->size(), _clusterSize);
     const std::array<double, 3> towerSize = {towerSideLength[0], towerSideLength[1],
-=======
-
-    auto boxSizeWithHalo = this->getHaloBoxMax() - this->getHaloBoxMin();
-    auto towerSideLength = internal::VerletClusterListsRebuilder<Particle>::estimateOptimalGridSideLength(
-        this->size(), boxSizeWithHalo, _clusterSize);
-    auto towersPerDim =
-        internal::VerletClusterListsRebuilder<Particle>::calculateTowersPerDim(boxSizeWithHalo, 1.0 / towerSideLength);
-    const std::array<double, 3> towerSize = {towerSideLength, towerSideLength,
-
->>>>>>> 302d6431
                                              this->getHaloBoxMax()[2] - this->getHaloBoxMin()[2]};
     const std::array<unsigned long, 3> towerDimensions = {towersPerDim[0], towersPerDim[1], 1};
     return TraversalSelectorInfo(towerDimensions, this->getInteractionLength(), towerSize, _clusterSize);
@@ -795,19 +774,13 @@
     }
   }
 
-<<<<<<< HEAD
-  [[nodiscard]] unsigned long getNumberOfParticles() const override {
-    size_t sum = std::accumulate(_towerBlock.begin(), _towerBlock.end(), 0,
-                                 [](size_t acc, const auto &tower) { return acc + tower.getNumActualParticles(); });
-=======
   /**
    * Get the number of all particles stored in this container (owned + halo + dummy).
    * @return number of particles stored in this container (owned + halo + dummy).
    */
   [[nodiscard]] size_t size() const override {
-    size_t sum = std::accumulate(_towers.begin(), _towers.end(), 0,
+    size_t sum = std::accumulate(_towerBlock.begin(), _towerBlock.end(), 0,
                                  [](size_t acc, const auto &tower) { return acc + tower.size(); });
->>>>>>> 302d6431
     sum = std::accumulate(_particlesToAdd.begin(), _particlesToAdd.end(), sum,
                           [](size_t acc, const auto &buffer) { return acc + buffer.size(); });
     return sum;
@@ -818,7 +791,7 @@
    */
   [[nodiscard]] size_t getNumberOfParticles(IteratorBehavior behavior) const override {
     // sum up all particles in towers that fulfill behavior
-    size_t sum = std::accumulate(_towers.begin(), _towers.end(), 0, [&behavior](size_t acc, const auto &tower) {
+    size_t sum = std::accumulate(_towerBlock.begin(), _towerBlock.end(), 0, [&behavior](size_t acc, const auto &tower) {
       return acc + tower.getNumberOfParticles(behavior);
     });
 
@@ -1208,11 +1181,7 @@
       // If this breaches the end of a cell, find the next non-empty cell and reset particleIndex.
 
       // If cell has wrong type, or there are no more particles in this cell jump to the next
-<<<<<<< HEAD
-      while (not towerIsRelevant() or particleIndex >= _towerBlock[cellIndex].numParticles()) {
-=======
-      while (not towerIsRelevant() or particleIndex >= this->_towers[cellIndex].size()) {
->>>>>>> 302d6431
+      while (not towerIsRelevant() or particleIndex >= _towerBlock[cellIndex].size()) {
         cellIndex += stride;
         particleIndex = 0;
 
