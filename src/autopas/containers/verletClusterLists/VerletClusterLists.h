--- conflicted
+++ resolved
@@ -15,12 +15,8 @@
 #include "autopas/containers/NeighborListsBuffer.h"
 #include "autopas/containers/ParticleContainerInterface.h"
 #include "autopas/containers/ParticleDeletedObserver.h"
-<<<<<<< HEAD
 #include "autopas/containers/cellTraversals/BalancedTraversal.h"
-=======
-#include "autopas/containers/cellPairTraversals/BalancedTraversal.h"
 #include "autopas/containers/verletClusterLists/Cluster.h"
->>>>>>> 261878dc
 #include "autopas/containers/verletClusterLists/ClusterTower.h"
 #include "autopas/containers/verletClusterLists/VerletClusterListsRebuilder.h"
 #include "autopas/containers/verletClusterLists/traversals/VCLTraversalInterface.h"
@@ -148,7 +144,7 @@
   void iteratePairwise(TraversalInterface<InteractionTypeOption::pairwise> *traversal) override {
     if (_isValid == ValidityState::cellsAndListsValid) {
       autopas::utils::ExceptionHandler::exception(
-          "VerletClusterLists::computeInteractions(): Trying to do a pairwise iteration, even though verlet lists are not "
+          "VerletClusterLists::iteratePairwise(): Trying to do a pairwise iteration, even though verlet lists are not "
           "valid.");
     }
     auto *traversalInterface = dynamic_cast<VCLTraversalInterface<Particle> *>(traversal);
@@ -157,7 +153,7 @@
       traversalInterface->setTowers(_towers);
     } else {
       autopas::utils::ExceptionHandler::exception(
-          "Trying to use a traversal of wrong type in VerletClusterLists::computeInteractions. TraversalID: {}",
+          "Trying to use a traversal of wrong type in VerletClusterLists::iteratePairwise. TraversalID: {}",
           traversal->getTraversalType());
     }
     if (auto *balancedTraversal = dynamic_cast<BalancedTraversal *>(traversal)) {
