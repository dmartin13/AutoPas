/**
 * @file VerletClusterLists.h
 * @author nguyen
 * @date 14.10.18
 */

#pragma once

#include <cmath>

#include "autopas/cells/FullParticleCell.h"
#include "autopas/containers/CompatibleTraversals.h"
#include "autopas/containers/ParticleContainer.h"
#include "autopas/containers/verletClusterLists/ClusterTower.h"
#include "autopas/containers/verletClusterLists/VerletClusterListsRebuilder.h"
#include "autopas/containers/verletClusterLists/traversals/VerletClustersTraversalInterface.h"
#include "autopas/iterators/ParticleIterator.h"
#include "autopas/utils/ArrayMath.h"
#include "autopas/utils/Timer.h"

namespace autopas {

/**
 * Particles are divided into clusters.
 * The VerletClusterLists class uses neighborhood lists for each cluster
 * to calculate pairwise interactions of particles.
 * It is optimized for a constant, i.e. particle independent, cutoff radius of
 * the interaction.
 * @tparam Particle
 */
template <class Particle>
class VerletClusterLists : public ParticleContainer<FullParticleCell<Particle>> {
 public:
  /**
   * The number of particles in a full cluster. Currently, constexpr is necessary so it can be passed to ClusterTower as
   * a template parameter.
   */
  static constexpr size_t clusterSize = 4;

  /**
   * Defines a cluster range used in the static cluster-thread-partition.
   */
  struct ClusterRange {
    /**
     * The index of the tower that contains the first cluster.
     */
    size_t startTowerIndex;
    /**
     * The index of the first cluster in its tower.
     */
    size_t startIndexInTower;
    /**
     * The number of clusters in the range.
     */
    size_t numClusters;
  };

  /**
   * Constructor of the VerletClusterLists class.
   * The neighbor lists are build using a estimated density.
   * The box is divided into cuboids with roughly the
   * same side length.
   * @param boxMin the lower corner of the domain
   * @param boxMax the upper corner of the domain
   * @param cutoff the cutoff radius of the interaction
   * @param skin the skin radius
   */
  VerletClusterLists(const std::array<double, 3> boxMin, const std::array<double, 3> boxMax, double cutoff, double skin)
      : ParticleContainer<FullParticleCell<Particle>>(boxMin, boxMax, cutoff, skin),
        _numClusters(0),
        _numTowersPerInteractionLength(0),
        _neighborListIsNewton3(false) {}

  ContainerOption getContainerType() const override { return ContainerOption::verletClusterLists; }

  void iteratePairwise(TraversalInterface *traversal) override {
    AutoPasLog(debug, "Using traversal {}.", traversal->getTraversalType().to_string());

    auto *traversalInterface = dynamic_cast<VerletClustersTraversalInterface<Particle> *>(traversal);
    if (traversalInterface) {
      traversalInterface->setClusterLists(*this);
    } else {
      autopas::utils::ExceptionHandler::exception(
          "Trying to use a traversal of wrong type in VerletClusterLists::iteratePairwise. TraversalID: {}",
          traversal->getTraversalType());
    }

    traversal->initTraversal();
    traversal->traverseParticlePairs();
    traversal->endTraversal();
  }

  /// @todo: Somehow make the iterator also iterate over the _particlesToAdd. Otherwise, e.g. ContainerSelectorTest
  /// will work but have all particles removed after it switches from this container to another.
  /// see: https://github.com/AutoPas/AutoPas/issues/155
  /**
   * Adds the given particle to the container. rebuildVerletLists() has to be called to have it actually sorted in.
   * @param p The particle to add.
   */
  void addParticle(const Particle &p) override { _particlesToAdd.push_back(p); }

  /**
   * @copydoc VerletLists::addHaloParticle()
   */
  void addHaloParticle(const Particle &haloParticle) override {
    autopas::utils::ExceptionHandler::exception("VerletClusterLists.addHaloParticle not yet implemented.");
  }

  /**
   * @copydoc autopas::ParticleContainerInterface::updateHaloParticle()
   */
  bool updateHaloParticle(const Particle &haloParticle) override {
    autopas::utils::ExceptionHandler::exception("VerletClusterLists.updateHaloParticle not yet implemented.");
    return false;
  }

  /**
   * @copydoc VerletLists::deleteHaloParticles
   */
  void deleteHaloParticles() override {
    // quick and dirty: iterate over all particles and delete halo particles
    /// @todo: make this proper
    for (auto iter = this->begin(IteratorBehavior::haloOnly); iter.isValid(); ++iter) {
      if (not iter->isOwned()) {
        internal::deleteParticle(iter);
      }
    }
  }

  /**
   * @copydoc VerletLists::updateContainer()
   */
  AUTOPAS_WARN_UNUSED_RESULT
  std::vector<Particle> updateContainer() override {
    /// @todo What happens when some particles are just deleted here?
    // first delete all particles
    this->deleteHaloParticles();

    // next find invalid particles
    std::vector<Particle> invalidParticles;
    /// @todo: parallelize
    for (auto iter = this->begin(IteratorBehavior::ownedOnly); iter.isValid(); ++iter) {
      if (not utils::inBox(iter->getR(), this->getBoxMin(), this->getBoxMax())) {
        invalidParticles.push_back(*iter);
        internal::deleteParticle(iter);
      }
    }

    return invalidParticles;
  }

  bool isContainerUpdateNeeded() const override {
    autopas::utils::ExceptionHandler::exception("VerletClusterLists.isContainerUpdateNeeded not yet implemented");
    return false;
  }

  TraversalSelectorInfo getTraversalSelectorInfo() const override {
    std::array<double, 3> towerSize = {_towerSideLength, _towerSideLength, this->getBoxMax()[2] - this->getBoxMin()[2]};
    std::array<unsigned long, 3> towerDimensions = {_towersPerDim[0], _towersPerDim[1], 1};
    return TraversalSelectorInfo(towerDimensions, this->getInteractionLength(), towerSize, clusterSize);
  }

  ParticleIteratorWrapper<Particle, true> begin(IteratorBehavior behavior = IteratorBehavior::haloAndOwned) override {
    return ParticleIteratorWrapper<Particle, true>(
        new internal::ParticleIterator<Particle, internal::ClusterTower<Particle, clusterSize>, true>(
            &(this->_towers)));
  }

  ParticleIteratorWrapper<Particle, false> begin(
      IteratorBehavior behavior = IteratorBehavior::haloAndOwned) const override {
    return ParticleIteratorWrapper<Particle, false>(
        new internal::ParticleIterator<Particle, internal::ClusterTower<Particle, clusterSize>, false>(
            &(this->_towers)));
  }

  ParticleIteratorWrapper<Particle, true> getRegionIterator(
      const std::array<double, 3> &lowerCorner, const std::array<double, 3> &higherCorner,
      IteratorBehavior behavior = IteratorBehavior::haloAndOwned) override {
    /// @todo implement this if bounding boxes are here
    autopas::utils::ExceptionHandler::exception("VerletClusterLists.getRegionIterator not yet implemented.");
    return ParticleIteratorWrapper<Particle, true>();
  }

  ParticleIteratorWrapper<Particle, false> getRegionIterator(
      const std::array<double, 3> &lowerCorner, const std::array<double, 3> &higherCorner,
      IteratorBehavior behavior = IteratorBehavior::haloAndOwned) const override {
    /// @todo implement this if bounding boxes are here
    autopas::utils::ExceptionHandler::exception("VerletClusterLists.getRegionIterator not yet implemented.");
    return ParticleIteratorWrapper<Particle, false>();
  }

  void rebuildNeighborLists(TraversalInterface *traversal) override {
    internal::VerletClusterListsRebuilder<Particle> builder{*this, _particlesToAdd, traversal->getUseNewton3()};
<<<<<<< HEAD
    auto res = builder.rebuild();
    std::tie(_towerSideLength, _interactionLengthInTowers, _towersPerDim, _numClusters, _neighborListIsNewton3) = {
        res._towerSideLength, res._interactionLengthInTowers, res._towersPerDim, res._numClusters,
        res._neighborListIsNewton3};

    auto *clusterTraversalInterface = dynamic_cast<VerletClustersTraversalInterface<Particle> *>(traversal);
    if (clusterTraversalInterface) {
      if (clusterTraversalInterface->needsStaticClusterThreadPartition()) {
        calculateClusterThreadPartition();
      }
    } else {
      autopas::utils::ExceptionHandler::exception(
          "Trying to use a traversal of wrong type in VerletClusterLists::rebuildNeighborLists. TraversalID: {}",
          traversal->getTraversalType());
    }
=======
    std::tie(_towerSideLength, _numTowersPerInteractionLength, _towersPerDim, _numClusters, _neighborListIsNewton3) =
        builder.rebuild();
>>>>>>> ed04284f
  }

  /**
   * Helper method to iterate over all clusters.
   * @tparam LoopBody The type of the lambda to execute for all clusters.
   * @tparam inParallel If the iteration should be executed in parallel or sequential.  See traverseClustersParallel()
   * for thread safety.
   * @param loopBody The lambda to execute for all clusters. Parameters given is internal::Cluster& cluster.
   */
  template <bool inParallel, class LoopBody>
  void traverseClusters(LoopBody &&loopBody) {
    if (inParallel) {
      traverseClustersParallel<LoopBody>(std::forward<LoopBody>(loopBody));
    } else {
      traverseClustersSequential<LoopBody>(std::forward<LoopBody>(loopBody));
    }
  }

  unsigned long getNumParticles() const override {
    unsigned long sum = 0;
    for (size_t index = 0; index < _towers.size(); index++) {
      sum += _towers[index].getNumActualParticles();
    }
    return sum;
  }

  /**
   * Returns the cluster-thread-partition.
   * @return The cluster-thread-partition.
   */
  auto &getClusterThreadPartition() { return _clusterThreadPartition; }

  /**
   * Returns the number of clusters in this container.
   * @return The number of clusters in this container.
   */
  auto getNumClusters() const { return _numClusters; }

  /**
   * Returns the grid side length of the grids in the container.
   * @return the grid side length of the grids in the container.
   */
  auto getTowerSideLength() const { return _towerSideLength; }

  /**
   * Returns the number of grids per dimension on the container.
   * @return the number of grids per dimension on the container.
   */
  auto getTowersPerDimension() const { return _towersPerDim; }

  /**
   * Returns a reference to the 2D grid for the XY-plane of this container that defines the cluster towers.
   * @return a reference to the grids of this container for usage in traversals.
   */
  auto &getTowers() { return _towers; }

  /**
   * Returns the number of particles in each cluster.
   * @return the number of particles in each cluster.
   */
  constexpr auto getClusterSize() const { return clusterSize; }

  /**
   * Returns the towers per interaction length. That is how many towers fit into one interaction length rounded up.
   * @return the number of towers per interaction length.
   */
  auto getNumTowersPerInteractionLength() const { return _numTowersPerInteractionLength; }

  /**
   * Loads all particles of the container in their correct SoA and generates the SoAViews for the clusters.
   * @tparam Functor The type of the functor to use.
   * @param functor The functor to use for loading the particles into the SoA.
   */
  template <class Functor>
  void loadParticlesIntoSoAs(Functor *functor) {
    const auto numTowers = _towers.size();
#if defined(AUTOPAS_OPENMP)
    /// @todo: find sensible chunksize
#pragma omp parallel for schedule(dynamic)
#endif
    for (size_t index = 0; index < numTowers; index++) {
      _towers[index].loadSoA(functor);
    }
  }

  /**
   * Extracts all SoAs of the container into the particles.
   * @tparam Functor The type of the functor to use.
   * @param functor The functor to use for extracting the SoAs into the particles..
   */
  template <class Functor>
  void extractParticlesFromSoAs(Functor *functor) {
    const auto numTowers = _towers.size();
#if defined(AUTOPAS_OPENMP)
    /// @todo: find sensible chunksize
#pragma omp parallel for schedule(dynamic)
#endif
    for (size_t index = 0; index < numTowers; index++) {
      _towers[index].extractSoA(functor);
    }
  }

  /**
   * Returns a reference to the tower for the given tower grid coordinates.
   * @param x The x-th tower in x direction.
   * @param y The y-th tower in y direction.
   * @return a reference to the tower for the given tower grid coordinates.
   */
  auto &getTowerAtCoordinates(const size_t x, const size_t y) { return _towers[towerIndex2DTo1D(x, y)]; }

  /**
   * Returns the 1D index for the given tower grid coordinates of a tower.
   *
   * @param x The x-coordinate of the tower.
   * @param y The y-coordinate of the tower.
   * @param towersPerDim The number of towers in each dimension.
   * @return the 1D index for the given tower grid coordinates of a tower.
   */
  static auto towerIndex2DTo1D(const size_t x, const size_t y, const std::array<size_t, 2> towersPerDim) {
    return x + y * towersPerDim[0];
  }

  /**
   * Returns the 1D index for the given 2D-coordinates of a tower.
   *
   * @param x The x-coordinate of the tower.
   * @param y The y-coordinate of the tower.
   * @return the 1D index for the given 2D-coordinates of a tower.
   */
  [[nodiscard]] size_t towerIndex2DTo1D(const size_t x, const size_t y) const {
    return towerIndex2DTo1D(x, y, _towersPerDim);
  }

 protected:
  /**
   * Helper method to sequentially iterate over all clusters.
   * @tparam LoopBody The type of the lambda to execute for all clusters.
   * @param loopBody The lambda to execute for all clusters. Parameters given is internal::Cluster& cluster.
   */
  template <class LoopBody>
  void traverseClustersSequential(LoopBody &&loopBody) {
    for (size_t x = 0; x < _towersPerDim[0]; x++) {
      for (size_t y = 0; y < _towersPerDim[1]; y++) {
        auto &tower = getTowerAtCoordinates(x, y);
        for (auto &cluster : tower.getClusters()) {
          loopBody(cluster);
        }
      }
    }
  }

  /**
   * Helper method to iterate over all clusters in parallel.
   *
   * It is always safe to modify the particles in the cluster that is passed to the given loop body. However, when
   * modifying particles from other clusters, the caller has to make sure that no data races occur. Particles must not
   * be added or removed during the traversal.
   * @tparam LoopBody The type of the lambda to execute for all clusters.
   * @param loopBody The lambda to execute for all clusters. Parameters given is internal::Cluster& cluster.
   */
  template <class LoopBody>
  void traverseClustersParallel(LoopBody &&loopBody) {
    const auto towersPerDimX = _towersPerDim[0];
    const auto towersPerDimY = _towersPerDim[1];
#if defined(AUTOPAS_OPENMP)
    /// @todo: find sensible chunksize
#pragma omp parallel for schedule(dynamic) collapse(2)
#endif
    for (size_t x = 0; x < towersPerDimX; x++) {
      for (size_t y = 0; y < towersPerDimY; y++) {
        auto &tower = getTowerAtCoordinates(x, y);

        for (auto &cluster : tower.getClusters()) {
          loopBody(cluster);
        }
      }
    }
  }

  /**
   * Calculates a cluster thread partition that aims to give each thread about the same amount of cluster pair
   * interactions, if each thread handles the neigbhors of all clusters it gets assigned.
   */
  void calculateClusterThreadPartition() {
    size_t numClusterPairs = 0;
    this->template traverseClusters<false>(
        [&numClusterPairs](auto &cluster) { numClusterPairs += cluster.getNeighbors().size(); });

    constexpr int minNumClusterPairsPerThread = 1000;
    auto numThreads =
        std::clamp(static_cast<int>(numClusterPairs / minNumClusterPairsPerThread), 1, autopas_get_max_threads());

    size_t numClusterPairsPerThread = numClusterPairs / numThreads;
    fillClusterRanges(numClusterPairsPerThread, numThreads);
  }

  /**
   * Fills in the cluster ranges of the cluster thread partition.
   * @param numClusterPairsPerThread The approximate number of cluster pairs per thread.
   * @param numThreads The number of threads to use.
   */
  void fillClusterRanges(size_t numClusterPairsPerThread, int numThreads) {
    _clusterThreadPartition.resize(numThreads);

    size_t currentThread = 0;
    size_t numClustersThisThread = 0;
    size_t numClusterPairsThisThread = 0;

    auto &towers = getTowers();
    // Iterate over the clusters of all towers
    for (size_t currentTowerIndex = 0; currentTowerIndex < towers.size(); currentTowerIndex++) {
      auto &currentTower = towers[currentTowerIndex];
      for (size_t currentClusterInTower = 0; currentClusterInTower < currentTower.getNumClusters();
           currentClusterInTower++) {
        auto &currentCluster = currentTower.getCluster(currentClusterInTower);

        // If on a new thread, start with the clusters for this thread here.
        if (numClustersThisThread == 0) {
          _clusterThreadPartition[currentThread] = {currentTowerIndex, currentClusterInTower, 0};
        }

        numClustersThisThread++;
        numClusterPairsThisThread += currentCluster.getNeighbors().size();

        // If the thread is finished, write number of clusters and start new thread.
        if (numClusterPairsThisThread >= numClusterPairsPerThread) {
          numClusterPairsThisThread = 0;

          // Set the number of clusters for the finished thread.
          _clusterThreadPartition[currentThread].numClusters = numClustersThisThread;
          numClustersThisThread = 0;
          // Go to next thread!
          currentThread++;
        }
      }
    }
    // Make sure the last cluster range contains the rest of the clusters, even if there is not the perfect number left.
    if (numClustersThisThread != 0) {
      _clusterThreadPartition.back().numClusters = numClustersThisThread;
    }
  }

 private:
  /**
   * internal storage, particles are split into a grid in xy-dimension
   */
  std::vector<internal::ClusterTower<Particle, clusterSize>> _towers{1};

  /**
   * Dimensions of the 2D xy-grid.
   */
  std::array<size_t, 2> _towersPerDim{};

  /**
   * Side length of xy-grid.
   */
  double _towerSideLength{0.};

  /**
   * The number of clusters in the container.
   */
  size_t _numClusters;

  /**
   * The interaction length in number of towers it reaches.
   * static_cast<int>(std::ceil((this->getInteractionLength()) * _towerSideLengthReciprocal))
   */
  int _numTowersPerInteractionLength;

  /**
   * Specifies if the saved neighbors use newton 3 or not.
   */
  bool _neighborListIsNewton3;

  /**
   * Contains all particles that should be added to the container during the next rebuild.
   */
  std::vector<Particle> _particlesToAdd;

  /**
   * Defines a partition of the clusters to a number of threads.
   */
  std::vector<ClusterRange> _clusterThreadPartition;
};

}  // namespace autopas<|MERGE_RESOLUTION|>--- conflicted
+++ resolved
@@ -191,11 +191,8 @@
 
   void rebuildNeighborLists(TraversalInterface *traversal) override {
     internal::VerletClusterListsRebuilder<Particle> builder{*this, _particlesToAdd, traversal->getUseNewton3()};
-<<<<<<< HEAD
-    auto res = builder.rebuild();
-    std::tie(_towerSideLength, _interactionLengthInTowers, _towersPerDim, _numClusters, _neighborListIsNewton3) = {
-        res._towerSideLength, res._interactionLengthInTowers, res._towersPerDim, res._numClusters,
-        res._neighborListIsNewton3};
+    std::tie(_towerSideLength, _numTowersPerInteractionLength, _towersPerDim, _numClusters, _neighborListIsNewton3) =
+        builder.rebuild();
 
     auto *clusterTraversalInterface = dynamic_cast<VerletClustersTraversalInterface<Particle> *>(traversal);
     if (clusterTraversalInterface) {
@@ -207,10 +204,6 @@
           "Trying to use a traversal of wrong type in VerletClusterLists::rebuildNeighborLists. TraversalID: {}",
           traversal->getTraversalType());
     }
-=======
-    std::tie(_towerSideLength, _numTowersPerInteractionLength, _towersPerDim, _numClusters, _neighborListIsNewton3) =
-        builder.rebuild();
->>>>>>> ed04284f
   }
 
   /**
