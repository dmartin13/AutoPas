/**
 * @file VerletClusterLists.h
 * @author nguyen
 * @date 14.10.18
 */

#pragma once

#include <cmath>
#include "VerletClusterMaths.h"
#include "autopas/cells/FullParticleCell.h"
#include "autopas/containers/CompatibleTraversals.h"
#include "autopas/containers/ParticleContainer.h"
#include "autopas/utils/ArrayMath.h"
#include "traversals/VerletClustersTraversalInterface.h"

namespace autopas {

/**
 * Particles are divided into clusters.
 * The VerletClusterLists class uses neighborhood lists for each cluster
 * to calculate pairwise interactions of particles.
 * It is optimized for a constant, i.e. particle independent, cutoff radius of
 * the interaction.
 * @tparam Particle
 */
template <class Particle>
class VerletClusterLists : public ParticleContainer<Particle, FullParticleCell<Particle>> {
  /**
   * the index type to access the particle cells
   */
  using index_t = typename VerletClusterMaths::index_t;

 public:
  /**
   * Constructor of the VerletClusterLists class.
   * The neighbor lists are build using a estimated density.
   * The box is divided into cuboids with roughly the
   * same side length. The rebuildFrequency should be chosen, s.t. the particles do
   * not move more than a distance of skin/2 between two rebuilds of the lists.
   * @param boxMin the lower corner of the domain
   * @param boxMax the upper corner of the domain
   * @param cutoff the cutoff radius of the interaction
   * @param skin the skin radius
   * @param rebuildFrequency specifies after how many pair-wise traversals the
   * neighbor lists are to be rebuild. A frequency of 1 means that they are
   * always rebuild, 10 means they are rebuild after 10 traversals.
   * @param clusterSize size of clusters
   */
  VerletClusterLists(const std::array<double, 3> boxMin, const std::array<double, 3> boxMax, double cutoff,
                     double skin = 0, unsigned int rebuildFrequency = 1, int clusterSize = 4)
      : ParticleContainer<Particle, FullParticleCell<Particle>>(boxMin, boxMax, cutoff + skin),
        _clusterSize(clusterSize),
        _boxMin(boxMin),
        _boxMax(boxMax),
        _skin(skin),
        _cutoff(cutoff),
        _cutoffSqr(cutoff * cutoff),
        _traversalsSinceLastRebuild(UINT_MAX),
        _rebuildFrequency(rebuildFrequency),
        _neighborListIsValid(false) {
    rebuild();
  }

  ContainerOption getContainerType() override { return ContainerOption::verletClusterLists; }

  /**
   * Function to iterate over all pairs of particles. (Only AoS)
   * This function only handles short-range interactions.
<<<<<<< HEAD
   * @tparam The type of the ParticleFunctor.
   * @tparam Traversal The type of the traversal.
   * @param f not used
   * @param traversal The traversal to use for the iteration
   * @param useNewton3 not used
   */
  template <class ParticleFunctor, class Traversal>
  void iteratePairwise(ParticleFunctor *f, Traversal *traversal, bool useNewton3 = true) {
    if (traversal->getUseNewton3()) {
=======
   * @tparam the type of ParticleFunctor
   * @tparam Traversal
   * @param f functor that describes the pair-potential
   * @param traversal not used
   */
  template <class ParticleFunctor, class Traversal>
  void iteratePairwise(ParticleFunctor *f, Traversal *traversal) {
    bool useNewton3 = traversal->getUseNewton3();
    if (useNewton3) {
>>>>>>> dcb25822
      /// @todo implement newton3 for VerletClusterLists
      AutoPasLog(error, "Newton3 not implemented yet.");
      autopas::utils::ExceptionHandler::exception("VerletClusterLists does not support newton3 yet.");
    }

    if (needsRebuild()) {
      this->rebuild();
    }

    auto *traversalInterface = dynamic_cast<VerletClustersTraversalInterface<Particle> *>(traversal);
    if (traversalInterface) {
      traversalInterface->traverseParticlePairs(_cellsPerDim, _clusterSize, _clusters, _neighborLists);
    } else {
      autopas::utils::ExceptionHandler::exception(
          "Trying to use a traversal of wrong type in VerletClusterLists::iteratePairwise. TraversalID: {}",
          traversal->getTraversalType());
    }

    // we iterated, so increase traversal counter
    _traversalsSinceLastRebuild++;
  }

  /**
   * @copydoc VerletLists::addParticle()
   */
  void addParticle(Particle &p) override {
    _neighborListIsValid = false;
    // add particle somewhere, because lists will be rebuild anyways
    _clusters[0].addParticle(p);
  }

  /**
   * @copydoc VerletLists::addHaloParticle()
   */
  void addHaloParticle(Particle &haloParticle) override {
    autopas::utils::ExceptionHandler::exception("VerletClusterLists.addHaloParticle not yet implemented.");
  }

  /**
   * @copydoc VerletLists::deleteHaloParticles
   */
  void deleteHaloParticles() override {
    autopas::utils::ExceptionHandler::exception("VerletClusterLists.deleteHaloParticles not yet implemented.");
  }

  /**
   * @copydoc VerletLists::updateContainer()
   */
  void updateContainer() override {
    AutoPasLog(debug, "updating container");
    _neighborListIsValid = false;
  }

  bool isContainerUpdateNeeded() override {
    autopas::utils::ExceptionHandler::exception("VerletClusterLists.isContainerUpdateNeeded not yet implemented");
    return false;
  }

  TraversalSelectorInfo<FullParticleCell<Particle>> getTraversalSelectorInfo() override {
    return TraversalSelectorInfo<FullParticleCell<Particle>>(_cellsPerDim);
  }

  /**
   * Specifies whether the neighbor lists need to be rebuild.
   * @return true if the neighbor lists need to be rebuild, false otherwise
   */
  bool needsRebuild() {
    AutoPasLog(debug, "VerletLists: neighborlist is valid: {}", _neighborListIsValid);
    // if the neighbor list is NOT valid or we have not rebuild for _rebuildFrequency steps
    return (not _neighborListIsValid) or (_traversalsSinceLastRebuild >= _rebuildFrequency);
  }

  ParticleIteratorWrapper<Particle> begin(IteratorBehavior behavior = IteratorBehavior::haloAndOwned) override {
    return ParticleIteratorWrapper<Particle>(
        new internal::ParticleIterator<Particle, FullParticleCell<Particle>>(&this->_clusters));
  }

  ParticleIteratorWrapper<Particle> getRegionIterator(const std::array<double, 3> &lowerCorner,
                                                      const std::array<double, 3> &higherCorner,
                                                      IteratorBehavior behavior = IteratorBehavior::haloAndOwned,
                                                      bool incSearchRegion = false) override {
    // @todo implement this if bounding boxes are here
    autopas::utils::ExceptionHandler::exception("VerletClusterLists.getRegionIterator not yet implemented.");
    return ParticleIteratorWrapper<Particle>();
  }

 protected:
  /**
   * Recalculate grids and clusters,
   * build verlet lists and
   * pad clusters.
   */
  void rebuild() {
    std::vector<Particle> invalidParticles = collectParticlesAndClearClusters();

    auto boxSize = ArrayMath::sub(_boxMax, _boxMin);

    _gridSideLength = guessOptimalGridSideLength(invalidParticles.size(), boxSize);
    _gridSideLengthReciprocal = 1 / _gridSideLength;

    _cellsPerDim = calculateCellsPerDim(boxSize);
    // _cellsPerDim[2] is always 1
    index_t numCells = _cellsPerDim[0] * _cellsPerDim[1];

    // resize to number of grids
    _clusters.resize(numCells);
    _neighborLists.resize(numCells);

    sortParticlesIntoClusters(invalidParticles);

    // sort by last dimension and reserve space for dummy particles
    for (auto &cluster : _clusters) {
      cluster.sortByDim(2);

      size_t size = cluster.numParticles();
      size_t rest = size % _clusterSize;
      if (rest > 0) cluster.reserve(size + (_clusterSize - rest));
    }

    clearNeighborLists();

    updateVerletLists();
    // fill last cluster with dummy particles, such that each cluster is a multiple of _clusterSize
    padClusters();
  }

  /**
   * Takes all particles from all clusters and returns them. Clusters are cleared.
   * @return All particles in the container.
   */
  std::vector<Particle> collectParticlesAndClearClusters() {
    std::vector<Particle> invalidParticles;
    for (auto &cluster : _clusters) {
      for (auto it = cluster.begin(); it.isValid(); ++it) {
        invalidParticles.push_back(*it);
      }
      cluster.clear();
    }
    return invalidParticles;
  }

  /**
   * Guesses the optimal grid side length.
   * @param numParticles The number of particles in the container.
   * @param boxSize The size of the domain.
   * @return an estimated optimal grid side length.
   */
  virtual double guessOptimalGridSideLength(size_t numParticles, std::array<double, 3> boxSize) const {
    double volume = boxSize[0] * boxSize[1] * boxSize[2];
    if (numParticles > 0) {
      // estimate particle density
      double density = numParticles / volume;

      return std::cbrt(_clusterSize / density);
    } else {
      return std::max(boxSize[0], boxSize[1]);
    }
  }

  /**
   * Calculates the cells per dimension in the container using the _gridSideLengthReciprocal.
   * @param boxSize the size of the domain.
   * @return the cells per dimension in the container.
   */
  std::array<index_t, 3> calculateCellsPerDim(std::array<double, 3> boxSize) const {
    std::array<index_t, 3> cellsPerDim{};
    for (int d = 0; d < 2; d++) {
      cellsPerDim[d] = static_cast<index_t>(std::ceil(boxSize[d] * _gridSideLengthReciprocal));
      // at least one cell
      cellsPerDim[d] = std::max(cellsPerDim[d], 1ul);
    }
    cellsPerDim[2] = 1ul;
    return cellsPerDim;
  }

  /**
   * Sorts all passed particles in the appropriate clusters.
   * @param particles The particles to sort in the clusters.
   */
  void sortParticlesIntoClusters(std::vector<Particle> &particles) {
    for (auto &particle : particles) {
      if (utils::inBox(particle.getR(), _boxMin, _boxMax)) {
        auto index = get1DIndexOfPosition(particle.getR());
        _clusters[index].addParticle(particle);
      }
    }
  }

  /**
   * Clears all neighbor lists.
   */
  void clearNeighborLists() {
    for (auto &verlet : _neighborLists) {
      verlet.clear();
    }
  }

  /**
   * Update the verlet lists.
   */
  void updateVerletLists() {
    const int boxRange = static_cast<int>(std::ceil((_cutoff + _skin) * _gridSideLengthReciprocal));

    const int gridMaxX = _cellsPerDim[0] - 1;
    const int gridMaxY = _cellsPerDim[1] - 1;
    // for all grids
    for (int yi = 0; yi <= gridMaxY; yi++) {
      for (int xi = 0; xi <= gridMaxX; xi++) {
        auto &iGrid = _clusters[VerletClusterMaths::index1D(xi, yi, _cellsPerDim)];
        // calculate number of full clusters and rest
        index_t iSize = iGrid.numParticles() / _clusterSize;
        int iRest = iGrid.numParticles() % _clusterSize;

        const int minX = std::max(xi - boxRange, 0);
        const int minY = std::max(yi - boxRange, 0);
        const int maxX = std::min(xi + boxRange, gridMaxX);
        const int maxY = std::min(yi + boxRange, gridMaxY);

        auto &iNeighbors = _neighborLists[VerletClusterMaths::index1D(xi, yi, _cellsPerDim)];
        if (iRest > 0)
          iNeighbors.resize(iSize + 1);
        else
          iNeighbors.resize(iSize);

        addClustersOfNeighborGridsAsNeighborsIfInRange(iGrid, iSize, iRest, iNeighbors, minX, maxX, minY, maxY, xi, yi);
      }
    }

    // the neighbor list is now valid
    _neighborListIsValid = true;
    _traversalsSinceLastRebuild = 0;
  }

  /**
   * Iterates over neighbor grids of the i-th grid and adds all clusters in them that are within the cutoff radius to
   * the neighbor list of the clusters in the i-th grid.
   * @param iGrid The i-th grid.
   * @param iSize The number of full clusters in the i-th grid.
   * @param iRest If the last cluster is not full: The number of particles in the last cluster. 0 otherwise.
   * @param iNeighbors The neighbor list of the i-th grid.
   * @param minX
   * @param maxX
   * @param minY
   * @param maxY
   * @param xi The x-index of the i-th grid.
   * @param yi the y-index of the i-th grid.
   */
  void addClustersOfNeighborGridsAsNeighborsIfInRange(FullParticleCell<Particle> &iGrid, index_t iSize, int iRest,
                                                      std::vector<std::vector<Particle *>> &iNeighbors, const int minX,
                                                      const int maxX, const int minY, const int maxY, const int xi,
                                                      const int yi) {
    // for all neighbor grids
    for (int yj = minY; yj <= maxY; yj++) {
      double distY = std::max(0, std::abs(yi - yj) - 1) * _gridSideLength;

      for (int xj = minX; xj <= maxX; xj++) {
        double distX = std::max(0, std::abs(xi - xj) - 1) * _gridSideLength;

        // calculate distance in xy-plane and skip if already longer than cutoff
        double distXYsqr = distX * distX + distY * distY;
        if (distXYsqr <= _cutoffSqr) {
          auto &jGrid = _clusters[VerletClusterMaths::index1D(xj, yj, _cellsPerDim)];
          // calculate number of  full clusters and rest
          const index_t jSize = jGrid.numParticles() / _clusterSize;
          const int jRest = jGrid.numParticles() % _clusterSize;

          // for all clusters in the i-th grid
          for (index_t zi = 0; zi < iSize; zi++) {
            addAllJClustersAsNeighborIfInRange(iGrid, zi, _clusterSize, iNeighbors, jGrid, jSize, jRest, distXYsqr);
          }

          // special case: last cluster of iGrid not full
          if (iRest > 0) {
            addAllJClustersAsNeighborIfInRange(iGrid, iSize, iRest, iNeighbors, jGrid, jSize, jRest, distXYsqr);
          }
        }
      }
    }
  }

  /**
   * Adds all clusters in jGrid that are within the cutoff radius to the neighbor list of the given cluster in iGrid
   * (iClusterIndex).
   * @param iGrid The i-th grid.
   * @param iClusterIndex The index of the cluster to work on in the i-th grid.
   * @param iClusterSize The size of th cluster with index iClusterIndex in the i-th grid.
   * @param iNeighbors The neighbor list of the i-th grid.
   * @param jGrid The j-th grid.
   * @param jSize The number of full clusters in the j-th grid.
   * @param jRest If the last cluster is not full: The number of particles in the last cluster. 0 otherwise.
   * @param distXYsqr The distance between the i-th grid and the j-th grid in the xy-plane.
   */
  void addAllJClustersAsNeighborIfInRange(FullParticleCell<Particle> &iGrid, index_t iClusterIndex, int iClusterSize,
                                          std::vector<std::vector<Particle *>> &iNeighbors,
                                          FullParticleCell<Particle> &jGrid, index_t jSize, int jRest,
                                          double distXYsqr) {
    // bbox in z of iGrid
    float iBBoxBot = iGrid[iClusterIndex * _clusterSize].getR()[2];
    float iBBoxTop = iGrid[iClusterIndex * _clusterSize + iClusterSize - 1].getR()[2];
    auto &iClusterVerlet = iNeighbors[iClusterIndex];

    // iterate over full clusters of j-th grid.
    for (index_t zj = 0; zj < jSize; zj++) {
      addJClusterAsNeighborIfInRange(jGrid, zj, _clusterSize, iClusterVerlet, distXYsqr, iBBoxBot, iBBoxTop);
    }
    // special case: last cluster not full
    if (jRest > 0) {
      addJClusterAsNeighborIfInRange(jGrid, jSize, jRest, iClusterVerlet, distXYsqr, iBBoxBot, iBBoxTop);
    }
  }

  /**
   * Adds the given cluster in jGrid to the given neighbor list (iClusterNeighborList), if it is within the cutoff
   * radius.
   * @param jGrid The j-th grid.
   * @param jClusterIndex The index of the cluster to work on in the j-th grid.
   * @param jClusterSize The size of the cluster to work on in the j-th grid.
   * @param iClusterVerlet The neighbor list of the cluster in the i-th grid to fill the neighbors for.
   * @param distXYsqr The distance between the i-th grid and the j-th grid in the xy-plane.
   * @param iBBoxBot The bottom z-coordinate of the cluster in the i-th grid.
   * @param iBBoxTop The top z-coordinate of the cluster in the i-th grid.
   */
  void addJClusterAsNeighborIfInRange(FullParticleCell<Particle> &jGrid, index_t jClusterIndex, int jClusterSize,
                                      std::vector<Particle *> &iClusterNeighborList, double distXYsqr, float iBBoxBot,
                                      float iBBoxTop) {
    Particle *jClusterStart = &jGrid[jClusterIndex * _clusterSize];
    // bbox in z of jGrid
    float jBBoxBot = jClusterStart->getR()[2];
    float jBBoxTop = (jClusterStart + (jClusterSize - 1))->getR()[2];

    double distZ = bboxDistance(iBBoxBot, iBBoxTop, jBBoxBot, jBBoxTop);
    if (distXYsqr + distZ * distZ <= _cutoffSqr) {
      iClusterNeighborList.push_back(jClusterStart);
    }
  }

  /**
   * Pad clusters with dummy particles
   * until each cluster is a multiple of _clusterSize.
   * Useful for SIMD vectorization.
   */
  void padClusters() {
    for (index_t x = 0; x < _cellsPerDim[0]; x++) {
      for (index_t y = 0; y < _cellsPerDim[1]; y++) {
        auto &grid = _clusters[VerletClusterMaths::index1D(x, y, _cellsPerDim)];
        index_t rest = grid.numParticles() % _clusterSize;
        if (rest > 0) {
          for (int i = rest; i < _clusterSize; i++) {
            Particle p = Particle();
            p.setR({2 * x * _cutoff, 2 * y * _cutoff, 2 * _boxMax[2] + 2 * i * _cutoff});
            grid.addParticle(p);
          }
        }
      }
    }
  }

  /**
   * Calculates the distance of two bounding boxes in one dimension.
   * @param min1 minimum coordinate of first bbox in tested dimension
   * @param max1 maximum coordinate of first bbox in tested dimension
   * @param min2 minimum coordinate of second bbox in tested dimension
   * @param max2 maximum coordinate of second bbox in tested dimension
   * @return distance
   */
  inline float bboxDistance(const float min1, const float max1, const float min2, const float max2) const {
    if (max1 < min2) {
      return min2 - max1;
    } else if (min1 > max2) {
      return min1 - max2;
    } else {
      return 0;
    }
  }

  /**
   * Gets the 1d grid index containing a particle in given position.
   * @param pos the position of the particle
   * @return the index of the grid
   */
  inline index_t get1DIndexOfPosition(const std::array<double, 3> &pos) const {
    std::array<index_t, 2> cellIndex{};

    for (int dim = 0; dim < 2; dim++) {
      const long int value = (static_cast<long int>(floor((pos[dim] - _boxMin[dim]) * _gridSideLengthReciprocal))) + 1l;
      const index_t nonnegativeValue = static_cast<index_t>(std::max(value, 0l));
      const index_t nonLargerValue = std::min(nonnegativeValue, _cellsPerDim[dim] - 1);
      cellIndex[dim] = nonLargerValue;
      /// @todo this is a sanity check to prevent doubling of particles, but
      /// could be done better! e.g. by border and flag manager
      if (pos[dim] >= _boxMax[dim]) {
        cellIndex[dim] = _cellsPerDim[dim] - 1;
      } else if (pos[dim] < _boxMin[dim]) {
        cellIndex[dim] = 0;
      }
    }

    return VerletClusterMaths::index1D(cellIndex[0], cellIndex[1], _cellsPerDim);
  }

 private:
  // neighbors of clusters for each grid
  std::vector<std::vector<std::vector<Particle *>>> _neighborLists;

  /// internal storage, particles are split into a grid in xy-dimension
  std::vector<FullParticleCell<Particle>> _clusters;
  int _clusterSize;

  std::array<double, 3> _boxMin;
  std::array<double, 3> _boxMax;

  // side length of xy-grid and reciprocal
  double _gridSideLength;
  double _gridSideLengthReciprocal;

  // dimensions of grid
  std::array<index_t, 3> _cellsPerDim;

  /// skin radius
  double _skin;

  /// cutoff
  double _cutoff;
  double _cutoffSqr;

  /// how many pairwise traversals have been done since the last traversal
  unsigned int _traversalsSinceLastRebuild;

  /// specifies after how many pairwise traversals the neighbor list is to be
  /// rebuild
  unsigned int _rebuildFrequency;

  // specifies if the neighbor list is currently valid
  bool _neighborListIsValid;
};

}  // namespace autopas<|MERGE_RESOLUTION|>--- conflicted
+++ resolved
@@ -67,7 +67,6 @@
   /**
    * Function to iterate over all pairs of particles. (Only AoS)
    * This function only handles short-range interactions.
-<<<<<<< HEAD
    * @tparam The type of the ParticleFunctor.
    * @tparam Traversal The type of the traversal.
    * @param f not used
@@ -75,19 +74,8 @@
    * @param useNewton3 not used
    */
   template <class ParticleFunctor, class Traversal>
-  void iteratePairwise(ParticleFunctor *f, Traversal *traversal, bool useNewton3 = true) {
+  void iteratePairwise(ParticleFunctor *f, Traversal *traversal) {
     if (traversal->getUseNewton3()) {
-=======
-   * @tparam the type of ParticleFunctor
-   * @tparam Traversal
-   * @param f functor that describes the pair-potential
-   * @param traversal not used
-   */
-  template <class ParticleFunctor, class Traversal>
-  void iteratePairwise(ParticleFunctor *f, Traversal *traversal) {
-    bool useNewton3 = traversal->getUseNewton3();
-    if (useNewton3) {
->>>>>>> dcb25822
       /// @todo implement newton3 for VerletClusterLists
       AutoPasLog(error, "Newton3 not implemented yet.");
       autopas::utils::ExceptionHandler::exception("VerletClusterLists does not support newton3 yet.");
