/**
 * @file VerletClusterLists.h
 * @author nguyen
 * @date 14.10.18
 */

#pragma once

#include <cmath>
#include "autopas/cells/FullParticleCell.h"
#include "autopas/containers/CompatibleTraversals.h"
#include "autopas/containers/ParticleContainer.h"
#include "autopas/containers/verletClusterLists/VerletClusterMaths.h"
#include "autopas/iterators/ParticleIterator.h"
#include "autopas/utils/ArrayMath.h"
#include "autopas/utils/inBox.h"

namespace autopas {

template <class Particle>
class VerletClustersTraversalInterface;

/**
 * Particles are divided into clusters.
 * The VerletClusterLists class uses neighborhood lists for each cluster
 * to calculate pairwise interactions of particles.
 * It is optimized for a constant, i.e. particle independent, cutoff radius of
 * the interaction.
 * @tparam Particle
 */
template <class Particle>
class VerletClusterLists : public ParticleContainer<Particle, FullParticleCell<Particle>> {
  /**
   * the index type to access the particle cells
   */
  typedef VerletClusterMaths::index_t index_t;

 public:
  /**
   * Constructor of the VerletClusterLists class.
   * The neighbor lists are build using a estimated density.
   * The box is divided into cuboids with roughly the
   * same side length.
   * @param boxMin the lower corner of the domain
   * @param boxMax the upper corner of the domain
   * @param cutoff the cutoff radius of the interaction
   * @param skin the skin radius
   * @param clusterSize size of clusters
   */
  VerletClusterLists(const std::array<double, 3> boxMin, const std::array<double, 3> boxMax, double cutoff,
                     double skin = 0, int clusterSize = 4)
      : ParticleContainer<Particle, FullParticleCell<Particle>>(boxMin, boxMax, cutoff, skin),
        _clusterSize(clusterSize),
        _numClusters(0),
        _boxMin(boxMin),
        _boxMax(boxMax),
        _skin(skin),
        _cutoff(cutoff),
<<<<<<< HEAD
        _cutoffSqr(cutoff * cutoff),
        _traversalsSinceLastRebuild(UINT_MAX),
        _rebuildFrequency(rebuildFrequency),
        _neighborListIsValid(false),
        _neighborListIsNewton3(false) {
    rebuild(false);
=======
        _aosToSoaMapValid(false),
        _interactionLengthSqr((cutoff + skin) * (cutoff + skin)) {
    rebuild();
>>>>>>> 9537e64a
  }

  ContainerOption getContainerType() override { return ContainerOption::verletClusterLists; }

<<<<<<< HEAD
  /**
   * Function to iterate over all pairs of particles. (Only AoS)
   * This function only handles short-range interactions.
   * @tparam The type of the ParticleFunctor.
   * @tparam Traversal The type of the traversal.
   * @param f not used
   * @param traversal The traversal to use for the iteration
   */
  template <class ParticleFunctor, class Traversal>
  void iteratePairwise(ParticleFunctor *f, Traversal *traversal) {
    if (needsRebuild(traversal->getUseNewton3())) {
      this->rebuild(traversal->getUseNewton3());
    }
=======
  void iteratePairwise(TraversalInterface *traversal) override {
    AutoPasLog(debug, "Using traversal {}.", utils::StringUtils::to_string(traversal->getTraversalType()));
>>>>>>> 9537e64a

    auto *traversalInterface = dynamic_cast<VerletClustersTraversalInterface<Particle> *>(traversal);
    if (traversalInterface) {
      traversalInterface->setClusterLists(*this);
    } else {
      autopas::utils::ExceptionHandler::exception(
          "Trying to use a traversal of wrong type in VerletClusterLists::iteratePairwise. TraversalID: {}",
          traversal->getTraversalType());
    }

    if (traversal->getDataLayout() == DataLayoutOption::soa && not _aosToSoaMapValid) {
      buildAosToSoaMap();
    }

    traversal->initTraversal();
    traversal->traverseParticlePairs();
    traversal->endTraversal();
  }

  /**
   * @copydoc VerletLists::addParticle()
   */
  void addParticle(Particle &p) override {
    // add particle somewhere, because lists will be rebuild anyways
    _clusters[0].addParticle(p);
  }

  /**
   * @copydoc VerletLists::addHaloParticle()
   */
  void addHaloParticle(Particle &haloParticle) override {
    autopas::utils::ExceptionHandler::exception("VerletClusterLists.addHaloParticle not yet implemented.");
  }

  bool updateHaloParticle(Particle &haloParticle) override { throw std::runtime_error("not yet implemented"); }

  /**
   * @copydoc VerletLists::deleteHaloParticles
   */
  void deleteHaloParticles() override {
    // quick and dirty: iterate over all particles and delete halo particles
    // @todo: make this proper
    for (auto iter = this->begin(IteratorBehavior::haloOnly); iter.isValid(); ++iter) {
      if (not iter->isOwned()) {
        iter.deleteCurrentParticle();
      }
    }
  }

  /**
   * @copydoc VerletLists::updateContainer()
   */
  AUTOPAS_WARN_UNUSED_RESULT
  std::vector<Particle> updateContainer() override {
    AutoPasLog(debug, "updating container");
    // first delete all particles
    this->deleteHaloParticles();

    // next find invalid particles
    std::vector<Particle> invalidParticles;
    /// @todo: parallelize
    for (auto iter = this->begin(IteratorBehavior::ownedOnly); iter.isValid(); ++iter) {
      if (not utils::inBox(iter->getR(), _boxMin, _boxMax)) {
        invalidParticles.push_back(*iter);
        iter.deleteCurrentParticle();
      }
    }

    return invalidParticles;
  }

  bool isContainerUpdateNeeded() override {
    autopas::utils::ExceptionHandler::exception("VerletClusterLists.isContainerUpdateNeeded not yet implemented");
    return false;
  }

<<<<<<< HEAD
  TraversalSelectorInfo<FullParticleCell<Particle>> getTraversalSelectorInfo() override {
    return TraversalSelectorInfo<FullParticleCell<Particle>>(_cellsPerDim);
  }

  /**
   * Specifies whether the neighbor lists need to be rebuild.
   * @param useNewton3 If the neighbor lists should be build with newton 3.
   * @return true if the neighbor lists need to be rebuild, false otherwise
   */
  bool needsRebuild(bool useNewton3) {
    AutoPasLog(debug, "VerletLists: neighborlist is valid: {}", _neighborListIsValid);
    // if the neighbor list is NOT valid or we have not rebuild for _rebuildFrequency steps
    return (not _neighborListIsValid) or (_traversalsSinceLastRebuild >= _rebuildFrequency) or
           (_neighborListIsNewton3 != useNewton3);
  }
=======
  TraversalSelectorInfo getTraversalSelectorInfo() override { return TraversalSelectorInfo(_cellsPerDim); }
>>>>>>> 9537e64a

  ParticleIteratorWrapper<Particle> begin(IteratorBehavior behavior = IteratorBehavior::haloAndOwned) override {
    return ParticleIteratorWrapper<Particle>(
        new internal::ParticleIterator<Particle, FullParticleCell<Particle>>(&this->_clusters));
  }

  ParticleIteratorWrapper<Particle> getRegionIterator(const std::array<double, 3> &lowerCorner,
                                                      const std::array<double, 3> &higherCorner,
                                                      IteratorBehavior behavior = IteratorBehavior::haloAndOwned,
                                                      bool incSearchRegion = false) override {
    // @todo implement this if bounding boxes are here
    autopas::utils::ExceptionHandler::exception("VerletClusterLists.getRegionIterator not yet implemented.");
    return ParticleIteratorWrapper<Particle>();
  }

  void rebuildNeighborLists(TraversalInterface *traversal) override { rebuild(); }

  /**
   * Helper method to iterate over all clusters.
   * @tparam LoopBody The type of the lambda to execute for all clusters.
   * @tparam inParallel If the iteration should be executed in parallel or sequential.  See traverseClustersParallel()
   * for thread safety.
   * @param loopBody The lambda to execute for all clusters. Parameters given are Particle* clusterStart, int
   * clusterSize, std::vector<Particle*> clusterNeighborList.
   */
  template <bool inParallel, class LoopBody>
  void traverseClusters(LoopBody &&loopBody) {
    if (inParallel) {
      traverseClustersParallel<LoopBody>(std::forward<LoopBody>(loopBody));
    } else {
      traverseClustersSequential<LoopBody>(std::forward<LoopBody>(loopBody));
    }
  }

  unsigned long getNumParticles() override {
    unsigned long sum = 0;
    for (const auto &cluster : _clusters) {
      sum += cluster.numParticles();
    }

    return sum;
  }

  /**
   * Returns the ClusterIndexMap for usage in the traversals of this container.
   * @return the ClusterIndexMap.
   */
  const auto &getClusterIndexMap() const { return _clusterIndexMap; }

  /**
   * Returns the number of clusters in this container.
   * @return The number of clusters in this container.
   */
  auto getNumClusters() const { return _numClusters; }

  /**
   * Returns the neighbor lists of this container.
   * @return the neighbor lists of this container.
   */
  const auto &getNeighborLists() const { return _neighborLists; }

  /**
   * Returns the grid side length of the grids in the container.
   * @return the grid side length of the grids in the container.
   */
  auto getGridSideLength() const { return _gridSideLength; }

  /**
   * Returns the number of grids per dimension on the container.
   * @return the number of grids per dimension on the container.
   */
  auto getCellsPerDimension() const { return _cellsPerDim; }

  /**
   * Returns the grids of this container for usage in traversals.
   * @return the grids of this container for usage in traversals.
   */
  auto &getGrids() { return _clusters; }

  /**
   * Returns the number of particles in each cluster.
   * @return the number of particles in each cluster.
   */
  auto getClusterSize() const { return _clusterSize; }

 protected:
  /**
   * Helper method to sequentially iterate over all clusters.
   * @tparam LoopBody The type of the lambda to execute for all clusters.
   * @param loopBody The lambda to execute for all clusters. Parameters given are Particle* clusterStart, index_t
   * clusterSize, std::vector<Particle*> clusterNeighborList.
   */
  template <class LoopBody>
  void traverseClustersSequential(LoopBody &&loopBody) {
    for (index_t x = 0; x < _cellsPerDim[0]; x++) {
      for (index_t y = 0; y < _cellsPerDim[1]; y++) {
        index_t index = VerletClusterMaths::index1D(x, y, _cellsPerDim);
        auto &grid = _clusters[index];
        auto &gridNeighborList = _neighborLists[index];

        const index_t numClustersInGrid = grid.numParticles() / _clusterSize;
        for (index_t clusterInGrid = 0; clusterInGrid < numClustersInGrid; clusterInGrid++) {
          Particle *iClusterStart = &grid[clusterInGrid * _clusterSize];
          auto &clusterNeighborList = gridNeighborList[clusterInGrid];
          loopBody(iClusterStart, _clusterSize, clusterNeighborList);
        }
      }
    }
  }

  /**
   * Helper method to iterate over all clusters in parallel.
   *
   * It is alwys safe to modify the particles in the cluster that is passed to the given loop body. However, when
   * modifying particles from other clusters, the caller has to make sure that no data races occur. Particles must not
   * be added or removed during the traversal.
   * @tparam LoopBody The type of the lambda to execute for all clusters.
   * @param loopBody The lambda to execute for all clusters. Parameters given are Particle* clusterStart, index_t
   * clusterSize, std::vector<Particle*> clusterNeighborList.
   */
  template <class LoopBody>
  void traverseClustersParallel(LoopBody &&loopBody) {
    const index_t endX = _cellsPerDim[0];
    const index_t endY = _cellsPerDim[1];
#if defined(AUTOPAS_OPENMP)
    // @todo: find sensible chunksize
#pragma omp parallel for schedule(dynamic) collapse(2)
#endif
    for (index_t x = 0; x < endX; x++) {
      for (index_t y = 0; y < endY; y++) {
        index_t index = VerletClusterMaths::index1D(x, y, _cellsPerDim);
        auto &grid = _clusters[index];
        auto &gridNeighborList = _neighborLists[index];

        const index_t numClustersInGrid = grid.numParticles() / _clusterSize;
        for (index_t clusterInGrid = 0; clusterInGrid < numClustersInGrid; clusterInGrid++) {
          Particle *iClusterStart = &grid[clusterInGrid * _clusterSize];
          auto &clusterNeighborList = gridNeighborList[clusterInGrid];
          loopBody(iClusterStart, _clusterSize, clusterNeighborList);
        }
      }
    }
  }

  /**
<<<<<<< HEAD
   * Recalculate grids and clusters,
   * build verlet lists and
   * pad clusters.
   * @param useNewton3 If the everything should be build using newton 3 or not.
=======
   * Recalculate grids and clusters, build verlet lists and pad clusters.
>>>>>>> 9537e64a
   */
  void rebuild(bool useNewton3) {
    std::vector<Particle> invalidParticles = collectParticlesAndClearClusters();

    auto boxSize = ArrayMath::sub(_boxMax, _boxMin);

    _gridSideLength = estimateOptimalGridSideLength(invalidParticles.size(), boxSize);
    _gridSideLengthReciprocal = 1 / _gridSideLength;

    _cellsPerDim = calculateCellsPerDim(boxSize);
    // _cellsPerDim[2] is always 1
    index_t numCells = _cellsPerDim[0] * _cellsPerDim[1];

    // resize to number of grids
    _clusters.resize(numCells);
    _neighborLists.resize(numCells);

    sortParticlesIntoClusters(invalidParticles);

    // sort by last dimension and reserve space for dummy particles
    for (auto &cluster : _clusters) {
      cluster.sortByDim(2);

      size_t size = cluster.numParticles();
      size_t rest = size % _clusterSize;
      if (rest > 0) cluster.reserve(size + (_clusterSize - rest));
    }

    clearNeighborLists();

    _numClusters = buildClusterIndexMap();

    updateVerletLists(useNewton3);
    // fill last cluster with dummy particles, such that each cluster is a multiple of _clusterSize
    padClusters();
  }

  /**
   * Takes all particles from all clusters and returns them. Clusters are cleared.
   * @return All particles in the container.
   */
  std::vector<Particle> collectParticlesAndClearClusters() {
    std::vector<Particle> invalidParticles;
    for (auto &cluster : _clusters) {
      for (auto it = cluster.begin(); it.isValid(); ++it) {
        invalidParticles.push_back(*it);
      }
      cluster.clear();
    }
    return invalidParticles;
  }

  /**
   * Estimates the optimal grid side length.
   * @param numParticles The number of particles in the container.
   * @param boxSize The size of the domain.
   * @return an estimated optimal grid side length.
   */
  virtual double estimateOptimalGridSideLength(size_t numParticles, std::array<double, 3> boxSize) const {
    double volume = boxSize[0] * boxSize[1] * boxSize[2];
    if (numParticles > 0) {
      // estimate particle density
      double density = numParticles / volume;

      return std::cbrt(_clusterSize / density);
    } else {
      return std::max(boxSize[0], boxSize[1]);
    }
  }

  /**
   * Calculates the cells per dimension in the container using the _gridSideLengthReciprocal.
   * @param boxSize the size of the domain.
   * @return the cells per dimension in the container.
   */
  std::array<index_t, 3> calculateCellsPerDim(std::array<double, 3> boxSize) const {
    std::array<index_t, 3> cellsPerDim{};
    for (int d = 0; d < 2; d++) {
      cellsPerDim[d] = static_cast<index_t>(std::ceil(boxSize[d] * _gridSideLengthReciprocal));
      // at least one cell
      cellsPerDim[d] = std::max(cellsPerDim[d], 1ul);
    }
    cellsPerDim[2] = 1ul;
    return cellsPerDim;
  }

  /**
   * Sorts all passed particles in the appropriate clusters.
   * @param particles The particles to sort in the clusters.
   */
  void sortParticlesIntoClusters(std::vector<Particle> &particles) {
    for (auto &particle : particles) {
      if (utils::inBox(particle.getR(), _boxMin, _boxMax)) {
        auto index = get1DIndexOfPosition(particle.getR());
        _clusters[index].addParticle(particle);
      }
    }
  }

  /**
   * Clears all neighbor lists.
   */
  void clearNeighborLists() {
    for (auto &verlet : _neighborLists) {
      verlet.clear();
    }
  }

  /**
   * Update the verlet lists.
   *
   * @param useNewton3 If newton 3 should be used to build the neighbor lists or not. If true, only saves neighbor
   * clusters that have a higher index that the current cluster. (@see buildClusterIndexMap())
   */
  void updateVerletLists(bool useNewton3) {
    _neighborListIsNewton3 = useNewton3;

    const int boxRange = static_cast<int>(std::ceil((_cutoff + _skin) * _gridSideLengthReciprocal));

    const int gridMaxX = _cellsPerDim[0] - 1;
    const int gridMaxY = _cellsPerDim[1] - 1;
    // for all grids
    for (int yi = 0; yi <= gridMaxY; yi++) {
      for (int xi = 0; xi <= gridMaxX; xi++) {
        auto &iGrid = _clusters[VerletClusterMaths::index1D(xi, yi, _cellsPerDim)];
        // calculate number of full clusters and rest
        index_t iSize = iGrid.numParticles() / _clusterSize;
        int iRest = iGrid.numParticles() % _clusterSize;

        const int minX = std::max(xi - boxRange, 0);
        const int minY = std::max(yi - boxRange, 0);
        const int maxX = std::min(xi + boxRange, gridMaxX);
        const int maxY = std::min(yi + boxRange, gridMaxY);

        auto &iNeighbors = _neighborLists[VerletClusterMaths::index1D(xi, yi, _cellsPerDim)];
        if (iRest > 0)
          iNeighbors.resize(iSize + 1);
        else
          iNeighbors.resize(iSize);

        addClustersOfNeighborGridsAsNeighborsIfInRange(iGrid, iSize, iRest, iNeighbors, minX, maxX, minY, maxY, xi, yi);
      }
    }
  }

  /**
   * Iterates over neighbor grids of the i-th grid and adds all clusters in them that are within the cutoff radius to
   * the neighbor list of the clusters in the i-th grid.
   * @param iGrid The i-th grid.
   * @param iSize The number of full clusters in the i-th grid.
   * @param iRest If the last cluster is not full: The number of particles in the last cluster. 0 otherwise.
   * @param iNeighbors The neighbor list of the i-th grid.
   * @param minX
   * @param maxX
   * @param minY
   * @param maxY
   * @param xi The x-index of the i-th grid.
   * @param yi the y-index of the i-th grid.
   */
  void addClustersOfNeighborGridsAsNeighborsIfInRange(FullParticleCell<Particle> &iGrid, index_t iSize, int iRest,
                                                      std::vector<std::vector<Particle *>> &iNeighbors, const int minX,
                                                      const int maxX, const int minY, const int maxY, const int xi,
                                                      const int yi) {
    // for all neighbor grids
    for (int yj = minY; yj <= maxY; yj++) {
      double distY = std::max(0, std::abs(yi - yj) - 1) * _gridSideLength;

      for (int xj = minX; xj <= maxX; xj++) {
        double distX = std::max(0, std::abs(xi - xj) - 1) * _gridSideLength;

        // calculate distance in xy-plane and skip if already longer than cutoff
        double distXYsqr = distX * distX + distY * distY;
        if (distXYsqr <= _interactionLengthSqr) {
          auto &jGrid = _clusters[VerletClusterMaths::index1D(xj, yj, _cellsPerDim)];
          // calculate number of  full clusters and rest
          const index_t jSize = jGrid.numParticles() / _clusterSize;
          const int jRest = jGrid.numParticles() % _clusterSize;

          // for all clusters in the i-th grid
          for (index_t zi = 0; zi < iSize; zi++) {
            addAllJClustersAsNeighborIfInRange(iGrid, zi, _clusterSize, iNeighbors, jGrid, jSize, jRest, distXYsqr);
          }

          // special case: last cluster of iGrid not full
          if (iRest > 0) {
            addAllJClustersAsNeighborIfInRange(iGrid, iSize, iRest, iNeighbors, jGrid, jSize, jRest, distXYsqr);
          }
        }
      }
    }
  }

  /**
   * Adds all clusters in jGrid that are within the cutoff radius to the neighbor list of the given cluster in iGrid
   * (iClusterIndex).
   * @param iGrid The i-th grid.
   * @param iClusterIndex The index of the cluster to work on in the i-th grid.
   * @param iClusterSize The size of th cluster with index iClusterIndex in the i-th grid.
   * @param iNeighbors The neighbor list of the i-th grid.
   * @param jGrid The j-th grid.
   * @param jSize The number of full clusters in the j-th grid.
   * @param jRest If the last cluster is not full: The number of particles in the last cluster. 0 otherwise.
   * @param distXYsqr The distance between the i-th grid and the j-th grid in the xy-plane.
   */
  void addAllJClustersAsNeighborIfInRange(FullParticleCell<Particle> &iGrid, index_t iClusterIndex, int iClusterSize,
                                          std::vector<std::vector<Particle *>> &iNeighbors,
                                          FullParticleCell<Particle> &jGrid, index_t jSize, int jRest,
                                          double distXYsqr) {
    // bbox in z of iGrid
    float iBBoxBot = iGrid[iClusterIndex * _clusterSize].getR()[2];
    float iBBoxTop = iGrid[iClusterIndex * _clusterSize + iClusterSize - 1].getR()[2];
    auto &iClusterNeighborList = iNeighbors[iClusterIndex];
    Particle *iClusterStart = &iGrid[iClusterIndex * _clusterSize];

    // iterate over full clusters of j-th grid.
    for (index_t jClusterIndex = 0; jClusterIndex < jSize; jClusterIndex++) {
      Particle *jClusterStart = &jGrid[jClusterIndex * _clusterSize];
      // If newton 3 is used, only add clusters as neighbors that have a equal or higher index. Skip otherwise.
      if (_neighborListIsNewton3 && _clusterIndexMap.at(iClusterStart) > _clusterIndexMap.at(jClusterStart)) continue;

      addJClusterAsNeighborIfInRange(jGrid, jClusterStart, _clusterSize, iClusterNeighborList, distXYsqr, iBBoxBot,
                                     iBBoxTop);
    }
    // special case: last cluster not full
    if (jRest > 0) {
      Particle *jClusterStart = &jGrid[jSize * _clusterSize];
      // If newton 3 is used, only add clusters as neighbors that have a equal or higher index. Skip otherwise.
      if (not(_neighborListIsNewton3 && _clusterIndexMap.at(iClusterStart) > _clusterIndexMap.at(jClusterStart))) {
        addJClusterAsNeighborIfInRange(jGrid, jClusterStart, jRest, iClusterNeighborList, distXYsqr, iBBoxBot,
                                       iBBoxTop);
      }
    }
  }

  /**
   * Adds the given cluster in jGrid to the given neighbor list (iClusterNeighborList), if it is within the cutoff
   * radius.
   * @param jGrid The j-th grid.
   * @param jClusterStart A pointer to the start of the cluster to work on in the j-th grid.
   * @param jClusterSize The size of the cluster to work on in the j-th grid.
   * @param iClusterNeighborList The neighbor list of the cluster in the i-th grid to fill the neighbors for.
   * @param distXYsqr The distance between the i-th grid and the j-th grid in the xy-plane.
   * @param iBBoxBot The bottom z-coordinate of the cluster in the i-th grid.
   * @param iBBoxTop The top z-coordinate of the cluster in the i-th grid.
   */
  void addJClusterAsNeighborIfInRange(FullParticleCell<Particle> &jGrid, Particle *jClusterStart, int jClusterSize,
                                      std::vector<Particle *> &iClusterNeighborList, double distXYsqr, float iBBoxBot,
                                      float iBBoxTop) {
    // bbox in z of jGrid
    float jBBoxBot = jClusterStart->getR()[2];
    float jBBoxTop = (jClusterStart + (jClusterSize - 1))->getR()[2];

    double distZ = bboxDistance(iBBoxBot, iBBoxTop, jBBoxBot, jBBoxTop);
    if (distXYsqr + distZ * distZ <= _interactionLengthSqr) {
      iClusterNeighborList.push_back(jClusterStart);
    }
  }

  /**
   * Pad clusters with dummy particles
   * until each cluster is a multiple of _clusterSize.
   * Useful for SIMD vectorization.
   */
  void padClusters() {
    for (index_t x = 0; x < _cellsPerDim[0]; x++) {
      for (index_t y = 0; y < _cellsPerDim[1]; y++) {
        auto &grid = _clusters[VerletClusterMaths::index1D(x, y, _cellsPerDim)];
        index_t rest = grid.numParticles() % _clusterSize;
        if (rest > 0) {
          for (int i = rest; i < _clusterSize; i++) {
            Particle p = Particle();
            p.setR({2 * x * _cutoff, 2 * y * _cutoff, 2 * _boxMax[2] + 2 * i * _cutoff});
            grid.addParticle(p);
          }
        }
      }
    }
  }

  /**
   * Calculates the distance of two bounding boxes in one dimension.
   * @param min1 minimum coordinate of first bbox in tested dimension
   * @param max1 maximum coordinate of first bbox in tested dimension
   * @param min2 minimum coordinate of second bbox in tested dimension
   * @param max2 maximum coordinate of second bbox in tested dimension
   * @return distance
   */
  inline float bboxDistance(const float min1, const float max1, const float min2, const float max2) const {
    if (max1 < min2) {
      return min2 - max1;
    } else if (min1 > max2) {
      return min1 - max2;
    } else {
      return 0;
    }
  }

  /**
   * Gets the 1d grid index containing a particle in given position.
   * @param pos the position of the particle
   * @return the index of the grid
   */
  inline index_t get1DIndexOfPosition(const std::array<double, 3> &pos) const {
    std::array<index_t, 2> cellIndex{};

    for (int dim = 0; dim < 2; dim++) {
      const long int value = (static_cast<long int>(floor((pos[dim] - _boxMin[dim]) * _gridSideLengthReciprocal))) + 1l;
      const index_t nonnegativeValue = static_cast<index_t>(std::max(value, 0l));
      const index_t nonLargerValue = std::min(nonnegativeValue, _cellsPerDim[dim] - 1);
      cellIndex[dim] = nonLargerValue;
      /// @todo this is a sanity check to prevent doubling of particles, but
      /// could be done better! e.g. by border and flag manager
      if (pos[dim] >= _boxMax[dim]) {
        cellIndex[dim] = _cellsPerDim[dim] - 1;
      } else if (pos[dim] < _boxMin[dim]) {
        cellIndex[dim] = 0;
      }
    }

    return VerletClusterMaths::index1D(cellIndex[0], cellIndex[1], _cellsPerDim);
  }

  /**
   * Builds the _clusterIndexMap to be up to date with _clusters.
   *
   * Every cluster gets an index assigned. The indices are given in a way so that the VerletClustersColoringTraversal
   * works as easy as possible with newton 3. The newton 3 neighbor list just has to only save neighbors with a higher
   * index, and there will be no data races.
   *
   * The domain in the xy-plane is divided in color cells that have at least the size of the cutoff, and the grids (that
   * have variable sizes depending on the number of particles) are sorted into these color cells. Now, for every color
   * cell, the indices of all clusters in it are assigned in a way so that all clusters in the three neighbor cells
   * below and the neighbor cell to the right have a higher index, and the clusters in the three neighbor cells above
   * and the neighbor cell to the left have a lower index. Inside of each color cell, the clusters of each grid have a
   * similar relationship with the neighbor grids. In each grid, the clusters that are higher in z-direction have a
   * higher index.
   *
   * @return The number of clusters in the container.
   */
  index_t buildClusterIndexMap() {
    index_t nextFreeMapIndex = 0;

    int gridsPerColoringCell = static_cast<int>(std::ceil(_cutoff / _gridSideLength));
    std::array<unsigned long, 3> coloringCellsPerDim{};
    for (int i = 0; i < 3; i++) {
      coloringCellsPerDim[i] =
          static_cast<unsigned long>(std::ceil(_cellsPerDim[i] / static_cast<double>(gridsPerColoringCell)));
    }

    for (unsigned long yColorCell = 0; yColorCell < coloringCellsPerDim[1]; yColorCell++) {
      for (unsigned long xColorCell = 0; xColorCell < coloringCellsPerDim[0]; xColorCell++) {
        nextFreeMapIndex = indexColorCell(xColorCell, yColorCell, gridsPerColoringCell, nextFreeMapIndex);
      }
    }

    return nextFreeMapIndex;
  }

 private:
  /**
   * Indexes all clusters of one color cell (inserts value into _clusterIndexMap) starting with currentMapIndex.
   *
   * The scheme follows the documentation from buildClusterIndexMap().
   * @param xColorCell The x coordinate of the color cell.
   * @param yColorCell The y coordinate of the color cell.
   * @param gridsPerColoringCell The number of grids in x and y dimension of this color cell.
   * @param currentMapIndex The first index to use.
   * @return The next available index after this cell.
   */
  index_t indexColorCell(unsigned long xColorCell, unsigned long yColorCell, int gridsPerColoringCell,
                         index_t currentMapIndex) {
    for (int yInner = 0; yInner < gridsPerColoringCell; yInner++) {
      for (int xInner = 0; xInner < gridsPerColoringCell; xInner++) {
        unsigned long y = yColorCell * gridsPerColoringCell + yInner;
        unsigned long x = xColorCell * gridsPerColoringCell + xInner;

        // Not every coloring cell has to have gridsPerColoringCell grids in every direction.
        if (x >= _cellsPerDim[0] || y >= _cellsPerDim[1]) {
          continue;
        }

        unsigned long gridIndex1D = VerletClusterMaths::index1D(x, y, _cellsPerDim);
        auto &currentGrid = _clusters[gridIndex1D];

        auto numClusters = currentGrid.numParticles() / _clusterSize;
        int rest = currentGrid.numParticles() % _clusterSize;
        if (rest > 0) numClusters++;

        for (unsigned int currentCluster = 0; currentCluster < numClusters; currentCluster++) {
          Particle *clusterStart = &currentGrid[currentCluster * _clusterSize];
          _clusterIndexMap[clusterStart] = currentMapIndex++;
        }
      }
    }
    return currentMapIndex;
  }

 private:
  /**
   * Neighbors of clusters for each grid. If it uses newton 3 is saved in _neighborListIsNewton3.
   * If it uses newton 3: Only the neighbor clusters that have a higher index are saved. (@see _clusterIndexMap)
   */
  std::vector<std::vector<std::vector<Particle *>>> _neighborLists;

  /// internal storage, particles are split into a grid in xy-dimension
  std::vector<FullParticleCell<Particle>> _clusters;
  int _clusterSize;

  /// The number of clusters. This is not equal to _clusters.size(), as every grid might contain multiple clusters.
  index_t _numClusters;

  std::array<double, 3> _boxMin;
  std::array<double, 3> _boxMax;

  // side length of xy-grid and reciprocal
  double _gridSideLength{0.};
  double _gridSideLengthReciprocal{0.};

  // dimensions of grid
  std::array<index_t, 3> _cellsPerDim{};

  /// skin radius
  double _skin;

  /// cutoff
  double _cutoff;

  /// Specifies if the neighbor list uses newton 3 or not.
  bool _neighborListIsNewton3;

<<<<<<< HEAD
  /**
   * Maps indices to the starting pointers for each cluster. For the idea behind the assignment, @see
   * buildClusterIndexMap().
   */
  std::unordered_map<Particle *, index_t> _clusterIndexMap;
=======
  /// If _aosToSoaMap is valid currently; that means up to date with clusters.
  bool _aosToSoaMapValid;

  double _interactionLengthSqr;
>>>>>>> 9537e64a
};

}  // namespace autopas<|MERGE_RESOLUTION|>--- conflicted
+++ resolved
@@ -56,40 +56,15 @@
         _boxMax(boxMax),
         _skin(skin),
         _cutoff(cutoff),
-<<<<<<< HEAD
-        _cutoffSqr(cutoff * cutoff),
-        _traversalsSinceLastRebuild(UINT_MAX),
-        _rebuildFrequency(rebuildFrequency),
-        _neighborListIsValid(false),
-        _neighborListIsNewton3(false) {
+        _neighborListIsNewton3(false),
+        _interactionLengthSqr((cutoff + skin) * (cutoff + skin)) {
     rebuild(false);
-=======
-        _aosToSoaMapValid(false),
-        _interactionLengthSqr((cutoff + skin) * (cutoff + skin)) {
-    rebuild();
->>>>>>> 9537e64a
   }
 
   ContainerOption getContainerType() override { return ContainerOption::verletClusterLists; }
 
-<<<<<<< HEAD
-  /**
-   * Function to iterate over all pairs of particles. (Only AoS)
-   * This function only handles short-range interactions.
-   * @tparam The type of the ParticleFunctor.
-   * @tparam Traversal The type of the traversal.
-   * @param f not used
-   * @param traversal The traversal to use for the iteration
-   */
-  template <class ParticleFunctor, class Traversal>
-  void iteratePairwise(ParticleFunctor *f, Traversal *traversal) {
-    if (needsRebuild(traversal->getUseNewton3())) {
-      this->rebuild(traversal->getUseNewton3());
-    }
-=======
   void iteratePairwise(TraversalInterface *traversal) override {
     AutoPasLog(debug, "Using traversal {}.", utils::StringUtils::to_string(traversal->getTraversalType()));
->>>>>>> 9537e64a
 
     auto *traversalInterface = dynamic_cast<VerletClustersTraversalInterface<Particle> *>(traversal);
     if (traversalInterface) {
@@ -100,10 +75,6 @@
           traversal->getTraversalType());
     }
 
-    if (traversal->getDataLayout() == DataLayoutOption::soa && not _aosToSoaMapValid) {
-      buildAosToSoaMap();
-    }
-
     traversal->initTraversal();
     traversal->traverseParticlePairs();
     traversal->endTraversal();
@@ -166,25 +137,7 @@
     return false;
   }
 
-<<<<<<< HEAD
-  TraversalSelectorInfo<FullParticleCell<Particle>> getTraversalSelectorInfo() override {
-    return TraversalSelectorInfo<FullParticleCell<Particle>>(_cellsPerDim);
-  }
-
-  /**
-   * Specifies whether the neighbor lists need to be rebuild.
-   * @param useNewton3 If the neighbor lists should be build with newton 3.
-   * @return true if the neighbor lists need to be rebuild, false otherwise
-   */
-  bool needsRebuild(bool useNewton3) {
-    AutoPasLog(debug, "VerletLists: neighborlist is valid: {}", _neighborListIsValid);
-    // if the neighbor list is NOT valid or we have not rebuild for _rebuildFrequency steps
-    return (not _neighborListIsValid) or (_traversalsSinceLastRebuild >= _rebuildFrequency) or
-           (_neighborListIsNewton3 != useNewton3);
-  }
-=======
   TraversalSelectorInfo getTraversalSelectorInfo() override { return TraversalSelectorInfo(_cellsPerDim); }
->>>>>>> 9537e64a
 
   ParticleIteratorWrapper<Particle> begin(IteratorBehavior behavior = IteratorBehavior::haloAndOwned) override {
     return ParticleIteratorWrapper<Particle>(
@@ -200,7 +153,7 @@
     return ParticleIteratorWrapper<Particle>();
   }
 
-  void rebuildNeighborLists(TraversalInterface *traversal) override { rebuild(); }
+  void rebuildNeighborLists(TraversalInterface *traversal) override { rebuild(traversal->getUseNewton3()); }
 
   /**
    * Helper method to iterate over all clusters.
@@ -330,14 +283,8 @@
   }
 
   /**
-<<<<<<< HEAD
-   * Recalculate grids and clusters,
-   * build verlet lists and
-   * pad clusters.
+   * Recalculate grids and clusters, build verlet lists and pad clusters.
    * @param useNewton3 If the everything should be build using newton 3 or not.
-=======
-   * Recalculate grids and clusters, build verlet lists and pad clusters.
->>>>>>> 9537e64a
    */
   void rebuild(bool useNewton3) {
     std::vector<Particle> invalidParticles = collectParticlesAndClearClusters();
@@ -768,18 +715,13 @@
   /// Specifies if the neighbor list uses newton 3 or not.
   bool _neighborListIsNewton3;
 
-<<<<<<< HEAD
   /**
    * Maps indices to the starting pointers for each cluster. For the idea behind the assignment, @see
    * buildClusterIndexMap().
    */
   std::unordered_map<Particle *, index_t> _clusterIndexMap;
-=======
-  /// If _aosToSoaMap is valid currently; that means up to date with clusters.
-  bool _aosToSoaMapValid;
 
   double _interactionLengthSqr;
->>>>>>> 9537e64a
 };
 
 }  // namespace autopas