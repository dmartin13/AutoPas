/**
 * @file VerletClusterLists.h
 * @author nguyen
 * @date 14.10.18
 */

#pragma once

#include <cmath>
<<<<<<< HEAD
#include "autopas/containers/ParticleContainer.h"
#include "autopas/containers/verletClusterLists/ClusterTower.h"
#include "autopas/containers/verletClusterLists/VerletClusterListsRebuilder.h"
=======

#include "autopas/cells/FullParticleCell.h"
#include "autopas/containers/CompatibleTraversals.h"
#include "autopas/containers/ParticleContainer.h"
#include "autopas/containers/verletClusterLists/VerletClusterMaths.h"
#include "autopas/containers/verletClusterLists/traversals/VerletClustersTraversalInterface.h"
>>>>>>> 7e72105f
#include "autopas/iterators/ParticleIterator.h"
#include "autopas/utils/ArrayMath.h"
#include "autopas/utils/Timer.h"

namespace autopas {

/**
 * Particles are divided into clusters.
 * The VerletClusterLists class uses neighborhood lists for each cluster
 * to calculate pairwise interactions of particles.
 * It is optimized for a constant, i.e. particle independent, cutoff radius of
 * the interaction.
 * @tparam Particle
 */
template <class Particle>
<<<<<<< HEAD
class VerletClusterLists : public ParticleContainer<Particle, FullParticleCell<Particle>> {
 public:
=======
class VerletClusterLists : public ParticleContainer<FullParticleCell<Particle>> {
>>>>>>> 7e72105f
  /**
   * The number of particles in a full cluster. Currently, constexpr is necessary so it can be passed to ClusterTower as a template parameter.
   */
<<<<<<< HEAD
  static constexpr size_t clusterSize = 4;
=======
  using index_t = VerletClusterMaths::index_t;
>>>>>>> 7e72105f

  /**
   * Constructor of the VerletClusterLists class.
   * The neighbor lists are build using a estimated density.
   * The box is divided into cuboids with roughly the
   * same side length.
   * @param boxMin the lower corner of the domain
   * @param boxMax the upper corner of the domain
   * @param cutoff the cutoff radius of the interaction
   * @param skin the skin radius
   */
  VerletClusterLists(const std::array<double, 3> boxMin, const std::array<double, 3> boxMax, double cutoff,
<<<<<<< HEAD
                     double skin = 0)
      : ParticleContainer<Particle, FullParticleCell<Particle>>(boxMin, boxMax, cutoff, skin),
=======
                     double skin = 0, int clusterSize = 4)
      : ParticleContainer<FullParticleCell<Particle>>(boxMin, boxMax, cutoff, skin),
        _clusterSize(clusterSize),
>>>>>>> 7e72105f
        _numClusters(0),
        _interactionLengthInTowers(0),
        _neighborListIsNewton3(false) {}

  ContainerOption getContainerType() const override { return ContainerOption::verletClusterLists; }

  void iteratePairwise(TraversalInterface *traversal) override {
    AutoPasLog(debug, "Using traversal {}.", traversal->getTraversalType().to_string());

    auto *traversalInterface = dynamic_cast<VerletClustersTraversalInterface<Particle> *>(traversal);
    if (traversalInterface) {
      traversalInterface->setClusterLists(*this);
    } else {
      autopas::utils::ExceptionHandler::exception(
          "Trying to use a traversal of wrong type in VerletClusterLists::iteratePairwise. TraversalID: {}",
          traversal->getTraversalType());
    }

    traversal->initTraversal();
    traversal->traverseParticlePairs();
    traversal->endTraversal();
  }

  // @TODO: Somehow make the iterator also iterating over the _particlesToAdd. Otherwise, e.g. ContainerSelectorTest will
  // work but have all particles removed after it switches from this container to another.
  /**
   * Adds the given particle to the container. rebuildVerletLists() has to be called to have it actually sorted in.
   * @param p The particle to add.
   */
<<<<<<< HEAD
  void addParticle(Particle &p) override { _particlesToAdd.push_back(p); }
=======
  void addParticle(const Particle &p) override {
    // add particle somewhere, because lists will be rebuild anyways
    this->_cells[0].addParticle(p);
  }
>>>>>>> 7e72105f

  /**
   * @copydoc VerletLists::addHaloParticle()
   */
  void addHaloParticle(const Particle &haloParticle) override {
    autopas::utils::ExceptionHandler::exception("VerletClusterLists.addHaloParticle not yet implemented.");
  }

  /**
   * @copydoc autopas::ParticleContainerInterface::updateHaloParticle()
   */
  bool updateHaloParticle(const Particle &haloParticle) override { throw std::runtime_error("not yet implemented"); }

  /**
   * @copydoc VerletLists::deleteHaloParticles
   */
  void deleteHaloParticles() override {
    // quick and dirty: iterate over all particles and delete halo particles
    // @todo: make this proper
    for (auto iter = this->begin(IteratorBehavior::haloOnly); iter.isValid(); ++iter) {
      if (not iter->isOwned()) {
        internal::deleteParticle(iter);
      }
    }
  }

  /**
   * @copydoc VerletLists::updateContainer()
   */
  AUTOPAS_WARN_UNUSED_RESULT
  std::vector<Particle> updateContainer() override {
    // @TODO What happens when some particles are just deleted here?
    AutoPasLog(debug, "updating container");
    // first delete all particles
    this->deleteHaloParticles();

    // next find invalid particles
    std::vector<Particle> invalidParticles;
    // @todo: parallelize
    for (auto iter = this->begin(IteratorBehavior::ownedOnly); iter.isValid(); ++iter) {
      if (not utils::inBox(iter->getR(), this->getBoxMin(), this->getBoxMax())) {
        invalidParticles.push_back(*iter);
        internal::deleteParticle(iter);
      }
    }

    return invalidParticles;
  }

  bool isContainerUpdateNeeded() const override {
    autopas::utils::ExceptionHandler::exception("VerletClusterLists.isContainerUpdateNeeded not yet implemented");
    return false;
  }

<<<<<<< HEAD
  TraversalSelectorInfo getTraversalSelectorInfo() override {
    return TraversalSelectorInfo({_towersPerDim[0], _towersPerDim[1], 1});
  }

  ParticleIteratorWrapper<Particle> begin(IteratorBehavior behavior = IteratorBehavior::haloAndOwned) override {
    return ParticleIteratorWrapper<Particle>(
        new internal::ParticleIterator<Particle, internal::ClusterTower<Particle, clusterSize>>(&(this->_towers)));
=======
  TraversalSelectorInfo getTraversalSelectorInfo() const override {
    return TraversalSelectorInfo(_cellsPerDim, this->getInteractionLength(), {0., 0., 0.}, _clusterSize);
  }

  ParticleIteratorWrapper<Particle, true> begin(IteratorBehavior behavior = IteratorBehavior::haloAndOwned) override {
    return ParticleIteratorWrapper<Particle, true>(
        new internal::ParticleIterator<Particle, FullParticleCell<Particle>, true>(&this->_cells));
  }

  ParticleIteratorWrapper<Particle, false> begin(
      IteratorBehavior behavior = IteratorBehavior::haloAndOwned) const override {
    return ParticleIteratorWrapper<Particle, false>(
        new internal::ParticleIterator<Particle, FullParticleCell<Particle>, false>(&this->_cells));
>>>>>>> 7e72105f
  }

  ParticleIteratorWrapper<Particle, true> getRegionIterator(
      const std::array<double, 3> &lowerCorner, const std::array<double, 3> &higherCorner,
      IteratorBehavior behavior = IteratorBehavior::haloAndOwned) override {
    // @todo implement this if bounding boxes are here
    autopas::utils::ExceptionHandler::exception("VerletClusterLists.getRegionIterator not yet implemented.");
    return ParticleIteratorWrapper<Particle, true>();
  }

  ParticleIteratorWrapper<Particle, false> getRegionIterator(
      const std::array<double, 3> &lowerCorner, const std::array<double, 3> &higherCorner,
      IteratorBehavior behavior = IteratorBehavior::haloAndOwned) const override {
    // @todo implement this if bounding boxes are here
    autopas::utils::ExceptionHandler::exception("VerletClusterLists.getRegionIterator not yet implemented.");
    return ParticleIteratorWrapper<Particle, false>();
  }

  void rebuildNeighborLists(TraversalInterface *traversal) override {
    internal::VerletClusterListsRebuilder<Particle> builder{*this, _particlesToAdd, traversal->getUseNewton3()};
    auto res = builder.rebuild();
    std::tie(_towerSideLength, _interactionLengthInTowers, _towersPerDim, _numClusters, _neighborListIsNewton3) = {
        res._towerSideLength, res._interactionLengthInTowers, res._towersPerDim, res._numClusters,
        res._neighborListIsNewton3};
  }

  /**
   * Helper method to iterate over all clusters.
   * @tparam LoopBody The type of the lambda to execute for all clusters.
   * @tparam inParallel If the iteration should be executed in parallel or sequential.  See traverseClustersParallel()
   * for thread safety.
   * @param loopBody The lambda to execute for all clusters. Parameters given is internal::Cluster& cluster.
   */
  template <bool inParallel, class LoopBody>
  void traverseClusters(LoopBody &&loopBody) {
    if (inParallel) {
      traverseClustersParallel<LoopBody>(std::forward<LoopBody>(loopBody));
    } else {
      traverseClustersSequential<LoopBody>(std::forward<LoopBody>(loopBody));
    }
  }

<<<<<<< HEAD
  unsigned long getNumParticles() override {
    unsigned long sum = 0;
    for (size_t index = 0; index < _towers.size(); index++) {
      sum += _towers[index].getNumActualParticles();
    }
    return sum;
  }

=======
>>>>>>> 7e72105f
  /**
   * Returns the number of clusters in this container.
   * @return The number of clusters in this container.
   */
  auto getNumClusters() const { return _numClusters; }

  /**
   * Returns the grid side length of the grids in the container.
   * @return the grid side length of the grids in the container.
   */
  auto getTowerSideLength() const { return _towerSideLength; }

  /**
   * Returns the number of grids per dimension on the container.
   * @return the number of grids per dimension on the container.
   */
  auto getTowersPerDimension() const { return _towersPerDim; }

  /**
   * Returns the 2D grid for the XY-plane of this container that defines the cluster towers.
   * @return the grids of this container for usage in traversals.
   */
<<<<<<< HEAD
  auto &getTowers() { return _towers; }
=======
  auto &getGrids() { return this->_cells; }
>>>>>>> 7e72105f

  /**
   * Returns the number of particles in each cluster.
   * @return the number of particles in each cluster.
   */
  constexpr auto getClusterSize() const { return clusterSize; }

  /**
   * Returns the interaction length in towers. That is how many towers fit into one interaction length rounded up.
   * @return the interaction length in towers.
   */
<<<<<<< HEAD
  auto getInteractionLengthInTowers() const { return _interactionLengthInTowers; }

  /**
   * Loads all particles of the container in their correct SoA and generates the SoAViews for the clusters.
   * @tparam Functor The type of the functor to use.
   * @param functor The functor to use for loading the particles into the SoA.
=======
  template <class LoopBody>
  void traverseClustersSequential(LoopBody &&loopBody) {
    for (index_t x = 0; x < _cellsPerDim[0]; x++) {
      for (index_t y = 0; y < _cellsPerDim[1]; y++) {
        index_t index = VerletClusterMaths::index1D(x, y, _cellsPerDim);
        auto &grid = this->_cells[index];
        auto &gridNeighborList = _neighborLists[index];

        const index_t numClustersInGrid = grid.numParticles() / _clusterSize;
        for (index_t clusterInGrid = 0; clusterInGrid < numClustersInGrid; clusterInGrid++) {
          Particle *iClusterStart = &grid[clusterInGrid * _clusterSize];
          auto &clusterNeighborList = gridNeighborList[clusterInGrid];
          loopBody(iClusterStart, _clusterSize, clusterNeighborList);
        }
      }
    }
  }

  /**
   * Helper method to iterate over all clusters in parallel.
   *
   * It is always safe to modify the particles in the cluster that is passed to the given loop body. However, when
   * modifying particles from other clusters, the caller has to make sure that no data races occur. Particles must not
   * be added or removed during the traversal.
   * @tparam LoopBody The type of the lambda to execute for all clusters.
   * @param loopBody The lambda to execute for all clusters. Parameters given are Particle* clusterStart, index_t
   * clusterSize, std::vector<Particle*> clusterNeighborList.
>>>>>>> 7e72105f
   */
  template <class Functor>
  void loadParticlesIntoSoAs(Functor *functor) {
    const auto numTowers = _towers.size();
#if defined(AUTOPAS_OPENMP)
    // @todo: find sensible chunksize
#pragma omp parallel for schedule(dynamic)
#endif
<<<<<<< HEAD
    for (size_t index = 0; index < numTowers; index++) {
      _towers[index].loadSoA(functor);
=======
    for (index_t x = 0; x < endX; x++) {
      for (index_t y = 0; y < endY; y++) {
        index_t index = VerletClusterMaths::index1D(x, y, _cellsPerDim);
        auto &grid = this->_cells[index];
        auto &gridNeighborList = _neighborLists[index];

        const index_t numClustersInGrid = grid.numParticles() / _clusterSize;
        for (index_t clusterInGrid = 0; clusterInGrid < numClustersInGrid; clusterInGrid++) {
          Particle *iClusterStart = &grid[clusterInGrid * _clusterSize];
          auto &clusterNeighborList = gridNeighborList[clusterInGrid];
          loopBody(iClusterStart, _clusterSize, clusterNeighborList);
        }
      }
    }
  }

  /**
   * Recalculate grids and clusters, build verlet lists and pad clusters.
   * @param useNewton3 If the everything should be build using newton 3 or not.
   */
  void rebuild(bool useNewton3) {
    std::vector<Particle> invalidParticles = collectParticlesAndClearClusters();

    auto boxSize = utils::ArrayMath::sub(_boxMax, _boxMin);

    _gridSideLength = estimateOptimalGridSideLength(invalidParticles.size(), boxSize);
    _gridSideLengthReciprocal = 1 / _gridSideLength;

    _cellsPerDim = calculateCellsPerDim(boxSize);
    // _cellsPerDim[2] is always 1
    index_t numCells = _cellsPerDim[0] * _cellsPerDim[1];

    // resize to number of grids
    this->_cells.resize(numCells);
    _neighborLists.resize(numCells);

    sortParticlesIntoClusters(invalidParticles);

    // sort by last dimension and reserve space for dummy particles
    for (auto &cluster : this->_cells) {
      cluster.sortByDim(2);

      size_t size = cluster.numParticles();
      size_t rest = size % _clusterSize;
      if (rest > 0) cluster.reserve(size + (_clusterSize - rest));
    }

    clearNeighborLists();

    _numClusters = buildClusterIndexMap();

    updateVerletLists(useNewton3);
    // fill last cluster with dummy particles, such that each cluster is a multiple of _clusterSize
    padClusters();
  }

  /**
   * Takes all particles from all clusters and returns them. Clusters are cleared.
   * @return All particles in the container.
   */
  std::vector<Particle> collectParticlesAndClearClusters() {
    std::vector<Particle> invalidParticles;
    for (auto &cluster : this->_cells) {
      for (auto it = cluster.begin(); it.isValid(); ++it) {
        invalidParticles.push_back(*it);
      }
      cluster.clear();
    }
    return invalidParticles;
  }

  /**
   * Estimates the optimal grid side length.
   * @param numParticles The number of particles in the container.
   * @param boxSize The size of the domain.
   * @return an estimated optimal grid side length.
   */
  virtual double estimateOptimalGridSideLength(size_t numParticles, std::array<double, 3> boxSize) const {
    double volume = boxSize[0] * boxSize[1] * boxSize[2];
    if (numParticles > 0) {
      // estimate particle density
      double density = numParticles / volume;

      return std::cbrt(_clusterSize / density);
    } else {
      return std::max(boxSize[0], boxSize[1]);
>>>>>>> 7e72105f
    }
  }

  /**
   * Extracts all SoAs of the container into the particles.
   * @tparam Functor The type of the functor to use.
   * @param functor The functor to use for extracting the SoAs into the particles..
   */
  template <class Functor>
  void extractParticlesFromSoAs(Functor *functor) {
    const auto numTowers = _towers.size();
#if defined(AUTOPAS_OPENMP)
    // @todo: find sensible chunksize
#pragma omp parallel for schedule(dynamic)
#endif
    for (size_t index = 0; index < numTowers; index++) {
      _towers[index].extractSoA(functor);
    }
  }

  /**
   * Returns the tower for the given 2D-coordinates.
   * @param x The x-coordinate of the tower.
   * @param y The y-coordinate of the tower.
   * @return The tower for the given 2D-coordinates.
   */
<<<<<<< HEAD
  auto &getTowerAtCoordinates(const size_t x, const size_t y) { return _towers[towerIndex2DTo1D(x, y)]; }
=======
  void sortParticlesIntoClusters(std::vector<Particle> &particles) {
    for (auto &particle : particles) {
      if (utils::inBox(particle.getR(), _boxMin, _boxMax)) {
        auto index = get1DIndexOfPosition(particle.getR());
        this->_cells[index].addParticle(particle);
      }
    }
  }
>>>>>>> 7e72105f

  /**
   * Returns the 1D index for the given 2D-coordinates of a tower.
   *
   * @param x The x-coordinate of the tower.
   * @param y The y-coordinate of the tower.
   * @param towersPerDim The number of towers in each dimension.
   * @return the 1D index for the given 2D-coordinates of a tower.
   */
<<<<<<< HEAD
  static auto towerIndex2DTo1D(const size_t x, const size_t y, const std::array<size_t, 2> towersPerDim) {
    return x + y * towersPerDim[0];
  }

  /**
   * Returns the 1D index for the given 2D-coordinates of a tower.
   *
   * @param x The x-coordinate of the tower.
   * @param y The y-coordinate of the tower.
   * @return the 1D index for the given 2D-coordinates of a tower.
=======
  void updateVerletLists(bool useNewton3) {
    _neighborListIsNewton3 = useNewton3;

    const int boxRange = static_cast<int>(std::ceil((_cutoff + _skin) * _gridSideLengthReciprocal));

    const int gridMaxX = _cellsPerDim[0] - 1;
    const int gridMaxY = _cellsPerDim[1] - 1;
    // for all grids
    for (int yi = 0; yi <= gridMaxY; yi++) {
      for (int xi = 0; xi <= gridMaxX; xi++) {
        auto &iGrid = this->_cells[VerletClusterMaths::index1D(xi, yi, _cellsPerDim)];
        // calculate number of full clusters and rest
        index_t iSize = iGrid.numParticles() / _clusterSize;
        int iRest = iGrid.numParticles() % _clusterSize;

        const int minX = std::max(xi - boxRange, 0);
        const int minY = std::max(yi - boxRange, 0);
        const int maxX = std::min(xi + boxRange, gridMaxX);
        const int maxY = std::min(yi + boxRange, gridMaxY);

        auto &iNeighbors = _neighborLists[VerletClusterMaths::index1D(xi, yi, _cellsPerDim)];
        if (iRest > 0)
          iNeighbors.resize(iSize + 1);
        else
          iNeighbors.resize(iSize);

        addClustersOfNeighborGridsAsNeighborsIfInRange(iGrid, iSize, iRest, iNeighbors, minX, maxX, minY, maxY, xi, yi);
      }
    }
  }

  /**
   * Iterates over neighbor grids of the i-th grid and adds all clusters in them that are within the cutoff radius to
   * the neighbor list of the clusters in the i-th grid.
   * @param iGrid The i-th grid.
   * @param iSize The number of full clusters in the i-th grid.
   * @param iRest If the last cluster is not full: The number of particles in the last cluster. 0 otherwise.
   * @param iNeighbors The neighbor list of the i-th grid.
   * @param minX
   * @param maxX
   * @param minY
   * @param maxY
   * @param xi The x-index of the i-th grid.
   * @param yi the y-index of the i-th grid.
   */
  void addClustersOfNeighborGridsAsNeighborsIfInRange(FullParticleCell<Particle> &iGrid, index_t iSize, int iRest,
                                                      std::vector<std::vector<Particle *>> &iNeighbors, const int minX,
                                                      const int maxX, const int minY, const int maxY, const int xi,
                                                      const int yi) {
    // for all neighbor grids
    for (int yj = minY; yj <= maxY; yj++) {
      double distY = std::max(0, std::abs(yi - yj) - 1) * _gridSideLength;

      for (int xj = minX; xj <= maxX; xj++) {
        double distX = std::max(0, std::abs(xi - xj) - 1) * _gridSideLength;

        // calculate distance in xy-plane and skip if already longer than cutoff
        double distXYsqr = distX * distX + distY * distY;
        if (distXYsqr <= _interactionLengthSqr) {
          auto &jGrid = this->_cells[VerletClusterMaths::index1D(xj, yj, _cellsPerDim)];
          // calculate number of  full clusters and rest
          const index_t jSize = jGrid.numParticles() / _clusterSize;
          const int jRest = jGrid.numParticles() % _clusterSize;

          // for all clusters in the i-th grid
          for (index_t zi = 0; zi < iSize; zi++) {
            addAllJClustersAsNeighborIfInRange(iGrid, zi, _clusterSize, iNeighbors, jGrid, jSize, jRest, distXYsqr);
          }

          // special case: last cluster of iGrid not full
          if (iRest > 0) {
            addAllJClustersAsNeighborIfInRange(iGrid, iSize, iRest, iNeighbors, jGrid, jSize, jRest, distXYsqr);
          }
        }
      }
    }
  }

  /**
   * Adds all clusters in jGrid that are within the cutoff radius to the neighbor list of the given cluster in iGrid
   * (iClusterIndex).
   * @param iGrid The i-th grid.
   * @param iClusterIndex The index of the cluster to work on in the i-th grid.
   * @param iClusterSize The size of th cluster with index iClusterIndex in the i-th grid.
   * @param iNeighbors The neighbor list of the i-th grid.
   * @param jGrid The j-th grid.
   * @param jSize The number of full clusters in the j-th grid.
   * @param jRest If the last cluster is not full: The number of particles in the last cluster. 0 otherwise.
   * @param distXYsqr The distance between the i-th grid and the j-th grid in the xy-plane.
>>>>>>> 7e72105f
   */
  [[nodiscard]] size_t towerIndex2DTo1D(const size_t x, const size_t y) const {
    return towerIndex2DTo1D(x, y, _towersPerDim);
  }

<<<<<<< HEAD
  protected :
      /**
       * Helper method to sequentially iterate over all clusters.
       * @tparam LoopBody The type of the lambda to execute for all clusters.
       * @param loopBody The lambda to execute for all clusters. Parameters given is internal::Cluster& cluster.
       */
      template <class LoopBody>
      void traverseClustersSequential(LoopBody &&loopBody) {
    for (size_t x = 0; x < _towersPerDim[0]; x++) {
      for (size_t y = 0; y < _towersPerDim[1]; y++) {
        auto &tower = getTowerAtCoordinates(x, y);
        for (auto &cluster : tower.getClusters()) {
          loopBody(cluster);
        }
      }
    }
  }

  /**
   * Helper method to iterate over all clusters in parallel.
=======
  /**
   * Adds the given cluster in jGrid to the given neighbor list (iClusterNeighborList), if it is within the cutoff
   * radius.
   * @param jGrid The j-th grid.
   * @param jClusterStart A pointer to the start of the cluster to work on in the j-th grid.
   * @param jClusterSize The size of the cluster to work on in the j-th grid.
   * @param iClusterNeighborList The neighbor list of the cluster in the i-th grid to fill the neighbors for.
   * @param distXYsqr The distance between the i-th grid and the j-th grid in the xy-plane.
   * @param iBBoxBot The bottom z-coordinate of the cluster in the i-th grid.
   * @param iBBoxTop The top z-coordinate of the cluster in the i-th grid.
   */
  void addJClusterAsNeighborIfInRange(FullParticleCell<Particle> &jGrid, Particle *jClusterStart, int jClusterSize,
                                      std::vector<Particle *> &iClusterNeighborList, double distXYsqr, double iBBoxBot,
                                      double iBBoxTop) {
    // bbox in z of jGrid
    double jBBoxBot = jClusterStart->getR()[2];
    double jBBoxTop = (jClusterStart + (jClusterSize - 1))->getR()[2];

    double distZ = bboxDistance(iBBoxBot, iBBoxTop, jBBoxBot, jBBoxTop);
    if (distXYsqr + distZ * distZ <= _interactionLengthSqr) {
      iClusterNeighborList.push_back(jClusterStart);
    }
  }

  /**
   * Pad clusters with dummy particles
   * until each cluster is a multiple of _clusterSize.
   * Useful for SIMD vectorization.
   */
  void padClusters() {
    for (index_t x = 0; x < _cellsPerDim[0]; x++) {
      for (index_t y = 0; y < _cellsPerDim[1]; y++) {
        auto &grid = this->_cells[VerletClusterMaths::index1D(x, y, _cellsPerDim)];
        index_t rest = grid.numParticles() % _clusterSize;
        if (rest > 0) {
          for (int i = rest; i < _clusterSize; i++) {
            Particle p = Particle();
            p.setR({2 * x * _cutoff, 2 * y * _cutoff, 2 * _boxMax[2] + 2 * i * _cutoff});
            grid.addParticle(p);
          }
        }
      }
    }
  }

  /**
   * Calculates the distance of two bounding boxes in one dimension.
   * @param min1 minimum coordinate of first bbox in tested dimension
   * @param max1 maximum coordinate of first bbox in tested dimension
   * @param min2 minimum coordinate of second bbox in tested dimension
   * @param max2 maximum coordinate of second bbox in tested dimension
   * @return distance
   */
  inline double bboxDistance(const double min1, const double max1, const double min2, const double max2) const {
    if (max1 < min2) {
      return min2 - max1;
    } else if (min1 > max2) {
      return min1 - max2;
    } else {
      return 0;
    }
  }

  /**
   * Gets the 1d grid index containing a particle in given position.
   * @param pos the position of the particle
   * @return the index of the grid
   */
  inline index_t get1DIndexOfPosition(const std::array<double, 3> &pos) const {
    std::array<index_t, 2> cellIndex{};

    for (int dim = 0; dim < 2; dim++) {
      const long int value = (static_cast<long int>(floor((pos[dim] - _boxMin[dim]) * _gridSideLengthReciprocal))) + 1l;
      const index_t nonnegativeValue = static_cast<index_t>(std::max(value, 0l));
      const index_t nonLargerValue = std::min(nonnegativeValue, _cellsPerDim[dim] - 1);
      cellIndex[dim] = nonLargerValue;
      /// @todo this is a sanity check to prevent doubling of particles, but
      /// could be done better! e.g. by border and flag manager
      if (pos[dim] >= _boxMax[dim]) {
        cellIndex[dim] = _cellsPerDim[dim] - 1;
      } else if (pos[dim] < _boxMin[dim]) {
        cellIndex[dim] = 0;
      }
    }

    return VerletClusterMaths::index1D(cellIndex[0], cellIndex[1], _cellsPerDim);
  }

  /**
   * Builds the _clusterIndexMap to be up to date with _cells.
   *
   * Every cluster gets an index assigned. The indices are given in a way so that the VerletClustersColoringTraversal
   * works as easy as possible with newton 3. The newton 3 neighbor list just has to only save neighbors with a higher
   * index, and there will be no data races.
   *
   * For each cluster now holds (with x-axis as left <=> right, y-axis <=> as top <=> bottom):
   *    - The indices of all clusters of the three color cells above and the color cell to the left are lower.
   *    - The indices of all clusters of the three color cells below and the color cell to the right are higher.
   *    - For all grids of the same color cell holds:
   *        - The indices of all clusters of the three grids above and the grids to the left are lower.
   *        - The indices of all clusters of the three grids below and the grids to the right are higher.
   *    - For all clusters in the same grid holds:
   *        - The indices of all clusters with a lower z-coordinate than the current cluster are lower.
   *        - The indices of all clusters with a higher z-coordinate than the current cluster are higher.
   *
   * @return The number of clusters in the container.
   */
  index_t buildClusterIndexMap() {
    index_t nextFreeMapIndex = 0;

    int gridsPerColoringCell = static_cast<int>(std::ceil((_cutoff + _skin) / _gridSideLength));
    std::array<unsigned long, 3> coloringCellsPerDim{};
    for (int i = 0; i < 3; i++) {
      coloringCellsPerDim[i] =
          static_cast<unsigned long>(std::ceil(_cellsPerDim[i] / static_cast<double>(gridsPerColoringCell)));
    }

    for (unsigned long yColorCell = 0; yColorCell < coloringCellsPerDim[1]; yColorCell++) {
      for (unsigned long xColorCell = 0; xColorCell < coloringCellsPerDim[0]; xColorCell++) {
        nextFreeMapIndex = indexColorCell(xColorCell, yColorCell, gridsPerColoringCell, nextFreeMapIndex);
      }
    }

    return nextFreeMapIndex;
  }

 private:
  /**
   * Indexes all clusters of one color cell (inserts value into _clusterIndexMap) starting with currentMapIndex.
>>>>>>> 7e72105f
   *
   * It is always safe to modify the particles in the cluster that is passed to the given loop body. However, when
   * modifying particles from other clusters, the caller has to make sure that no data races occur. Particles must not
   * be added or removed during the traversal.
   * @tparam LoopBody The type of the lambda to execute for all clusters.
   * @param loopBody The lambda to execute for all clusters. Parameters given is internal::Cluster& cluster.
   */
<<<<<<< HEAD
  template <class LoopBody>
  void traverseClustersParallel(LoopBody &&loopBody) {
    const auto towersPerDimX = _towersPerDim[0];
    const auto towersPerDimY = _towersPerDim[1];
#if defined(AUTOPAS_OPENMP)
    // @todo: find sensible chunksize
#pragma omp parallel for schedule(dynamic) collapse(2)
#endif
    for (size_t x = 0; x < towersPerDimX; x++) {
      for (size_t y = 0; y < towersPerDimY; y++) {
        auto &tower = getTowerAtCoordinates(x, y);
=======
  index_t indexColorCell(unsigned long xColorCell, unsigned long yColorCell, int gridsPerColoringCell,
                         index_t currentMapIndex) {
    for (int yInner = 0; yInner < gridsPerColoringCell; yInner++) {
      for (int xInner = 0; xInner < gridsPerColoringCell; xInner++) {
        unsigned long y = yColorCell * gridsPerColoringCell + yInner;
        unsigned long x = xColorCell * gridsPerColoringCell + xInner;

        // Not every coloring cell has to have gridsPerColoringCell grids in every direction.
        if (x >= _cellsPerDim[0] or y >= _cellsPerDim[1]) {
          continue;
        }

        unsigned long gridIndex1D = VerletClusterMaths::index1D(x, y, _cellsPerDim);
        auto &currentGrid = this->_cells[gridIndex1D];

        auto numClusters = currentGrid.numParticles() / _clusterSize;
        int rest = currentGrid.numParticles() % _clusterSize;
        if (rest > 0) numClusters++;
>>>>>>> 7e72105f

        for (auto &cluster : tower.getClusters()) {
          loopBody(cluster);
        }
      }
    }
  }

 private:
  /**
<<<<<<< HEAD
   * internal storage, particles are split into a grid in xy-dimension
   */
  std::vector<internal::ClusterTower<Particle, clusterSize>> _towers{1};

  /**
   * Dimensions of the 2D xy-grid.
=======
   * Neighbors of clusters for each grid. If it uses newton 3 is saved in _neighborListIsNewton3.
   * If it uses newton 3: Only the neighbor clusters that have a higher index are saved. (@see _clusterIndexMap)
   */
  std::vector<std::vector<std::vector<Particle *>>> _neighborLists;

  /**
   * The number of particles in a full cluster.
   */
  int _clusterSize;

  /**
   * The number of clusters. This is not equal to _cells.size(), as every grid (=cell) might contain multiple clusters.
   */
  index_t _numClusters;

  /**
   * Box min of the domain.
   */
  std::array<double, 3> _boxMin;

  /**
   * Box max of the domain.
>>>>>>> 7e72105f
   */
  std::array<size_t, 2> _towersPerDim{};

  /**
   * Side length of xy-grid.
   */
  double _towerSideLength{0.};

  /**
   * The number of clusters in the container.
   */
  size_t _numClusters;

  /**
   * The interaction length in number of towers it reaches.
   * static_cast<int>(std::ceil((this->getInteractionLength()) * _towerSideLengthReciprocal))
   */
  int _interactionLengthInTowers;

  /**
   * Specifies if the saved neighbors use newton 3 or not.
   */
  bool _neighborListIsNewton3;

  /**
   * Contains all particles that should be added to the container during the next rebuild.
   */
  std::vector<Particle> _particlesToAdd;
};

}  // namespace autopas<|MERGE_RESOLUTION|>--- conflicted
+++ resolved
@@ -7,18 +7,13 @@
 #pragma once
 
 #include <cmath>
-<<<<<<< HEAD
+
+#include "autopas/cells/FullParticleCell.h"
+#include "autopas/containers/CompatibleTraversals.h"
 #include "autopas/containers/ParticleContainer.h"
 #include "autopas/containers/verletClusterLists/ClusterTower.h"
 #include "autopas/containers/verletClusterLists/VerletClusterListsRebuilder.h"
-=======
-
-#include "autopas/cells/FullParticleCell.h"
-#include "autopas/containers/CompatibleTraversals.h"
-#include "autopas/containers/ParticleContainer.h"
-#include "autopas/containers/verletClusterLists/VerletClusterMaths.h"
 #include "autopas/containers/verletClusterLists/traversals/VerletClustersTraversalInterface.h"
->>>>>>> 7e72105f
 #include "autopas/iterators/ParticleIterator.h"
 #include "autopas/utils/ArrayMath.h"
 #include "autopas/utils/Timer.h"
@@ -34,20 +29,13 @@
  * @tparam Particle
  */
 template <class Particle>
-<<<<<<< HEAD
-class VerletClusterLists : public ParticleContainer<Particle, FullParticleCell<Particle>> {
+class VerletClusterLists : public ParticleContainer<FullParticleCell<Particle>> {
  public:
-=======
-class VerletClusterLists : public ParticleContainer<FullParticleCell<Particle>> {
->>>>>>> 7e72105f
-  /**
-   * The number of particles in a full cluster. Currently, constexpr is necessary so it can be passed to ClusterTower as a template parameter.
-   */
-<<<<<<< HEAD
+  /**
+   * The number of particles in a full cluster. Currently, constexpr is necessary so it can be passed to ClusterTower as
+   * a template parameter.
+   */
   static constexpr size_t clusterSize = 4;
-=======
-  using index_t = VerletClusterMaths::index_t;
->>>>>>> 7e72105f
 
   /**
    * Constructor of the VerletClusterLists class.
@@ -60,14 +48,8 @@
    * @param skin the skin radius
    */
   VerletClusterLists(const std::array<double, 3> boxMin, const std::array<double, 3> boxMax, double cutoff,
-<<<<<<< HEAD
                      double skin = 0)
-      : ParticleContainer<Particle, FullParticleCell<Particle>>(boxMin, boxMax, cutoff, skin),
-=======
-                     double skin = 0, int clusterSize = 4)
       : ParticleContainer<FullParticleCell<Particle>>(boxMin, boxMax, cutoff, skin),
-        _clusterSize(clusterSize),
->>>>>>> 7e72105f
         _numClusters(0),
         _interactionLengthInTowers(0),
         _neighborListIsNewton3(false) {}
@@ -91,20 +73,13 @@
     traversal->endTraversal();
   }
 
-  // @TODO: Somehow make the iterator also iterating over the _particlesToAdd. Otherwise, e.g. ContainerSelectorTest will
-  // work but have all particles removed after it switches from this container to another.
+  // @TODO: Somehow make the iterator also iterating over the _particlesToAdd. Otherwise, e.g. ContainerSelectorTest
+  // will work but have all particles removed after it switches from this container to another.
   /**
    * Adds the given particle to the container. rebuildVerletLists() has to be called to have it actually sorted in.
    * @param p The particle to add.
    */
-<<<<<<< HEAD
-  void addParticle(Particle &p) override { _particlesToAdd.push_back(p); }
-=======
-  void addParticle(const Particle &p) override {
-    // add particle somewhere, because lists will be rebuild anyways
-    this->_cells[0].addParticle(p);
-  }
->>>>>>> 7e72105f
+  void addParticle(const Particle &p) override { _particlesToAdd.push_back(p); }
 
   /**
    * @copydoc VerletLists::addHaloParticle()
@@ -159,29 +134,23 @@
     return false;
   }
 
-<<<<<<< HEAD
-  TraversalSelectorInfo getTraversalSelectorInfo() override {
-    return TraversalSelectorInfo({_towersPerDim[0], _towersPerDim[1], 1});
-  }
-
-  ParticleIteratorWrapper<Particle> begin(IteratorBehavior behavior = IteratorBehavior::haloAndOwned) override {
-    return ParticleIteratorWrapper<Particle>(
-        new internal::ParticleIterator<Particle, internal::ClusterTower<Particle, clusterSize>>(&(this->_towers)));
-=======
   TraversalSelectorInfo getTraversalSelectorInfo() const override {
-    return TraversalSelectorInfo(_cellsPerDim, this->getInteractionLength(), {0., 0., 0.}, _clusterSize);
+    std::array<double, 3> towerSize = {_towerSideLength, _towerSideLength, this->getBoxMax()[2] - this->getBoxMin()[2]};
+    std::array<unsigned long, 3> towerDimensions = {_towersPerDim[0], _towersPerDim[1], 1};
+    return TraversalSelectorInfo(towerDimensions, this->getInteractionLength(), towerSize, clusterSize);
   }
 
   ParticleIteratorWrapper<Particle, true> begin(IteratorBehavior behavior = IteratorBehavior::haloAndOwned) override {
     return ParticleIteratorWrapper<Particle, true>(
-        new internal::ParticleIterator<Particle, FullParticleCell<Particle>, true>(&this->_cells));
+        new internal::ParticleIterator<Particle, internal::ClusterTower<Particle, clusterSize>, true>(
+            &(this->_towers)));
   }
 
   ParticleIteratorWrapper<Particle, false> begin(
       IteratorBehavior behavior = IteratorBehavior::haloAndOwned) const override {
     return ParticleIteratorWrapper<Particle, false>(
-        new internal::ParticleIterator<Particle, FullParticleCell<Particle>, false>(&this->_cells));
->>>>>>> 7e72105f
+        new internal::ParticleIterator<Particle, internal::ClusterTower<Particle, clusterSize>, false>(
+            &(this->_towers)));
   }
 
   ParticleIteratorWrapper<Particle, true> getRegionIterator(
@@ -224,8 +193,7 @@
     }
   }
 
-<<<<<<< HEAD
-  unsigned long getNumParticles() override {
+  unsigned long getNumParticles() const override {
     unsigned long sum = 0;
     for (size_t index = 0; index < _towers.size(); index++) {
       sum += _towers[index].getNumActualParticles();
@@ -233,8 +201,6 @@
     return sum;
   }
 
-=======
->>>>>>> 7e72105f
   /**
    * Returns the number of clusters in this container.
    * @return The number of clusters in this container.
@@ -257,11 +223,7 @@
    * Returns the 2D grid for the XY-plane of this container that defines the cluster towers.
    * @return the grids of this container for usage in traversals.
    */
-<<<<<<< HEAD
   auto &getTowers() { return _towers; }
-=======
-  auto &getGrids() { return this->_cells; }
->>>>>>> 7e72105f
 
   /**
    * Returns the number of particles in each cluster.
@@ -273,42 +235,12 @@
    * Returns the interaction length in towers. That is how many towers fit into one interaction length rounded up.
    * @return the interaction length in towers.
    */
-<<<<<<< HEAD
   auto getInteractionLengthInTowers() const { return _interactionLengthInTowers; }
 
   /**
    * Loads all particles of the container in their correct SoA and generates the SoAViews for the clusters.
    * @tparam Functor The type of the functor to use.
    * @param functor The functor to use for loading the particles into the SoA.
-=======
-  template <class LoopBody>
-  void traverseClustersSequential(LoopBody &&loopBody) {
-    for (index_t x = 0; x < _cellsPerDim[0]; x++) {
-      for (index_t y = 0; y < _cellsPerDim[1]; y++) {
-        index_t index = VerletClusterMaths::index1D(x, y, _cellsPerDim);
-        auto &grid = this->_cells[index];
-        auto &gridNeighborList = _neighborLists[index];
-
-        const index_t numClustersInGrid = grid.numParticles() / _clusterSize;
-        for (index_t clusterInGrid = 0; clusterInGrid < numClustersInGrid; clusterInGrid++) {
-          Particle *iClusterStart = &grid[clusterInGrid * _clusterSize];
-          auto &clusterNeighborList = gridNeighborList[clusterInGrid];
-          loopBody(iClusterStart, _clusterSize, clusterNeighborList);
-        }
-      }
-    }
-  }
-
-  /**
-   * Helper method to iterate over all clusters in parallel.
-   *
-   * It is always safe to modify the particles in the cluster that is passed to the given loop body. However, when
-   * modifying particles from other clusters, the caller has to make sure that no data races occur. Particles must not
-   * be added or removed during the traversal.
-   * @tparam LoopBody The type of the lambda to execute for all clusters.
-   * @param loopBody The lambda to execute for all clusters. Parameters given are Particle* clusterStart, index_t
-   * clusterSize, std::vector<Particle*> clusterNeighborList.
->>>>>>> 7e72105f
    */
   template <class Functor>
   void loadParticlesIntoSoAs(Functor *functor) {
@@ -317,97 +249,8 @@
     // @todo: find sensible chunksize
 #pragma omp parallel for schedule(dynamic)
 #endif
-<<<<<<< HEAD
     for (size_t index = 0; index < numTowers; index++) {
       _towers[index].loadSoA(functor);
-=======
-    for (index_t x = 0; x < endX; x++) {
-      for (index_t y = 0; y < endY; y++) {
-        index_t index = VerletClusterMaths::index1D(x, y, _cellsPerDim);
-        auto &grid = this->_cells[index];
-        auto &gridNeighborList = _neighborLists[index];
-
-        const index_t numClustersInGrid = grid.numParticles() / _clusterSize;
-        for (index_t clusterInGrid = 0; clusterInGrid < numClustersInGrid; clusterInGrid++) {
-          Particle *iClusterStart = &grid[clusterInGrid * _clusterSize];
-          auto &clusterNeighborList = gridNeighborList[clusterInGrid];
-          loopBody(iClusterStart, _clusterSize, clusterNeighborList);
-        }
-      }
-    }
-  }
-
-  /**
-   * Recalculate grids and clusters, build verlet lists and pad clusters.
-   * @param useNewton3 If the everything should be build using newton 3 or not.
-   */
-  void rebuild(bool useNewton3) {
-    std::vector<Particle> invalidParticles = collectParticlesAndClearClusters();
-
-    auto boxSize = utils::ArrayMath::sub(_boxMax, _boxMin);
-
-    _gridSideLength = estimateOptimalGridSideLength(invalidParticles.size(), boxSize);
-    _gridSideLengthReciprocal = 1 / _gridSideLength;
-
-    _cellsPerDim = calculateCellsPerDim(boxSize);
-    // _cellsPerDim[2] is always 1
-    index_t numCells = _cellsPerDim[0] * _cellsPerDim[1];
-
-    // resize to number of grids
-    this->_cells.resize(numCells);
-    _neighborLists.resize(numCells);
-
-    sortParticlesIntoClusters(invalidParticles);
-
-    // sort by last dimension and reserve space for dummy particles
-    for (auto &cluster : this->_cells) {
-      cluster.sortByDim(2);
-
-      size_t size = cluster.numParticles();
-      size_t rest = size % _clusterSize;
-      if (rest > 0) cluster.reserve(size + (_clusterSize - rest));
-    }
-
-    clearNeighborLists();
-
-    _numClusters = buildClusterIndexMap();
-
-    updateVerletLists(useNewton3);
-    // fill last cluster with dummy particles, such that each cluster is a multiple of _clusterSize
-    padClusters();
-  }
-
-  /**
-   * Takes all particles from all clusters and returns them. Clusters are cleared.
-   * @return All particles in the container.
-   */
-  std::vector<Particle> collectParticlesAndClearClusters() {
-    std::vector<Particle> invalidParticles;
-    for (auto &cluster : this->_cells) {
-      for (auto it = cluster.begin(); it.isValid(); ++it) {
-        invalidParticles.push_back(*it);
-      }
-      cluster.clear();
-    }
-    return invalidParticles;
-  }
-
-  /**
-   * Estimates the optimal grid side length.
-   * @param numParticles The number of particles in the container.
-   * @param boxSize The size of the domain.
-   * @return an estimated optimal grid side length.
-   */
-  virtual double estimateOptimalGridSideLength(size_t numParticles, std::array<double, 3> boxSize) const {
-    double volume = boxSize[0] * boxSize[1] * boxSize[2];
-    if (numParticles > 0) {
-      // estimate particle density
-      double density = numParticles / volume;
-
-      return std::cbrt(_clusterSize / density);
-    } else {
-      return std::max(boxSize[0], boxSize[1]);
->>>>>>> 7e72105f
     }
   }
 
@@ -434,18 +277,7 @@
    * @param y The y-coordinate of the tower.
    * @return The tower for the given 2D-coordinates.
    */
-<<<<<<< HEAD
   auto &getTowerAtCoordinates(const size_t x, const size_t y) { return _towers[towerIndex2DTo1D(x, y)]; }
-=======
-  void sortParticlesIntoClusters(std::vector<Particle> &particles) {
-    for (auto &particle : particles) {
-      if (utils::inBox(particle.getR(), _boxMin, _boxMax)) {
-        auto index = get1DIndexOfPosition(particle.getR());
-        this->_cells[index].addParticle(particle);
-      }
-    }
-  }
->>>>>>> 7e72105f
 
   /**
    * Returns the 1D index for the given 2D-coordinates of a tower.
@@ -455,7 +287,6 @@
    * @param towersPerDim The number of towers in each dimension.
    * @return the 1D index for the given 2D-coordinates of a tower.
    */
-<<<<<<< HEAD
   static auto towerIndex2DTo1D(const size_t x, const size_t y, const std::array<size_t, 2> towersPerDim) {
     return x + y * towersPerDim[0];
   }
@@ -466,103 +297,11 @@
    * @param x The x-coordinate of the tower.
    * @param y The y-coordinate of the tower.
    * @return the 1D index for the given 2D-coordinates of a tower.
-=======
-  void updateVerletLists(bool useNewton3) {
-    _neighborListIsNewton3 = useNewton3;
-
-    const int boxRange = static_cast<int>(std::ceil((_cutoff + _skin) * _gridSideLengthReciprocal));
-
-    const int gridMaxX = _cellsPerDim[0] - 1;
-    const int gridMaxY = _cellsPerDim[1] - 1;
-    // for all grids
-    for (int yi = 0; yi <= gridMaxY; yi++) {
-      for (int xi = 0; xi <= gridMaxX; xi++) {
-        auto &iGrid = this->_cells[VerletClusterMaths::index1D(xi, yi, _cellsPerDim)];
-        // calculate number of full clusters and rest
-        index_t iSize = iGrid.numParticles() / _clusterSize;
-        int iRest = iGrid.numParticles() % _clusterSize;
-
-        const int minX = std::max(xi - boxRange, 0);
-        const int minY = std::max(yi - boxRange, 0);
-        const int maxX = std::min(xi + boxRange, gridMaxX);
-        const int maxY = std::min(yi + boxRange, gridMaxY);
-
-        auto &iNeighbors = _neighborLists[VerletClusterMaths::index1D(xi, yi, _cellsPerDim)];
-        if (iRest > 0)
-          iNeighbors.resize(iSize + 1);
-        else
-          iNeighbors.resize(iSize);
-
-        addClustersOfNeighborGridsAsNeighborsIfInRange(iGrid, iSize, iRest, iNeighbors, minX, maxX, minY, maxY, xi, yi);
-      }
-    }
-  }
-
-  /**
-   * Iterates over neighbor grids of the i-th grid and adds all clusters in them that are within the cutoff radius to
-   * the neighbor list of the clusters in the i-th grid.
-   * @param iGrid The i-th grid.
-   * @param iSize The number of full clusters in the i-th grid.
-   * @param iRest If the last cluster is not full: The number of particles in the last cluster. 0 otherwise.
-   * @param iNeighbors The neighbor list of the i-th grid.
-   * @param minX
-   * @param maxX
-   * @param minY
-   * @param maxY
-   * @param xi The x-index of the i-th grid.
-   * @param yi the y-index of the i-th grid.
-   */
-  void addClustersOfNeighborGridsAsNeighborsIfInRange(FullParticleCell<Particle> &iGrid, index_t iSize, int iRest,
-                                                      std::vector<std::vector<Particle *>> &iNeighbors, const int minX,
-                                                      const int maxX, const int minY, const int maxY, const int xi,
-                                                      const int yi) {
-    // for all neighbor grids
-    for (int yj = minY; yj <= maxY; yj++) {
-      double distY = std::max(0, std::abs(yi - yj) - 1) * _gridSideLength;
-
-      for (int xj = minX; xj <= maxX; xj++) {
-        double distX = std::max(0, std::abs(xi - xj) - 1) * _gridSideLength;
-
-        // calculate distance in xy-plane and skip if already longer than cutoff
-        double distXYsqr = distX * distX + distY * distY;
-        if (distXYsqr <= _interactionLengthSqr) {
-          auto &jGrid = this->_cells[VerletClusterMaths::index1D(xj, yj, _cellsPerDim)];
-          // calculate number of  full clusters and rest
-          const index_t jSize = jGrid.numParticles() / _clusterSize;
-          const int jRest = jGrid.numParticles() % _clusterSize;
-
-          // for all clusters in the i-th grid
-          for (index_t zi = 0; zi < iSize; zi++) {
-            addAllJClustersAsNeighborIfInRange(iGrid, zi, _clusterSize, iNeighbors, jGrid, jSize, jRest, distXYsqr);
-          }
-
-          // special case: last cluster of iGrid not full
-          if (iRest > 0) {
-            addAllJClustersAsNeighborIfInRange(iGrid, iSize, iRest, iNeighbors, jGrid, jSize, jRest, distXYsqr);
-          }
-        }
-      }
-    }
-  }
-
-  /**
-   * Adds all clusters in jGrid that are within the cutoff radius to the neighbor list of the given cluster in iGrid
-   * (iClusterIndex).
-   * @param iGrid The i-th grid.
-   * @param iClusterIndex The index of the cluster to work on in the i-th grid.
-   * @param iClusterSize The size of th cluster with index iClusterIndex in the i-th grid.
-   * @param iNeighbors The neighbor list of the i-th grid.
-   * @param jGrid The j-th grid.
-   * @param jSize The number of full clusters in the j-th grid.
-   * @param jRest If the last cluster is not full: The number of particles in the last cluster. 0 otherwise.
-   * @param distXYsqr The distance between the i-th grid and the j-th grid in the xy-plane.
->>>>>>> 7e72105f
    */
   [[nodiscard]] size_t towerIndex2DTo1D(const size_t x, const size_t y) const {
     return towerIndex2DTo1D(x, y, _towersPerDim);
   }
 
-<<<<<<< HEAD
   protected :
       /**
        * Helper method to sequentially iterate over all clusters.
@@ -583,137 +322,6 @@
 
   /**
    * Helper method to iterate over all clusters in parallel.
-=======
-  /**
-   * Adds the given cluster in jGrid to the given neighbor list (iClusterNeighborList), if it is within the cutoff
-   * radius.
-   * @param jGrid The j-th grid.
-   * @param jClusterStart A pointer to the start of the cluster to work on in the j-th grid.
-   * @param jClusterSize The size of the cluster to work on in the j-th grid.
-   * @param iClusterNeighborList The neighbor list of the cluster in the i-th grid to fill the neighbors for.
-   * @param distXYsqr The distance between the i-th grid and the j-th grid in the xy-plane.
-   * @param iBBoxBot The bottom z-coordinate of the cluster in the i-th grid.
-   * @param iBBoxTop The top z-coordinate of the cluster in the i-th grid.
-   */
-  void addJClusterAsNeighborIfInRange(FullParticleCell<Particle> &jGrid, Particle *jClusterStart, int jClusterSize,
-                                      std::vector<Particle *> &iClusterNeighborList, double distXYsqr, double iBBoxBot,
-                                      double iBBoxTop) {
-    // bbox in z of jGrid
-    double jBBoxBot = jClusterStart->getR()[2];
-    double jBBoxTop = (jClusterStart + (jClusterSize - 1))->getR()[2];
-
-    double distZ = bboxDistance(iBBoxBot, iBBoxTop, jBBoxBot, jBBoxTop);
-    if (distXYsqr + distZ * distZ <= _interactionLengthSqr) {
-      iClusterNeighborList.push_back(jClusterStart);
-    }
-  }
-
-  /**
-   * Pad clusters with dummy particles
-   * until each cluster is a multiple of _clusterSize.
-   * Useful for SIMD vectorization.
-   */
-  void padClusters() {
-    for (index_t x = 0; x < _cellsPerDim[0]; x++) {
-      for (index_t y = 0; y < _cellsPerDim[1]; y++) {
-        auto &grid = this->_cells[VerletClusterMaths::index1D(x, y, _cellsPerDim)];
-        index_t rest = grid.numParticles() % _clusterSize;
-        if (rest > 0) {
-          for (int i = rest; i < _clusterSize; i++) {
-            Particle p = Particle();
-            p.setR({2 * x * _cutoff, 2 * y * _cutoff, 2 * _boxMax[2] + 2 * i * _cutoff});
-            grid.addParticle(p);
-          }
-        }
-      }
-    }
-  }
-
-  /**
-   * Calculates the distance of two bounding boxes in one dimension.
-   * @param min1 minimum coordinate of first bbox in tested dimension
-   * @param max1 maximum coordinate of first bbox in tested dimension
-   * @param min2 minimum coordinate of second bbox in tested dimension
-   * @param max2 maximum coordinate of second bbox in tested dimension
-   * @return distance
-   */
-  inline double bboxDistance(const double min1, const double max1, const double min2, const double max2) const {
-    if (max1 < min2) {
-      return min2 - max1;
-    } else if (min1 > max2) {
-      return min1 - max2;
-    } else {
-      return 0;
-    }
-  }
-
-  /**
-   * Gets the 1d grid index containing a particle in given position.
-   * @param pos the position of the particle
-   * @return the index of the grid
-   */
-  inline index_t get1DIndexOfPosition(const std::array<double, 3> &pos) const {
-    std::array<index_t, 2> cellIndex{};
-
-    for (int dim = 0; dim < 2; dim++) {
-      const long int value = (static_cast<long int>(floor((pos[dim] - _boxMin[dim]) * _gridSideLengthReciprocal))) + 1l;
-      const index_t nonnegativeValue = static_cast<index_t>(std::max(value, 0l));
-      const index_t nonLargerValue = std::min(nonnegativeValue, _cellsPerDim[dim] - 1);
-      cellIndex[dim] = nonLargerValue;
-      /// @todo this is a sanity check to prevent doubling of particles, but
-      /// could be done better! e.g. by border and flag manager
-      if (pos[dim] >= _boxMax[dim]) {
-        cellIndex[dim] = _cellsPerDim[dim] - 1;
-      } else if (pos[dim] < _boxMin[dim]) {
-        cellIndex[dim] = 0;
-      }
-    }
-
-    return VerletClusterMaths::index1D(cellIndex[0], cellIndex[1], _cellsPerDim);
-  }
-
-  /**
-   * Builds the _clusterIndexMap to be up to date with _cells.
-   *
-   * Every cluster gets an index assigned. The indices are given in a way so that the VerletClustersColoringTraversal
-   * works as easy as possible with newton 3. The newton 3 neighbor list just has to only save neighbors with a higher
-   * index, and there will be no data races.
-   *
-   * For each cluster now holds (with x-axis as left <=> right, y-axis <=> as top <=> bottom):
-   *    - The indices of all clusters of the three color cells above and the color cell to the left are lower.
-   *    - The indices of all clusters of the three color cells below and the color cell to the right are higher.
-   *    - For all grids of the same color cell holds:
-   *        - The indices of all clusters of the three grids above and the grids to the left are lower.
-   *        - The indices of all clusters of the three grids below and the grids to the right are higher.
-   *    - For all clusters in the same grid holds:
-   *        - The indices of all clusters with a lower z-coordinate than the current cluster are lower.
-   *        - The indices of all clusters with a higher z-coordinate than the current cluster are higher.
-   *
-   * @return The number of clusters in the container.
-   */
-  index_t buildClusterIndexMap() {
-    index_t nextFreeMapIndex = 0;
-
-    int gridsPerColoringCell = static_cast<int>(std::ceil((_cutoff + _skin) / _gridSideLength));
-    std::array<unsigned long, 3> coloringCellsPerDim{};
-    for (int i = 0; i < 3; i++) {
-      coloringCellsPerDim[i] =
-          static_cast<unsigned long>(std::ceil(_cellsPerDim[i] / static_cast<double>(gridsPerColoringCell)));
-    }
-
-    for (unsigned long yColorCell = 0; yColorCell < coloringCellsPerDim[1]; yColorCell++) {
-      for (unsigned long xColorCell = 0; xColorCell < coloringCellsPerDim[0]; xColorCell++) {
-        nextFreeMapIndex = indexColorCell(xColorCell, yColorCell, gridsPerColoringCell, nextFreeMapIndex);
-      }
-    }
-
-    return nextFreeMapIndex;
-  }
-
- private:
-  /**
-   * Indexes all clusters of one color cell (inserts value into _clusterIndexMap) starting with currentMapIndex.
->>>>>>> 7e72105f
    *
    * It is always safe to modify the particles in the cluster that is passed to the given loop body. However, when
    * modifying particles from other clusters, the caller has to make sure that no data races occur. Particles must not
@@ -721,7 +329,6 @@
    * @tparam LoopBody The type of the lambda to execute for all clusters.
    * @param loopBody The lambda to execute for all clusters. Parameters given is internal::Cluster& cluster.
    */
-<<<<<<< HEAD
   template <class LoopBody>
   void traverseClustersParallel(LoopBody &&loopBody) {
     const auto towersPerDimX = _towersPerDim[0];
@@ -733,26 +340,6 @@
     for (size_t x = 0; x < towersPerDimX; x++) {
       for (size_t y = 0; y < towersPerDimY; y++) {
         auto &tower = getTowerAtCoordinates(x, y);
-=======
-  index_t indexColorCell(unsigned long xColorCell, unsigned long yColorCell, int gridsPerColoringCell,
-                         index_t currentMapIndex) {
-    for (int yInner = 0; yInner < gridsPerColoringCell; yInner++) {
-      for (int xInner = 0; xInner < gridsPerColoringCell; xInner++) {
-        unsigned long y = yColorCell * gridsPerColoringCell + yInner;
-        unsigned long x = xColorCell * gridsPerColoringCell + xInner;
-
-        // Not every coloring cell has to have gridsPerColoringCell grids in every direction.
-        if (x >= _cellsPerDim[0] or y >= _cellsPerDim[1]) {
-          continue;
-        }
-
-        unsigned long gridIndex1D = VerletClusterMaths::index1D(x, y, _cellsPerDim);
-        auto &currentGrid = this->_cells[gridIndex1D];
-
-        auto numClusters = currentGrid.numParticles() / _clusterSize;
-        int rest = currentGrid.numParticles() % _clusterSize;
-        if (rest > 0) numClusters++;
->>>>>>> 7e72105f
 
         for (auto &cluster : tower.getClusters()) {
           loopBody(cluster);
@@ -763,37 +350,12 @@
 
  private:
   /**
-<<<<<<< HEAD
    * internal storage, particles are split into a grid in xy-dimension
    */
   std::vector<internal::ClusterTower<Particle, clusterSize>> _towers{1};
 
   /**
    * Dimensions of the 2D xy-grid.
-=======
-   * Neighbors of clusters for each grid. If it uses newton 3 is saved in _neighborListIsNewton3.
-   * If it uses newton 3: Only the neighbor clusters that have a higher index are saved. (@see _clusterIndexMap)
-   */
-  std::vector<std::vector<std::vector<Particle *>>> _neighborLists;
-
-  /**
-   * The number of particles in a full cluster.
-   */
-  int _clusterSize;
-
-  /**
-   * The number of clusters. This is not equal to _cells.size(), as every grid (=cell) might contain multiple clusters.
-   */
-  index_t _numClusters;
-
-  /**
-   * Box min of the domain.
-   */
-  std::array<double, 3> _boxMin;
-
-  /**
-   * Box max of the domain.
->>>>>>> 7e72105f
    */
   std::array<size_t, 2> _towersPerDim{};
 
