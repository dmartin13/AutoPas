/**
 * @file VerletClustersColoringTraversal.h
 * @author humig
 * @date 27.06.19
 */

#pragma once

#include "autopas/containers/cellPairTraversals/CBasedTraversal.h"
#include "autopas/containers/verletClusterLists/traversals/ClusterFunctor.h"
#include "autopas/containers/verletClusterLists/traversals/VerletClustersTraversalInterface.h"

namespace autopas {

/**
 * A traversal for VerletClusterLists that uses a coloring over the grids of the container.
 *
 * The traversal uses a 2D coloring with a stride of x=3, y=2, so 3*2=6 colors.
 *
 * When disabling newton 3, interactions inside a cluster are still calculated using newton 3.
 *
 * @tparam ParticleCell
 * @tparam PairwiseFunctor
 * @tparam dataLayout
 * @tparam useNewton3
 */
template <class ParticleCell, class PairwiseFunctor, DataLayoutOption::Value dataLayout, bool useNewton3>
class VerletClustersColoringTraversal : public CBasedTraversal<ParticleCell, PairwiseFunctor, dataLayout, useNewton3>,
                                        public VerletClustersTraversalInterface<typename ParticleCell::ParticleType> {
 private:
  using Particle = typename ParticleCell::ParticleType;
<<<<<<< HEAD
  static constexpr size_t clusterSize = VerletClusterLists<Particle>::clusterSize;
=======
>>>>>>> 7e72105f

  /**
   * Each base step looks like this:
   *    X C N  Colors:  1 2 3
   *    N N N           4 5 6
   * Where C is the current cell, N are the neighbor cells that is worked on, and X is not worked on. The neighbor list
   * with newton 3 of the VerletClusterLists container is build in a way that the neighbor lists already contain only
   * the neighbor clusters of these cells.s
   */
  static constexpr std::array<unsigned long, 3> _stride{3ul, 2ul, 1ul};

  /**
   * Helper method to iterate over one color cell.
   * @param xColorCell The x coordinate of the cell.
   * @param yColorCell The y coordinate of the cell.
   * @param zColorCell The z coordinate of the cell.
   * @param towersPerColoringCell The number of grids that every cell has in every dimension.
   */
  void processColorCell(unsigned long xColorCell, unsigned long yColorCell, unsigned long zColorCell,
<<<<<<< HEAD
                        int towersPerColoringCell);
=======
                        int gridsPerColoringCell);

  /**
   * Helper method to traverse two neighbor clusters.
   * @param clusterStart The first cluster.
   * @param neighborClusterStart The second cluster.
   * @param clusterSize The size of the cluster.
   */
  void traverseClusterPairAoS(Particle *clusterStart, Particle *neighborClusterStart, int clusterSize);

  void traverseClusterPairSoA(Particle *clusterStart, Particle *neighborClusterStart);
>>>>>>> 7e72105f

 public:
  /**
   * Constructor of the VerletClustersTraversal.
   * @param pairwiseFunctor The functor to use for the traveral.
   */
  explicit VerletClustersColoringTraversal(PairwiseFunctor *pairwiseFunctor)
      : CBasedTraversal<ParticleCell, PairwiseFunctor, dataLayout, useNewton3>({0, 0, 0}, pairwiseFunctor, 0, {}),
        _functor(pairwiseFunctor),
        _clusterFunctor(pairwiseFunctor) {}

  TraversalOption getTraversalType() const override { return TraversalOption::verletClustersColoring; }

  DataLayoutOption getDataLayout() const override { return dataLayout; }
  bool getUseNewton3() const override { return useNewton3; }
  bool isApplicable() const override {
    return (dataLayout == DataLayoutOption::aos || dataLayout == DataLayoutOption::soa);
  }
<<<<<<< HEAD

  void initTraversal() override {
    if (dataLayout != DataLayoutOption::soa) return;

    auto &clusterList = *VerletClustersTraversalInterface<Particle>::_verletClusterLists;
    clusterList.loadParticlesIntoSoAs(_functor);
  }

  void endTraversal() override {
    if (dataLayout != DataLayoutOption::soa) return;

    auto &clusterList = *VerletClustersTraversalInterface<Particle>::_verletClusterLists;
    clusterList.extractParticlesFromSoAs(_functor);
=======

  void initTraversal() override {
    if constexpr (dataLayout != DataLayoutOption::soa) return;

    auto &clusterList = *VerletClustersTraversalInterface<Particle>::_verletClusterLists;
    auto &grids = clusterList.getGrids();
    const auto clusterSize = clusterList.getClusterSize();
    _gridSoAs.resize(grids.size());
    for (size_t gridIndex = 0; gridIndex < grids.size(); gridIndex++) {
      // Load particles into SoA
      auto &grid = grids[gridIndex];
      _functor->SoALoader(grid, _gridSoAs[gridIndex]);

      // Build _clusterToGridIndexMap
      const size_t numClustersInGrid = grid.numParticles() / clusterSize;
      for (size_t clusterIndex = 0; clusterIndex < numClustersInGrid; clusterIndex++) {
        Particle *clusterStart = &grid[clusterIndex * clusterSize];
        auto clusterStartIndex = clusterIndex * clusterSize;
        auto clusterEndIndex = clusterStartIndex + clusterSize;
        // Emplace SoAView on cluster at key clusterStart
        _clusterToSoAViewMap.emplace(std::piecewise_construct, std::forward_as_tuple(clusterStart),
                                     std::forward_as_tuple(&_gridSoAs[gridIndex], clusterStartIndex, clusterEndIndex));
      }
    }
  }

  void endTraversal() override {
    if constexpr (dataLayout != DataLayoutOption::soa) return;

    auto &clusterList = *VerletClustersTraversalInterface<Particle>::_verletClusterLists;
    auto &grids = clusterList.getGrids();
    for (size_t i = 0; i < grids.size(); i++) {
      _functor->SoAExtractor(grids[i], _gridSoAs[i]);
    }
>>>>>>> 7e72105f
  }

  void traverseParticlePairs() override {
    auto &clusterList = *VerletClustersTraversalInterface<Particle>::_verletClusterLists;

<<<<<<< HEAD
    const auto towersPerColoringCell = clusterList.getInteractionLengthInTowers();
    std::array<unsigned long, 2> coloringCellsPerDim{};
    for (int i = 0; i < 2; i++) {
=======
    const auto gridSideLength = clusterList.getGridSideLength();
    const auto cutoff = clusterList.getCutoff();
    const auto skin = clusterList.getSkin();
    const auto gridsPerColoringCell = std::ceil((cutoff + skin) / gridSideLength);
    std::array<unsigned long, 3> coloringCellsPerDim{};
    for (int i = 0; i < 3; i++) {
>>>>>>> 7e72105f
      coloringCellsPerDim[i] =
          static_cast<unsigned long>(std::ceil(clusterList.getTowersPerDimension()[i] / (double)towersPerColoringCell));
    }

    auto loopBody = [this, towersPerColoringCell](unsigned long x, unsigned long y, unsigned long z) {
      processColorCell(x, y, z, towersPerColoringCell);
    };

    // localStride is necessary because stride is constexpr and cTraversal() wants a const &
    auto localStride = _stride;
    this->cTraversal(std::forward<decltype(loopBody)>(loopBody), {coloringCellsPerDim[0], coloringCellsPerDim[1], 1},
                     localStride);
  }

 private:
  PairwiseFunctor *_functor;
<<<<<<< HEAD
  internal::ClusterFunctor<Particle, PairwiseFunctor, dataLayout, useNewton3, clusterSize> _clusterFunctor;
=======
  /**
   * The SoAs for each grid.
   */
  std::vector<SoA<typename Particle::SoAArraysType>, AlignedAllocator<SoA<typename Particle::SoAArraysType>>> _gridSoAs;
  /**
   * A map from the pointer to the start of a cluster to a SoAView on the cluster.
   */
  std::unordered_map<Particle *, SoAView<typename Particle::SoAArraysType>> _clusterToSoAViewMap;
>>>>>>> 7e72105f
};

template <class ParticleCell, class PairwiseFunctor, DataLayoutOption::Value dataLayout, bool useNewton3>
void VerletClustersColoringTraversal<ParticleCell, PairwiseFunctor, dataLayout, useNewton3>::processColorCell(
    unsigned long xColorCell, unsigned long yColorCell, unsigned long zColorCell, int towersPerColoringCell) {
  // We are only doing a 2D coloring.
  if (zColorCell != 0) {
    autopas::utils::ExceptionHandler::exception("Coloring should only be 2D, not in z-direction!");
  }

  auto &clusterList = *VerletClustersTraversalInterface<Particle>::_verletClusterLists;
  const auto cellsPerDim = clusterList.getTowersPerDimension();

  for (int yInner = 0; yInner < towersPerColoringCell; yInner++) {
    for (int xInner = 0; xInner < towersPerColoringCell; xInner++) {
      const auto y = yColorCell * towersPerColoringCell + yInner;
      const auto x = xColorCell * towersPerColoringCell + xInner;

      // Not every coloring cell has to have gridsPerColoringCell grids in every direction.
      if (x >= cellsPerDim[0] or y >= cellsPerDim[1]) {
        continue;
      }
<<<<<<< HEAD

      auto &currentTower = clusterList.getTowerAtCoordinates(x, y);
      for (auto &cluster : currentTower.getClusters()) {
        _clusterFunctor.traverseCluster(cluster);

        for (auto *neighborCluster : cluster.getNeighbors()) {
          _clusterFunctor.traverseClusterPair(cluster, *neighborCluster);
        }
=======
      auto gridIndex1D = VerletClusterMaths::index1D(x, y, cellsPerDim);

      auto &currentGrid = grids[gridIndex1D];
      auto numClusters = currentGrid.numParticles() / clusterSize;
      for (unsigned long currentCluster = 0; currentCluster < numClusters; currentCluster++) {
        const auto &clusterNeighborList = neighborLists.at(gridIndex1D).at(currentCluster);
        Particle *clusterStart = &currentGrid[currentCluster * clusterSize];
        for (auto neighborClusterStart : clusterNeighborList) {
          if constexpr (dataLayout == DataLayoutOption::aos) {
            traverseClusterPairAoS(clusterStart, neighborClusterStart, clusterSize);
          } else {
            traverseClusterPairSoA(clusterStart, neighborClusterStart);
          }
        }
      }
    }
  }
}

template <class ParticleCell, class PairwiseFunctor, DataLayoutOption::Value dataLayout, bool useNewton3>
void VerletClustersColoringTraversal<ParticleCell, PairwiseFunctor, dataLayout, useNewton3>::traverseClusterPairAoS(
    Particle *clusterStart, Particle *neighborClusterStart, int clusterSize) {
  const bool isClusterInteractionWithItself = neighborClusterStart == clusterStart;
  for (int i = 0; i < clusterSize; i++) {
    if (isClusterInteractionWithItself) {
      // Always use newton 3 for interactions within one cluster.
      for (int j = i + 1; j < clusterSize; j++) {
        _functor->AoSFunctor(*(clusterStart + i), *(neighborClusterStart + j), true);
      }
    } else {
      // Calculate interactions between two different clusters.
      for (int j = 0; j < clusterSize; j++) {
        _functor->AoSFunctor(*(clusterStart + i), *(neighborClusterStart + j), useNewton3);
>>>>>>> 7e72105f
      }
    }
  }
}

template <class ParticleCell, class PairwiseFunctor, DataLayoutOption::Value dataLayout, bool useNewton3>
void VerletClustersColoringTraversal<ParticleCell, PairwiseFunctor, dataLayout, useNewton3>::traverseClusterPairSoA(
    Particle *clusterStart, Particle *neighborClusterStart) {
  auto clusterView = _clusterToSoAViewMap[clusterStart];

  const bool isClusterInteractionWithItself = clusterStart == neighborClusterStart;
  if (isClusterInteractionWithItself) {
    _functor->SoAFunctor(clusterView, useNewton3);
  } else {
    auto neighborClusterView = _clusterToSoAViewMap[neighborClusterStart];
    _functor->SoAFunctor(clusterView, neighborClusterView, useNewton3);
  }
}

}  // namespace autopas<|MERGE_RESOLUTION|>--- conflicted
+++ resolved
@@ -29,10 +29,6 @@
                                         public VerletClustersTraversalInterface<typename ParticleCell::ParticleType> {
  private:
   using Particle = typename ParticleCell::ParticleType;
-<<<<<<< HEAD
-  static constexpr size_t clusterSize = VerletClusterLists<Particle>::clusterSize;
-=======
->>>>>>> 7e72105f
 
   /**
    * Each base step looks like this:
@@ -52,21 +48,7 @@
    * @param towersPerColoringCell The number of grids that every cell has in every dimension.
    */
   void processColorCell(unsigned long xColorCell, unsigned long yColorCell, unsigned long zColorCell,
-<<<<<<< HEAD
                         int towersPerColoringCell);
-=======
-                        int gridsPerColoringCell);
-
-  /**
-   * Helper method to traverse two neighbor clusters.
-   * @param clusterStart The first cluster.
-   * @param neighborClusterStart The second cluster.
-   * @param clusterSize The size of the cluster.
-   */
-  void traverseClusterPairAoS(Particle *clusterStart, Particle *neighborClusterStart, int clusterSize);
-
-  void traverseClusterPairSoA(Particle *clusterStart, Particle *neighborClusterStart);
->>>>>>> 7e72105f
 
  public:
   /**
@@ -85,73 +67,27 @@
   bool isApplicable() const override {
     return (dataLayout == DataLayoutOption::aos || dataLayout == DataLayoutOption::soa);
   }
-<<<<<<< HEAD
 
   void initTraversal() override {
-    if (dataLayout != DataLayoutOption::soa) return;
+    if constexpr (dataLayout != DataLayoutOption::soa) return;
 
     auto &clusterList = *VerletClustersTraversalInterface<Particle>::_verletClusterLists;
     clusterList.loadParticlesIntoSoAs(_functor);
   }
 
   void endTraversal() override {
-    if (dataLayout != DataLayoutOption::soa) return;
+    if constexpr (dataLayout != DataLayoutOption::soa) return;
 
     auto &clusterList = *VerletClustersTraversalInterface<Particle>::_verletClusterLists;
     clusterList.extractParticlesFromSoAs(_functor);
-=======
-
-  void initTraversal() override {
-    if constexpr (dataLayout != DataLayoutOption::soa) return;
-
-    auto &clusterList = *VerletClustersTraversalInterface<Particle>::_verletClusterLists;
-    auto &grids = clusterList.getGrids();
-    const auto clusterSize = clusterList.getClusterSize();
-    _gridSoAs.resize(grids.size());
-    for (size_t gridIndex = 0; gridIndex < grids.size(); gridIndex++) {
-      // Load particles into SoA
-      auto &grid = grids[gridIndex];
-      _functor->SoALoader(grid, _gridSoAs[gridIndex]);
-
-      // Build _clusterToGridIndexMap
-      const size_t numClustersInGrid = grid.numParticles() / clusterSize;
-      for (size_t clusterIndex = 0; clusterIndex < numClustersInGrid; clusterIndex++) {
-        Particle *clusterStart = &grid[clusterIndex * clusterSize];
-        auto clusterStartIndex = clusterIndex * clusterSize;
-        auto clusterEndIndex = clusterStartIndex + clusterSize;
-        // Emplace SoAView on cluster at key clusterStart
-        _clusterToSoAViewMap.emplace(std::piecewise_construct, std::forward_as_tuple(clusterStart),
-                                     std::forward_as_tuple(&_gridSoAs[gridIndex], clusterStartIndex, clusterEndIndex));
-      }
-    }
-  }
-
-  void endTraversal() override {
-    if constexpr (dataLayout != DataLayoutOption::soa) return;
-
-    auto &clusterList = *VerletClustersTraversalInterface<Particle>::_verletClusterLists;
-    auto &grids = clusterList.getGrids();
-    for (size_t i = 0; i < grids.size(); i++) {
-      _functor->SoAExtractor(grids[i], _gridSoAs[i]);
-    }
->>>>>>> 7e72105f
   }
 
   void traverseParticlePairs() override {
     auto &clusterList = *VerletClustersTraversalInterface<Particle>::_verletClusterLists;
 
-<<<<<<< HEAD
     const auto towersPerColoringCell = clusterList.getInteractionLengthInTowers();
     std::array<unsigned long, 2> coloringCellsPerDim{};
     for (int i = 0; i < 2; i++) {
-=======
-    const auto gridSideLength = clusterList.getGridSideLength();
-    const auto cutoff = clusterList.getCutoff();
-    const auto skin = clusterList.getSkin();
-    const auto gridsPerColoringCell = std::ceil((cutoff + skin) / gridSideLength);
-    std::array<unsigned long, 3> coloringCellsPerDim{};
-    for (int i = 0; i < 3; i++) {
->>>>>>> 7e72105f
       coloringCellsPerDim[i] =
           static_cast<unsigned long>(std::ceil(clusterList.getTowersPerDimension()[i] / (double)towersPerColoringCell));
     }
@@ -168,18 +104,8 @@
 
  private:
   PairwiseFunctor *_functor;
-<<<<<<< HEAD
-  internal::ClusterFunctor<Particle, PairwiseFunctor, dataLayout, useNewton3, clusterSize> _clusterFunctor;
-=======
-  /**
-   * The SoAs for each grid.
-   */
-  std::vector<SoA<typename Particle::SoAArraysType>, AlignedAllocator<SoA<typename Particle::SoAArraysType>>> _gridSoAs;
-  /**
-   * A map from the pointer to the start of a cluster to a SoAView on the cluster.
-   */
-  std::unordered_map<Particle *, SoAView<typename Particle::SoAArraysType>> _clusterToSoAViewMap;
->>>>>>> 7e72105f
+  internal::ClusterFunctor<Particle, PairwiseFunctor, dataLayout, useNewton3, VerletClusterLists<Particle>::clusterSize>
+      _clusterFunctor;
 };
 
 template <class ParticleCell, class PairwiseFunctor, DataLayoutOption::Value dataLayout, bool useNewton3>
@@ -202,7 +128,6 @@
       if (x >= cellsPerDim[0] or y >= cellsPerDim[1]) {
         continue;
       }
-<<<<<<< HEAD
 
       auto &currentTower = clusterList.getTowerAtCoordinates(x, y);
       for (auto &cluster : currentTower.getClusters()) {
@@ -211,58 +136,9 @@
         for (auto *neighborCluster : cluster.getNeighbors()) {
           _clusterFunctor.traverseClusterPair(cluster, *neighborCluster);
         }
-=======
-      auto gridIndex1D = VerletClusterMaths::index1D(x, y, cellsPerDim);
-
-      auto &currentGrid = grids[gridIndex1D];
-      auto numClusters = currentGrid.numParticles() / clusterSize;
-      for (unsigned long currentCluster = 0; currentCluster < numClusters; currentCluster++) {
-        const auto &clusterNeighborList = neighborLists.at(gridIndex1D).at(currentCluster);
-        Particle *clusterStart = &currentGrid[currentCluster * clusterSize];
-        for (auto neighborClusterStart : clusterNeighborList) {
-          if constexpr (dataLayout == DataLayoutOption::aos) {
-            traverseClusterPairAoS(clusterStart, neighborClusterStart, clusterSize);
-          } else {
-            traverseClusterPairSoA(clusterStart, neighborClusterStart);
-          }
-        }
       }
     }
   }
 }
 
-template <class ParticleCell, class PairwiseFunctor, DataLayoutOption::Value dataLayout, bool useNewton3>
-void VerletClustersColoringTraversal<ParticleCell, PairwiseFunctor, dataLayout, useNewton3>::traverseClusterPairAoS(
-    Particle *clusterStart, Particle *neighborClusterStart, int clusterSize) {
-  const bool isClusterInteractionWithItself = neighborClusterStart == clusterStart;
-  for (int i = 0; i < clusterSize; i++) {
-    if (isClusterInteractionWithItself) {
-      // Always use newton 3 for interactions within one cluster.
-      for (int j = i + 1; j < clusterSize; j++) {
-        _functor->AoSFunctor(*(clusterStart + i), *(neighborClusterStart + j), true);
-      }
-    } else {
-      // Calculate interactions between two different clusters.
-      for (int j = 0; j < clusterSize; j++) {
-        _functor->AoSFunctor(*(clusterStart + i), *(neighborClusterStart + j), useNewton3);
->>>>>>> 7e72105f
-      }
-    }
-  }
-}
-
-template <class ParticleCell, class PairwiseFunctor, DataLayoutOption::Value dataLayout, bool useNewton3>
-void VerletClustersColoringTraversal<ParticleCell, PairwiseFunctor, dataLayout, useNewton3>::traverseClusterPairSoA(
-    Particle *clusterStart, Particle *neighborClusterStart) {
-  auto clusterView = _clusterToSoAViewMap[clusterStart];
-
-  const bool isClusterInteractionWithItself = clusterStart == neighborClusterStart;
-  if (isClusterInteractionWithItself) {
-    _functor->SoAFunctor(clusterView, useNewton3);
-  } else {
-    auto neighborClusterView = _clusterToSoAViewMap[neighborClusterStart];
-    _functor->SoAFunctor(clusterView, neighborClusterView, useNewton3);
-  }
-}
-
 }  // namespace autopas