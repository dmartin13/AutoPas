--- conflicted
+++ resolved
@@ -70,20 +70,12 @@
     }
 
     // count particles by accumulating tower sizes
-<<<<<<< HEAD
     const size_t numParticles = std::accumulate(_towerBlock.begin(), _towerBlock.end(), _particlesToAdd.size(),
                                                 [](auto acc, const auto &tower) {
-                                                  // actually we want only the number of real particles but dummies were
-                                                  // just deleted.
+                                                  // actually we want only the number of owned or halo particles
+                                                  // but dummies were just deleted.
                                                   return acc + tower.getNumAllParticles();
                                                 });
-=======
-    const size_t numParticles =
-        std::accumulate(_towers.begin(), _towers.end(), _particlesToAdd.size(), [](auto acc, const auto &tower) {
-          // actually we want only the number of owned or halo particles but dummies were just deleted.
-          return acc + tower.getNumAllParticles();
-        });
->>>>>>> 7d85d3c5
 
     // calculate new number of towers and their size
     const auto boxSizeWithHalo = _towerBlock.getHaloBoxMax() - _towerBlock.getHaloBoxMin();
@@ -129,13 +121,8 @@
            clusterIter < (_newton3 ? tower.getClusters().end() : tower.getFirstTailHaloCluster()); ++clusterIter) {
         // VCL stores the references to the lists in the clusters, therefore there is no need to create a
         // cluster -> list lookup structure in the buffer structure
-<<<<<<< HEAD
-        const auto listID = _neighborListsBuffer.addNeighborList();
+        const auto listID = _neighborListsBuffer.getNewNeighborList();
         clusterIter->setNeighborList(&(_neighborListsBuffer.template getNeighborListRef<false>(listID)));
-=======
-        const auto listID = _neighborListsBuffer.getNewNeighborList();
-        cluster.setNeighborList(&(_neighborListsBuffer.template getNeighborListRef<false>(listID)));
->>>>>>> 7d85d3c5
       }
     }
 
@@ -143,58 +130,12 @@
   }
 
   /**
-<<<<<<< HEAD
    * Rebuilds the neighbor lists and fills Clusters with dummies as described in ClusterTower::setDummyValues.
    *
    * @note Here, _newton3 decides, whether neighbor lists should use newton3. This changes what the lists contain.
    * For two interacting clusters A and B, if _newton3 == false, the interaction A->B is in the list of cluster B, and
    * B->A is in cluster A. If newton3 == true, the two-way interaction A<->B will only be in the cluster that comes
    * first when iterating through towers.
-=======
-   * Rebuilds the neighbor lists and fills Clusters with dummies as described in
-   * ClusterTower::setDummyValues.
-   * @param useNewton3 Specifies, whether neighbor lists should use newton3. This changes the way what the lists
-   * contain. If an cluster A interacts with cluster B, then this interaction will either show up only once in the
-   * interaction lists of the custers (for newton3 == true) or show up in the interaction lists of both (for newton3 ==
-   * false)
-   */
-  void rebuildNeighborListsAndFillClusters(bool useNewton3) {
-    clearNeighborListsAndMoveDummiesIntoClusters();
-    updateNeighborLists(useNewton3);
-
-    double dummyParticleDistance = _interactionLength * 2;
-    double startDummiesX = 1000 * _haloBoxMax[0];
-    for (size_t index = 0; index < _towers.size(); index++) {
-      _towers[index].setDummyValues(startDummiesX + static_cast<double>(index) * dummyParticleDistance,
-                                    dummyParticleDistance);
-    }
-  }
-  /**
-   * Estimates the optimal grid side length.
-   * @param numParticles The number of particles in the container.
-   * @param boxSize The size of the domain.
-   * @param clusterSize the number of particles per cluster.
-   * @return an estimated optimal grid side length.
-   */
-  [[nodiscard]] static double estimateOptimalGridSideLength(size_t numParticles, const std::array<double, 3> &boxSize,
-                                                            size_t clusterSize) {
-    const double volume = boxSize[0] * boxSize[1] * boxSize[2];
-    if (numParticles > 0) {
-      // estimate particle density
-      const double density = static_cast<double>(numParticles) / volume;
-
-      return std::cbrt(static_cast<double>(clusterSize) / density);
-    } else {
-      return std::max(boxSize[0], boxSize[1]);
-    }
-  }
-
-  /**
-   * Calculates the cells per dimension in the container using the _towerSideLengthReciprocal.
-   * @param boxSize the size of the domain.
-   * @param towerSideLengthReciprocal 1.0 / towerSidelength.
-   * @return the cells per dimension in the container.
->>>>>>> 7d85d3c5
    */
   void rebuildNeighborListsAndFillClusters() {
     clearNeighborListsAndMoveDummiesIntoClusters();
@@ -213,11 +154,7 @@
    * cluster to avoid all dummies being in one place and potentially trigger cluster-cluster distance evaluations.
    */
   void clearNeighborListsAndMoveDummiesIntoClusters() {
-<<<<<<< HEAD
     for (auto &tower : _towerBlock) {
-=======
-    for (auto &tower : _towers) {
->>>>>>> 7d85d3c5
       tower.setDummyParticlesToLastActualParticle();
       for (auto clusterIter = tower.getFirstOwnedCluster(); clusterIter < tower.getFirstTailHaloCluster();
            ++clusterIter) {
@@ -248,18 +185,10 @@
    */
   std::vector<std::vector<Particle>> collectOutOfBoundsParticlesFromTowers() {
     std::vector<std::vector<Particle>> outOfBoundsParticles;
-<<<<<<< HEAD
     outOfBoundsParticles.resize(_towerBlock.size());
     for (size_t towerIndex = 0; towerIndex < _towerBlock.size(); towerIndex++) {
-      const auto towerIndex2D = _towerBlock.towerIndex1DTo2D(towerIndex);
-      const auto &[towerBoxMin, towerBoxMax] = _towerBlock.getTowerBoundingBox(towerIndex2D);
+      const auto &[towerBoxMin, towerBoxMax] = _towerBlock.getTowerBoundingBox(towerIndex);
       outOfBoundsParticles[towerIndex] = _towerBlock[towerIndex].collectOutOfBoundsParticles(towerBoxMin, towerBoxMax);
-=======
-    outOfBoundsParticles.resize(_towers.size());
-    for (size_t towerIndex = 0; towerIndex < _towers.size(); towerIndex++) {
-      const auto &[towerBoxMin, towerBoxMax] = VerletClusterLists<Particle>::getTowerBoundingBox(towerIndex);
-      outOfBoundsParticles[towerIndex] = _towers[towerIndex].collectOutOfBoundsParticles(towerBoxMin, towerBoxMax);
->>>>>>> 7d85d3c5
     }
     return outOfBoundsParticles;
   }
@@ -427,20 +356,11 @@
    * false)
    */
   void calculateNeighborsBetweenTowers(internal::ClusterTower<Particle> &towerA,
-<<<<<<< HEAD
                                        internal::ClusterTower<Particle> &towerB) {
     using autopas::utils::ArrayMath::boxDistanceSquared;
 
     const auto interactionLengthFracOfDomainZ =
-        _towerBlock.getInteractionLength() / (_towerBlock.getHaloBoxMax()[0] - _towerBlock.getHaloBoxMin()[0]);
-=======
-                                       internal::ClusterTower<Particle> &towerB, double distBetweenTowersXYsqr,
-                                       bool useNewton3) {
-    const auto interactionLengthFracOfDomainZ = _interactionLength / (_haloBoxMax[2] - _haloBoxMin[2]);
-    // Seems to find a good middle ground between not too much memory allocated and no additional allocations
-    // when calling clusterA.addNeighbor(clusterB)
-    const auto neighborListReserveHeuristicFactor = (interactionLengthFracOfDomainZ * 2.1) / _clusterSize;
->>>>>>> 7d85d3c5
+        _towerBlock.getInteractionLength() / (_towerBlock.getHaloBoxMax()[2] - _towerBlock.getHaloBoxMin()[2]);
     const bool isSameTower = (&towerA == &towerB);
     // This heuristic seems to find a good middle ground between not too much memory allocated and no additional
     // allocations when calling clusterA.addNeighbor(clusterB)
