--- conflicted
+++ resolved
@@ -43,15 +43,9 @@
    */
   VerletListsLinkedBase(const std::array<double, 3> boxMin, const std::array<double, 3> boxMax, const double cutoff,
                         const double skin, const unsigned int rebuildFrequency,
-<<<<<<< HEAD
-                        const std::vector<TraversalOption> &applicableTraversals)
-      : ParticleContainer<Particle, FullParticleCell<Particle>>(boxMin, boxMax, cutoff + skin, applicableTraversals),
-        _linkedCells(boxMin, boxMax, cutoff + skin),
-=======
                         const std::set<TraversalOption> &applicableTraversals, const double cellSizeFactor)
       : ParticleContainer<Particle, FullParticleCell<Particle>>(boxMin, boxMax, cutoff + skin),
         _linkedCells(boxMin, boxMax, cutoff + skin, std::max(1.0, cellSizeFactor)),
->>>>>>> cbc44b42
         _skin(skin),
         _traversalsSinceLastRebuild(UINT_MAX),
         _rebuildFrequency(rebuildFrequency),
