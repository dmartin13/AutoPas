/**
 * @file VLCAllCellsNeighborList.h
 * @author tirgendetwas
 * @date 25.10.20
 *
 * originally from
 * @file VerletListsCells.h
 * @author nguyen
 * @date 30.08.18
 */

#pragma once

#include "VLCAllCellsGeneratorFunctor.h"
#include "VLCNeighborListInterface.h"
#include "autopas/utils/ArrayMath.h"
#include "autopas/utils/StaticBoolSelector.h"

namespace autopas {

/**
 * TraversalSelector is used for the construction of the list in the applyBuildFunctor method.
 * Forward declaration necessary to avoid circle of includes:
 * TraversalSelector includes all VLC traversals include VLCTraversalInterface includes VLCAllCellsNeighborList
 */
template <class ParticleCell>
class TraversalSelector;
/**
 * Neighbor list to be used with VerletListsCells container. Classic implementation of verlet lists based on linked
 * cells.
 * @tparam Particle Type of particle to be used for this neighbor list.
 */
template <class Particle>
class VLCAllCellsNeighborList : public VLCNeighborListInterface<Particle> {
 public:
  /**
   * Type of the data structure used to save the neighbor lists.
   */
  using listType = typename VerletListsCellsHelpers<Particle>::NeighborListsType;

  /**
   * Helper type definition. Pair of particle and neighbor list for SoA layout.
   */
  using SoAPairOfParticleAndList = std::pair<size_t, std::vector<size_t, autopas::AlignedAllocator<size_t>>>;

  /**
   * Helper type definition. Vector of cells, for each cell a vector of neighbors.
   * For each pair of cells, a vector of mappings from particle to its neighbor list.
   */
  using SoAListType = typename std::vector<std::vector<SoAPairOfParticleAndList>>;

  /**
   * Constructor for VLCAllCellsNeighborList. Initializes private attributes.
<<<<<<< HEAD
   * */
  VLCAllCellsNeighborList() : _aosNeighborList{}, _particleToCellMap{}, _soaNeighborList() {}
=======
   */
  VLCAllCellsNeighborList() : _aosNeighborList{}, _particleToCellMap{} {}
>>>>>>> b6516b49

  /**
   * @copydoc VLCNeighborListInterface::getContainerType()
   */
  [[nodiscard]] ContainerOption getContainerType() const override { return ContainerOption::verletListsCells; }

  /**
   * @copydoc VLCNeighborListInterface::buildAoSNeighborList()
   */
  void buildAoSNeighborList(LinkedCells<Particle> &linkedCells, bool useNewton3, double cutoff, double skin,
                            double interactionLength, const TraversalOption buildTraversalOption,
                            typename VerletListsCellsHelpers<Particle>::VLCBuildType::Value buildType) override {
    // Initialize a neighbor list for each cell.
    _aosNeighborList.clear();
    this->_internalLinkedCells = &linkedCells;
    auto &cells = linkedCells.getCells();
    size_t cellsSize = cells.size();
    _aosNeighborList.resize(cellsSize);
    for (size_t cellIndex = 0; cellIndex < cellsSize; ++cellIndex) {
      _aosNeighborList[cellIndex].reserve(cells[cellIndex].numParticles());
      size_t particleIndexWithinCell = 0;
      for (auto iter = cells[cellIndex].begin(); iter.isValid(); ++iter, ++particleIndexWithinCell) {
        Particle *particle = &*iter;
        _aosNeighborList[cellIndex].emplace_back(particle, std::vector<Particle *>());
        // In a cell with N particles, reserve space for 5N neighbors.
        // 5 is an empirically determined magic number that provides good speed.
        _aosNeighborList[cellIndex].back().second.reserve(cells[cellIndex].numParticles() * 5);
        _particleToCellMap[particle] = std::make_pair(cellIndex, particleIndexWithinCell);
      }
    }

    applyBuildFunctor(linkedCells, useNewton3, cutoff, skin, interactionLength, buildTraversalOption, buildType);
  }

  /**
   * @copydoc VLCNeighborListInterface::getNumberOfPartners()
   */
  const size_t getNumberOfPartners(const Particle *particle) const override {
    const auto &[cellIndex, particleIndexInCell] = _particleToCellMap.at(const_cast<Particle *>(particle));
    return _aosNeighborList.at(cellIndex).at(particleIndexInCell).second.size();
  }

  /**
   * Returns the neighbor list in AoS layout.
   * @return Neighbor list in AoS layout.
   */
  typename VerletListsCellsHelpers<Particle>::NeighborListsType &getAoSNeighborList() { return _aosNeighborList; }

  /**
   * Returns the neighbor list in SoA layout.
   * @return Neighbor list in SoA layout.
   * */
  auto &getSoANeighborList() { return _soaNeighborList; }

  /**
   * @copydoc VLCNeighborListInterface::generateSoAFromAoS()
   * */
  void generateSoAFromAoS(LinkedCells<Particle> &linkedCells) override {
    _soaNeighborList.clear();

    std::unordered_map<Particle *, size_t> _particleToIndex;
    _particleToIndex.reserve(linkedCells.getNumParticles());
    size_t i = 0;
    for (auto iter = linkedCells.begin(IteratorBehavior::haloOwnedAndDummy); iter.isValid(); ++iter, ++i) {
      _particleToIndex[&(*iter)] = i;
    }

    auto &cells = linkedCells.getCells();
    size_t cellsSize = cells.size();
    _soaNeighborList.resize(cellsSize);

    for (size_t firstCellIndex = 0; firstCellIndex < _aosNeighborList.size(); ++firstCellIndex) {
      auto &aosCurrentCell = _aosNeighborList[firstCellIndex];
      auto &soaCurrentCell = _soaNeighborList[firstCellIndex];
      soaCurrentCell.reserve(aosCurrentCell.capacity());

      size_t particleIndexCurrentCell = 0;
      for (auto &aosParticleAndParticleList : aosCurrentCell) {
        Particle *currentParticle = aosParticleAndParticleList.first;
        size_t currentIndex = _particleToIndex.at(currentParticle);

        soaCurrentCell.emplace_back(
            std::make_pair(currentIndex, std::vector<size_t, autopas::AlignedAllocator<size_t>>()));

        for (auto &neighborOfCurrentParticle : aosParticleAndParticleList.second) {
          soaCurrentCell[particleIndexCurrentCell].second.emplace_back(_particleToIndex.at(neighborOfCurrentParticle));
        }
        particleIndexCurrentCell++;
      }
    }
  }

 private:
  /**
<<<<<<< HEAD
   * @copydoc VLCNeighborListInterface::applyBuildFunctor()
   * */
=======
   * Creates and applies generator functor for the building of the neighbor list.
   * @param linkedCells Linked Cells object used to build the neighbor list.
   * @param useNewton3 Whether Newton 3 should be used for the neighbor list.
   * @param cutoff Cutoff radius.
   * @param skin Skin of the verlet list.
   * @param interactionLength Interaction length of the underlying linked cells object.
   * @param buildTraversalOption Traversal option necessary for generator functor.
   */
>>>>>>> b6516b49
  void applyBuildFunctor(LinkedCells<Particle> &linkedCells, bool useNewton3, double cutoff, double skin,
                         double interactionLength, const TraversalOption buildTraversalOption,
                         typename VerletListsCellsHelpers<Particle>::VLCBuildType::Value buildType) override {
    VLCAllCellsGeneratorFunctor<Particle> f(_aosNeighborList, _particleToCellMap, cutoff + skin);

    // Generate the build traversal with the traversal selector and apply the build functor with it.
    TraversalSelector<FullParticleCell<Particle>> traversalSelector;
    // Argument "cluster size" does not matter here.
    TraversalSelectorInfo traversalSelectorInfo(linkedCells.getCellBlock().getCellsPerDimensionWithHalo(),
                                                interactionLength, linkedCells.getCellBlock().getCellLength(), 0);
<<<<<<< HEAD

    if (buildType == VerletListsCellsHelpers<Particle>::VLCBuildType::Value::aosBuild) {
      autopas::utils::withStaticBool(useNewton3, [&](auto n3) {
        auto buildTraversal = traversalSelector.template generateTraversal<decltype(f), DataLayoutOption::aos, n3>(
            buildTraversalOption, f, traversalSelectorInfo);
        linkedCells.iteratePairwise(buildTraversal.get());
      });
    }

    else if (buildType == VerletListsCellsHelpers<Particle>::VLCBuildType::Value::soaBuild) {
      autopas::utils::withStaticBool(useNewton3, [&](auto n3) {
        auto buildTraversal = traversalSelector.template generateTraversal<decltype(f), DataLayoutOption::soa, n3>(
            buildTraversalOption, f, traversalSelectorInfo);
        linkedCells.iteratePairwise(buildTraversal.get());
      });
    }
=======
    autopas::utils::withStaticBool(useNewton3, [&](auto n3) {
      auto buildTraversal =
          traversalSelector.template generateTraversal<std::remove_reference_t<decltype(f)>, DataLayoutOption::aos, n3>(
              buildTraversalOption, f, traversalSelectorInfo);
      linkedCells.iteratePairwise(buildTraversal.get());
    });
>>>>>>> b6516b49
  }

  /**
   * Internal neighbor list structure in AoS format - Verlet lists for each particle for each cell.
   */
  typename VerletListsCellsHelpers<Particle>::NeighborListsType _aosNeighborList;

  /**
   * Mapping of each particle to its corresponding cell and id within this cell.
   */
  std::unordered_map<Particle *, std::pair<size_t, size_t>> _particleToCellMap;

  /**
   * Internal neighbor list structure in SoA format - Verlet lists for each particle for each cell.
   * Contrary to aosNeighborList it saves global particle indices instead of particle pointers.
   */
  SoAListType _soaNeighborList;
};
}  // namespace autopas<|MERGE_RESOLUTION|>--- conflicted
+++ resolved
@@ -51,13 +51,8 @@
 
   /**
    * Constructor for VLCAllCellsNeighborList. Initializes private attributes.
-<<<<<<< HEAD
-   * */
+   */
   VLCAllCellsNeighborList() : _aosNeighborList{}, _particleToCellMap{}, _soaNeighborList() {}
-=======
-   */
-  VLCAllCellsNeighborList() : _aosNeighborList{}, _particleToCellMap{} {}
->>>>>>> b6516b49
 
   /**
    * @copydoc VLCNeighborListInterface::getContainerType()
@@ -152,19 +147,8 @@
 
  private:
   /**
-<<<<<<< HEAD
    * @copydoc VLCNeighborListInterface::applyBuildFunctor()
-   * */
-=======
-   * Creates and applies generator functor for the building of the neighbor list.
-   * @param linkedCells Linked Cells object used to build the neighbor list.
-   * @param useNewton3 Whether Newton 3 should be used for the neighbor list.
-   * @param cutoff Cutoff radius.
-   * @param skin Skin of the verlet list.
-   * @param interactionLength Interaction length of the underlying linked cells object.
-   * @param buildTraversalOption Traversal option necessary for generator functor.
    */
->>>>>>> b6516b49
   void applyBuildFunctor(LinkedCells<Particle> &linkedCells, bool useNewton3, double cutoff, double skin,
                          double interactionLength, const TraversalOption buildTraversalOption,
                          typename VerletListsCellsHelpers<Particle>::VLCBuildType::Value buildType) override {
@@ -175,11 +159,10 @@
     // Argument "cluster size" does not matter here.
     TraversalSelectorInfo traversalSelectorInfo(linkedCells.getCellBlock().getCellsPerDimensionWithHalo(),
                                                 interactionLength, linkedCells.getCellBlock().getCellLength(), 0);
-<<<<<<< HEAD
 
     if (buildType == VerletListsCellsHelpers<Particle>::VLCBuildType::Value::aosBuild) {
       autopas::utils::withStaticBool(useNewton3, [&](auto n3) {
-        auto buildTraversal = traversalSelector.template generateTraversal<decltype(f), DataLayoutOption::aos, n3>(
+        auto buildTraversal = traversalSelector.template generateTraversal<std::remove_reference_t<decltype(f)>, DataLayoutOption::aos, n3>(
             buildTraversalOption, f, traversalSelectorInfo);
         linkedCells.iteratePairwise(buildTraversal.get());
       });
@@ -192,14 +175,6 @@
         linkedCells.iteratePairwise(buildTraversal.get());
       });
     }
-=======
-    autopas::utils::withStaticBool(useNewton3, [&](auto n3) {
-      auto buildTraversal =
-          traversalSelector.template generateTraversal<std::remove_reference_t<decltype(f)>, DataLayoutOption::aos, n3>(
-              buildTraversalOption, f, traversalSelectorInfo);
-      linkedCells.iteratePairwise(buildTraversal.get());
-    });
->>>>>>> b6516b49
   }
 
   /**
