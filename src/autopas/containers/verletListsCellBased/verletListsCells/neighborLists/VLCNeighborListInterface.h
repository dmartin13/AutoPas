/**
 * @file VLCNeighborListInterface.h
 * @author tirgendetwas
 * @date 27.10.20
 */

#pragma once

#include "autopas/containers/linkedCells/LinkedCells.h"
#include "autopas/containers/verletListsCellBased/verletListsCells/VerletListsCellsHelpers.h"
#include "autopas/options/TraversalOption.h"

namespace autopas {
/**
 * Interface of neighbor lists to be used with VerletListsCells container.
 * @tparam Particle Type of particle to be used for the neighbor list.
 */
template <class Particle>
class VLCNeighborListInterface {
 public:
  /**
   * Default destructor.
   */
  ~VLCNeighborListInterface() = default;

  /**
   * Builds AoS neighbor list from underlying linked cells object.
   * @param linkedCells Linked Cells object used to build the neighbor list.
   * @param useNewton3 Whether Newton 3 should be used for the neighbor list.
   * @param cutoff Cutoff radius.
   * @param skin Skin of the verlet list.
   * @param interactionLength Interaction length of the underlying linked cells object.
   * @param buildTraversalOption Traversal option necessary for generator functor.
<<<<<<< HEAD
   * @param buildType Type of build functor to be used for the generation of the neighbor list.
   * */
=======
   */
>>>>>>> b6516b49
  virtual void buildAoSNeighborList(LinkedCells<Particle> &linkedCells, bool useNewton3, double cutoff, double skin,
                                    double interactionLength, const TraversalOption buildTraversalOption,
                                    typename VerletListsCellsHelpers<Particle>::VLCBuildType::Value buildType) = 0;

  /**
   * Gets the number of neighbors over all neighbor lists that belong to this particle.
   * @param particle
   * @return the size of the neighbor list(s) of this particle
   */
  virtual const size_t getNumberOfPartners(const Particle *particle) const = 0;

  /**
   * Returns the container type of this neighbor list and the container it belongs to.
   * @return ContainerOption for this neighbor list and the container it belongs to.
   */
  [[nodiscard]] virtual ContainerOption getContainerType() const = 0;

  /**
   * Generates neighbor list in SoA layout from available neighbor list in AoS layout.
   * @param linkedCells Underlying linked cells structure.
   */
  virtual void generateSoAFromAoS(LinkedCells<Particle> &linkedCells) = 0;

  /**
   * Loads cells into structure of arrays.
   * @tparam TFunctor
   * @param f Functor that handles the loading.
   * @return loaded structure of arrays
   */
  template <class TFunctor>
  auto *loadSoA(TFunctor *f) {
    _soa.clear();
    size_t offset = 0;
    for (auto &cell : _internalLinkedCells->getCells()) {
      f->SoALoader(cell, _soa, offset);
      offset += cell.numParticles();
    }
    return &_soa;
  }

  /**
   * Extracts cells from structure of arrays.
   * @tparam TFunctor
   * @param f Functor that handles the extraction.
   */
  template <class TFunctor>
  void extractSoA(TFunctor *f) {
    size_t offset = 0;
    for (auto &cell : _internalLinkedCells->getCells()) {
      f->SoAExtractor(cell, _soa, offset);
      offset += cell.numParticles();
    }
  }

 protected:
  /**
   * Internal linked cells structure. Necessary for loading and extracting SoA.
   */
  LinkedCells<Particle> *_internalLinkedCells;

  /**
   * Structure of arrays necessary for SoA data layout.
   */
  SoA<typename Particle::SoAArraysType> _soa;

  /**
   * Creates and applies generator functor for the building of the neighbor list.
   * @param linkedCells Linked Cells object used to build the neighbor list.
   * @param useNewton3 Whether Newton 3 should be used for the neighbor list.
   * @param cutoff Cutoff radius.
   * @param skin Skin of the verlet list.
   * @param interactionLength Interaction length of the underlying linked cells object.
   * @param buildTraversalOption Traversal option necessary for generator functor.
   * @param buildType Type of build functor to be used for the generation of the neighbor list.
   * */
  virtual void applyBuildFunctor(LinkedCells<Particle> &linkedCells, bool useNewton3, double cutoff, double skin,
                                 double interactionLength, const TraversalOption buildTraversalOption,
                                 typename VerletListsCellsHelpers<Particle>::VLCBuildType::Value buildType) = 0;
};

}  // namespace autopas<|MERGE_RESOLUTION|>--- conflicted
+++ resolved
@@ -31,12 +31,8 @@
    * @param skin Skin of the verlet list.
    * @param interactionLength Interaction length of the underlying linked cells object.
    * @param buildTraversalOption Traversal option necessary for generator functor.
-<<<<<<< HEAD
    * @param buildType Type of build functor to be used for the generation of the neighbor list.
-   * */
-=======
    */
->>>>>>> b6516b49
   virtual void buildAoSNeighborList(LinkedCells<Particle> &linkedCells, bool useNewton3, double cutoff, double skin,
                                     double interactionLength, const TraversalOption buildTraversalOption,
                                     typename VerletListsCellsHelpers<Particle>::VLCBuildType::Value buildType) = 0;
