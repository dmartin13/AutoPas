/**
 * @file VLCSlicedTraversal.h
 *
 * @date 09 Jan 2019
 * @author seckler
 */

#pragma once

#include <algorithm>

#include "autopas/containers/cellPairTraversals/SlicedLockBasedTraversal.h"
#include "autopas/containers/verletListsCellBased/verletListsCells/traversals/VLCTraversalInterface.h"
#include "autopas/containers/verletListsCellBased/verletListsCells/VerletListsCellsHelpers.h"
#include "autopas/utils/ThreeDimensionalMapping.h"
#include "autopas/utils/WrapOpenMP.h"

namespace autopas {

/**
 * This class provides the (locked) sliced traversal.
 *
 * The traversal finds the longest dimension of the simulation domain and cuts
 * the domain into multiple slices along this dimension. Slices are
 * assigned to the threads in a round robin fashion. Each thread locks the cells
 * on the boundary wall to the previous slice with one lock. This lock is lifted
 * as soon the boundary wall is fully processed.
 *
 * For each cell all neighbor lists are processed, so depending on whether lists
 * were built with newton3 the base step is c01 or c18
 *
 * @tparam ParticleCell the type of cells
 * @tparam PairwiseFunctor The functor that defines the interaction of two particles.
 * @tparam useSoA
 * @tparam useNewton3
 */
<<<<<<< HEAD
template <class ParticleCell, class PairwiseFunctor, DataLayoutOption::Value dataLayout, bool useNewton3, class NeighborList, bool pairwise>
class VLCSlicedTraversal : public SlicedLockBasedTraversal<ParticleCell, PairwiseFunctor, dataLayout, useNewton3>,
                           public VLCTraversalInterface<typename ParticleCell::ParticleType, NeighborList> {
=======
template <class ParticleCell, class PairwiseFunctor, DataLayoutOption::Value dataLayout, bool useNewton3>
class VLCSlicedTraversal
    : public SlicedLockBasedTraversal<ParticleCell, PairwiseFunctor, dataLayout, useNewton3, false>,
      public VLCTraversalInterface<typename ParticleCell::ParticleType> {
>>>>>>> 433268a7
 public:
  /**
   * Constructor of the sliced traversal.
   * @param dims The dimensions of the cellblock, i.e. the number of cells in x,
   * y and z direction.
   * @param interactionLength cutoff + skin
   * @param cellLength length of the underlying cells
   * @param pairwiseFunctor The functor that defines the interaction of two particles.
   */
  explicit VLCSlicedTraversal(const std::array<unsigned long, 3> &dims, PairwiseFunctor *pairwiseFunctor,
                              double interactionLength, const std::array<double, 3> &cellLength)
      : SlicedLockBasedTraversal<ParticleCell, PairwiseFunctor, dataLayout, useNewton3, false>(
            dims, pairwiseFunctor, interactionLength, cellLength),
        _functor(pairwiseFunctor) {}

  void traverseParticlePairs() override;

  [[nodiscard]] DataLayoutOption getDataLayout() const override { return dataLayout; }

  [[nodiscard]] bool getUseNewton3() const override { return useNewton3; }

  [[nodiscard]] TraversalOption getTraversalType() const override
  {
    return (pairwise) ? TraversalOption::pairwise_vlc_sliced : TraversalOption::vlc_sliced;
  }

  [[nodiscard]] bool isApplicable() const override { return dataLayout == DataLayoutOption::aos; }

 private:
  PairwiseFunctor *_functor;
};

<<<<<<< HEAD
template <class ParticleCell, class PairwiseFunctor, DataLayoutOption::Value dataLayout, bool useNewton3, class NeighborList, bool pairwise>
inline void VLCSlicedTraversal<ParticleCell, PairwiseFunctor, dataLayout, useNewton3, NeighborList, pairwise>::traverseParticlePairs() {
  this->template slicedTraversal</*allCells*/ true>([&](unsigned long x, unsigned long y, unsigned long z) {
=======
template <class ParticleCell, class PairwiseFunctor, DataLayoutOption::Value dataLayout, bool useNewton3>
inline void VLCSlicedTraversal<ParticleCell, PairwiseFunctor, dataLayout, useNewton3>::traverseParticlePairs() {
  this->slicedTraversal([&](unsigned long x, unsigned long y, unsigned long z) {
>>>>>>> 433268a7
    auto baseIndex = utils::ThreeDimensionalMapping::threeToOneD(x, y, z, this->_cellsPerDimension);
    this->template processCellLists<PairwiseFunctor, useNewton3>(*(this->_verletList), baseIndex, _functor);
  });
}

}  // namespace autopas<|MERGE_RESOLUTION|>--- conflicted
+++ resolved
@@ -34,16 +34,12 @@
  * @tparam useSoA
  * @tparam useNewton3
  */
-<<<<<<< HEAD
+
 template <class ParticleCell, class PairwiseFunctor, DataLayoutOption::Value dataLayout, bool useNewton3, class NeighborList, bool pairwise>
-class VLCSlicedTraversal : public SlicedLockBasedTraversal<ParticleCell, PairwiseFunctor, dataLayout, useNewton3>,
-                           public VLCTraversalInterface<typename ParticleCell::ParticleType, NeighborList> {
-=======
-template <class ParticleCell, class PairwiseFunctor, DataLayoutOption::Value dataLayout, bool useNewton3>
 class VLCSlicedTraversal
     : public SlicedLockBasedTraversal<ParticleCell, PairwiseFunctor, dataLayout, useNewton3, false>,
-      public VLCTraversalInterface<typename ParticleCell::ParticleType> {
->>>>>>> 433268a7
+      public VLCTraversalInterface<typename ParticleCell::ParticleType, NeighborList> {
+
  public:
   /**
    * Constructor of the sliced traversal.
@@ -76,15 +72,9 @@
   PairwiseFunctor *_functor;
 };
 
-<<<<<<< HEAD
 template <class ParticleCell, class PairwiseFunctor, DataLayoutOption::Value dataLayout, bool useNewton3, class NeighborList, bool pairwise>
 inline void VLCSlicedTraversal<ParticleCell, PairwiseFunctor, dataLayout, useNewton3, NeighborList, pairwise>::traverseParticlePairs() {
-  this->template slicedTraversal</*allCells*/ true>([&](unsigned long x, unsigned long y, unsigned long z) {
-=======
-template <class ParticleCell, class PairwiseFunctor, DataLayoutOption::Value dataLayout, bool useNewton3>
-inline void VLCSlicedTraversal<ParticleCell, PairwiseFunctor, dataLayout, useNewton3>::traverseParticlePairs() {
   this->slicedTraversal([&](unsigned long x, unsigned long y, unsigned long z) {
->>>>>>> 433268a7
     auto baseIndex = utils::ThreeDimensionalMapping::threeToOneD(x, y, z, this->_cellsPerDimension);
     this->template processCellLists<PairwiseFunctor, useNewton3>(*(this->_verletList), baseIndex, _functor);
   });
