--- conflicted
+++ resolved
@@ -55,15 +55,9 @@
   PairwiseFunctor *_functor;
 };
 
-<<<<<<< HEAD
 template <class ParticleCell, class PairwiseFunctor, DataLayoutOption::Value dataLayout, bool useNewton3>
 inline void C18TraversalVerlet<ParticleCell, PairwiseFunctor, dataLayout, useNewton3>::traverseParticlePairs() {
-  this->c18Traversal([&](unsigned long x, unsigned long y, unsigned long z) {
-=======
-template <class ParticleCell, class PairwiseFunctor, DataLayoutOption DataLayout, bool useNewton3>
-inline void C18TraversalVerlet<ParticleCell, PairwiseFunctor, DataLayout, useNewton3>::traverseParticlePairs() {
   this->template c18Traversal</*allCells*/ true>([&](unsigned long x, unsigned long y, unsigned long z) {
->>>>>>> 9dd7eb02
     unsigned long baseIndex = utils::ThreeDimensionalMapping::threeToOneD(x, y, z, this->_cellsPerDimension);
     this->template iterateVerletListsCell<PairwiseFunctor, useNewton3>(*(this->_verletList), baseIndex, _functor);
   });
