--- conflicted
+++ resolved
@@ -37,14 +37,8 @@
           class NeighborList, ContainerOption::Value typeOfList>
 class VLCSlicedC02Traversal
     : public SlicedC02BasedTraversal<ParticleCell, PairwiseFunctor, dataLayout, useNewton3, false>,
-<<<<<<< HEAD
-      public VLCTraversalInterface<typename ParticleCell::ParticleType, NeighborList>
-{
-  using VLCTypeOfList = typename VerletListsCellsHelpers<typename ParticleCell::ParticleType>::VLCTypeOfList;
+      public VLCTraversalInterface<typename ParticleCell::ParticleType, NeighborList> {
 
-=======
-      public VLCTraversalInterface<typename ParticleCell::ParticleType, NeighborList> {
->>>>>>> 94b271e5
  public:
   /**
    * Constructor of the colored sliced traversal.
