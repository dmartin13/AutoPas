--- conflicted
+++ resolved
@@ -30,16 +30,10 @@
    * Sets the verlet list for the traversal to iterate over.
    * @param verlet The verlet list to iterate over.
    */
-<<<<<<< HEAD
   virtual void setVerletList(NeighborList &verlet) {
-    _verletList = &verlet;
-    internalList = _verletList->getAoSNeighborList();  // only this->verletList is being passed to processCellLists so
-                                                       // internalList should be safe to use below
+  _verletList = &verlet;
     _soaList = _verletList->getSoANeighborList();
-  }
-=======
-  virtual void setVerletList(NeighborList &verlet) { _verletList = &verlet; }
->>>>>>> bd8df51f
+}
 
  protected:
   /**
@@ -75,15 +69,11 @@
   /**
    * The verlet list to iterate over.
    */
-<<<<<<< HEAD
-  typename NeighborList::listType internalList;
+  NeighborList *_verletList;
   typename NeighborList::soaListType _soaList;
 
   //TODO
   SoA<typename Particle::SoAArraysType>* _soa;
-=======
-  NeighborList *_verletList;
->>>>>>> bd8df51f
 
  private:
   /** Processing of the VLCAllCellsNeighborList type of neighbor list (neighbor list for every cell).
@@ -94,12 +84,10 @@
    * @param pairwiseFunctor
    */
   template <class PairwiseFunctor, bool useNewton3>
-<<<<<<< HEAD
-  void processCellListsImpl(VerletListsCellsNeighborList<Particle> &neighborList, unsigned long cellIndex,
+  void processCellListsImpl(VLCAllCellsNeighborList<Particle> &neighborList, unsigned long cellIndex,
                             PairwiseFunctor *pairwiseFunctor, DataLayoutOption::Value dataLayout) {
-
-    if(dataLayout == DataLayoutOption::Value::aos)
-    {
+    if (dataLayout == DataLayoutOption::Value::aos) {
+      auto &internalList = neighborList.getAoSNeighborList();
       for (auto &[particlePtr, neighbors] : internalList[cellIndex]) {
         Particle &particle = *particlePtr;
         for (auto neighborPtr : neighbors) {
@@ -109,21 +97,9 @@
       }
     }
 
-    else if(dataLayout == DataLayoutOption::soa)
-    {
-      for(auto &[particleIndex, neighbors] : _soaList[cellIndex])
-      {
+    else if (dataLayout == DataLayoutOption::soa) {
+      for (auto &[particleIndex, neighbors] : _soaList[cellIndex]) {
         pairwiseFunctor->SoAFunctorVerlet(*_soa, particleIndex, neighbors, useNewton3);
-=======
-  void processCellListsImpl(VLCAllCellsNeighborList<Particle> &neighborList, unsigned long cellIndex,
-                            PairwiseFunctor *pairwiseFunctor) {
-    auto &internalList = neighborList.getAoSNeighborList();
-    for (auto &[particlePtr, neighbors] : internalList[cellIndex]) {
-      Particle &particle = *particlePtr;
-      for (auto neighborPtr : neighbors) {
-        Particle &neighbor = *neighborPtr;
-        pairwiseFunctor->AoSFunctor(particle, neighbor, useNewton3);
->>>>>>> bd8df51f
       }
     }
   }
@@ -136,14 +112,12 @@
    * @param pairwiseFunctor
    */
   template <class PairwiseFunctor, bool useNewton3>
-<<<<<<< HEAD
-  void processCellListsImpl(PairwiseVerletNeighborList<Particle> &neighborList, unsigned long cellIndex,
+  void processCellListsImpl(VLCCellPairNeighborList<Particle> &neighborList, unsigned long cellIndex,
                             PairwiseFunctor *pairwiseFunctor, DataLayoutOption::Value dataLayout) {
-    if(dataLayout == DataLayoutOption::Value::aos)
-    {
-      size_t numberOfCellToInteract = 27;
-      for (size_t neighborCellIndex = 0; neighborCellIndex < numberOfCellToInteract; neighborCellIndex++) {
-        for (auto &[particlePtr, neighbors] : internalList[cellIndex][neighborCellIndex]) {
+    if (dataLayout == DataLayoutOption::Value::aos) {
+      auto &internalList = neighborList.getAoSNeighborList();
+      for (auto &cellPair : internalList[cellIndex]) {
+        for (auto &[particlePtr, neighbors] : cellPair) {
           Particle &particle = *particlePtr;
           for (auto neighborPtr : neighbors) {
             Particle &neighbor = *neighborPtr;
@@ -153,25 +127,12 @@
       }
     }
 
-    else if (dataLayout == DataLayoutOption::Value::soa)
-    {
-      //iterate over soa and call soaFunctorVerlet for  each of the small neighbor lists
-      for(size_t secondCell = 0; secondCell < _soaList[cellIndex].size(); secondCell++)
-      {
-        for(size_t particleIndex = 0; particleIndex < _soaList[cellIndex][secondCell].size(); particleIndex++)
-        {
-          pairwiseFunctor->SoAFunctorVerlet(*_soa, _soaList[cellIndex][secondCell][particleIndex].first, _soaList[cellIndex][secondCell][particleIndex].second, useNewton3);
-=======
-  void processCellListsImpl(VLCCellPairNeighborList<Particle> &neighborList, unsigned long cellIndex,
-                            PairwiseFunctor *pairwiseFunctor) {
-    auto &internalList = neighborList.getAoSNeighborList();
-    for (auto &cellPair : internalList[cellIndex]) {
-      for (auto &[particlePtr, neighbors] : cellPair) {
-        Particle &particle = *particlePtr;
-        for (auto neighborPtr : neighbors) {
-          Particle &neighbor = *neighborPtr;
-          pairwiseFunctor->AoSFunctor(particle, neighbor, useNewton3);
->>>>>>> bd8df51f
+    else if (dataLayout == DataLayoutOption::Value::soa) {
+      // iterate over soa and call soaFunctorVerlet for  each of the small neighbor lists
+      for (size_t secondCell = 0; secondCell < _soaList[cellIndex].size(); secondCell++) {
+        for (size_t particleIndex = 0; particleIndex < _soaList[cellIndex][secondCell].size(); particleIndex++) {
+          pairwiseFunctor->SoAFunctorVerlet(*_soa, _soaList[cellIndex][secondCell][particleIndex].first,
+                                            _soaList[cellIndex][secondCell][particleIndex].second, useNewton3);
         }
       }
     }
