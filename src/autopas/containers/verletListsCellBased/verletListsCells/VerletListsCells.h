--- conflicted
+++ resolved
@@ -37,17 +37,9 @@
  * @tparam Particle
  */
 template <class Particle>
-<<<<<<< HEAD
 class VerletListsCells : public VerletListsLinkedBase<Particle> {
   using verlet_internal = VerletListsCellsHelpers<FullParticleCell<Particle>>;
-  //  using ParticleCell = FullParticleCell<Particle>;
-  using LinkedParticleCell = FullParticleCell<Particle>;
-=======
-class VerletListsCells
-    : public VerletListsLinkedBase<Particle, typename VerletListsCellsHelpers<Particle>::VLCCellType> {
   using ParticleCell = FullParticleCell<Particle>;
-  using LinkedParticleCell = typename VerletListsCellsHelpers<Particle>::VLCCellType;
->>>>>>> a926ac94
 
  public:
   /**
@@ -64,15 +56,9 @@
   VerletListsCells(const std::array<double, 3> boxMin, const std::array<double, 3> boxMax, const double cutoff,
                    const TraversalOption buildTraversal, const double skin = 0, const double cellSizeFactor = 1.0,
                    const LoadEstimatorOption loadEstimator = LoadEstimatorOption::squaredParticlesPerCell)
-<<<<<<< HEAD
       : VerletListsLinkedBase<Particle>(boxMin, boxMax, cutoff, skin,
                                         compatibleTraversals::allVLCCompatibleTraversals(), cellSizeFactor),
-        _buildTraversal(buildTraversal),
-=======
-      : VerletListsLinkedBase<Particle, LinkedParticleCell>(
-            boxMin, boxMax, cutoff, skin, compatibleTraversals::allVLCCompatibleTraversals(), cellSizeFactor),
         _buildTraversalOption(buildTraversal),
->>>>>>> a926ac94
         _loadEstimator(loadEstimator) {}
 
   /**
@@ -166,7 +152,7 @@
                                                                              this->getCutoff() + this->getSkin());
 
     // Generate the build traversal with the traversal selector and apply the build functor with it.
-    TraversalSelector<LinkedParticleCell> traversalSelector;
+    TraversalSelector<ParticleCell> traversalSelector;
     // Argument "cluster size" does not matter here.
     TraversalSelectorInfo traversalSelectorInfo(this->_linkedCells.getCellBlock().getCellsPerDimensionWithHalo(),
                                                 this->getInteractionLength(),
