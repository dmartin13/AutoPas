/**
 * @file VerletListsCells.h
 * @author nguyen
 * @date 30.08.18
 */

#pragma once

#include "VerletListsCellsHelpers.h"
#include "autopas/containers/CompatibleTraversals.h"
#include "autopas/containers/ParticleContainer.h"
#include "autopas/containers/linkedCells/LinkedCells.h"
#include "autopas/containers/linkedCells/traversals/C01Traversal.h"
#include "autopas/containers/linkedCells/traversals/C08Traversal.h"
#include "autopas/containers/linkedCells/traversals/C18Traversal.h"
#include "autopas/containers/verletListsCellBased/VerletListsLinkedBase.h"
#include "autopas/containers/verletListsCellBased/verletListsCells/traversals/VerletListsCellsTraversal.h"
#include "autopas/options/DataLayoutOption.h"
#include "autopas/utils/ArrayMath.h"

namespace autopas {

/**
 * Linked Cells with Verlet Lists container.
 * The VerletListsCells class uses neighborhood lists for each cell
 * to calculate pairwise interactions of particles.
 * It is optimized for a constant, i.e. particle independent, cutoff radius of
 * the interaction.
 * Cells are created using a cell size of at least cutoff + skin radius.
 * @tparam Particle
 */
template <class Particle>
class VerletListsCells
    : public VerletListsLinkedBase<Particle, typename VerletListsCellsHelpers<Particle>::VerletListParticleCellType> {
  typedef VerletListsCellsHelpers<Particle> verlet_internal;
  typedef FullParticleCell<Particle> ParticleCell;
  typedef typename VerletListsCellsHelpers<Particle>::VerletListParticleCellType LinkedParticleCell;

 public:
  /**
   * Constructor of the VerletListsCells class.
   * The neighbor lists are build using a search radius of cutoff + skin.
   * @param boxMin the lower corner of the domain
   * @param boxMax the upper corner of the domain
   * @param cutoff the cutoff radius of the interaction
   * @param skin the skin radius
   * @param buildTraversal the traversal used to build the verletlists
   * @param cellSizeFactor cell size factor relative to cutoff
   */
  VerletListsCells(const std::array<double, 3> boxMin, const std::array<double, 3> boxMax, const double cutoff,
                   const TraversalOption buildTraversal, const double skin = 0, const double cellSizeFactor = 1.0)
      : VerletListsLinkedBase<Particle, LinkedParticleCell>(
            boxMin, boxMax, cutoff, skin, compatibleTraversals::allVLCCompatibleTraversals(), cellSizeFactor),
        _buildTraversal(buildTraversal) {}

  ContainerOption getContainerType() override { return ContainerOption::verletListsCells; }

<<<<<<< HEAD
  void iteratePairwise(TraversalInterface *traversal) override {
    AutoPasLog(debug, "Using traversal {}.", utils::StringUtils::to_string(traversal->getTraversalType()));

    // Check if traversal is allowed for this container and give it the data it needs.
    auto vTraversal = dynamic_cast<autopas::VerletListsCellsTraversal<Particle> *>(traversal);
    if (vTraversal) {
      vTraversal->setVerletList(_neighborLists);
    } else {
      autopas::utils::ExceptionHandler::exception("wrong type of traversal in VerletListCells.h. TraversalID: {}",
                                                  traversal->getTraversalType());
    }

    bool useNewton3 = traversal->getUseNewton3();
    if (this->needsRebuild(useNewton3)) {
      updateVerletLists(useNewton3);
    }

    traversal->initTraversal();
    traversal->traverseParticlePairs();
    traversal->endTraversal();

    // we iterated, so increase traversal counter
    this->_traversalsSinceLastRebuild++;
=======
  /**
   * Function to iterate over all pairs of particles. (Only AoS)
   * This function only handles short-range interactions.
   * @tparam the type of ParticleFunctor
   * @tparam Traversal
   * @param f functor that describes the pair-potential
   * @param traversal the traversal that will be used
   */
  template <class ParticleFunctor, class Traversal>
  void iteratePairwise(ParticleFunctor *f, Traversal *traversal) {
    if (traversal->getUseNewton3()) {
      if (auto vTraversal =
              dynamic_cast<autopas::VerletListsCellsTraversal<Particle, ParticleFunctor, true> *>(traversal))
        vTraversal->traverseCellVerlet(_neighborLists);
      else
        autopas::utils::ExceptionHandler::exception("wrong type of traversal in VerletListCells.h. TraversalID: {}",
                                                    traversal->getTraversalType());
    } else {
      if (auto vTraversal =
              dynamic_cast<autopas::VerletListsCellsTraversal<Particle, ParticleFunctor, false> *>(traversal))
        vTraversal->traverseCellVerlet(_neighborLists);
      else
        autopas::utils::ExceptionHandler::exception("wrong type of traversal in VerletListCells.h. TraversalID: {}",
                                                    traversal->getTraversalType());
    }
>>>>>>> 08743470
  }

  /**
   * Get the neighbors list of a particle.
   * @param particle
   * @return the neighbor list of the particle
   */
  const std::vector<Particle *> &getVerletList(const Particle *particle) const {
    const auto indices = _cellMap.at(const_cast<Particle *>(particle));
    return _neighborLists.at(indices.first).at(indices.second).second;
  }

  void rebuildNeighborLists(TraversalInterface *traversal) override {
    bool useNewton3 = traversal->getUseNewton3();
    this->_verletBuiltNewton3 = useNewton3;

    // create a Verlet Lists for each cell
    _neighborLists.clear();
    auto &cells = this->_linkedCells.getCells();
    size_t cellsSize = cells.size();
    _neighborLists.resize(cellsSize);
    for (size_t cellIndex = 0; cellIndex < cellsSize; ++cellIndex) {
      size_t i = 0;
      for (auto iter = cells[cellIndex].begin(); iter.isValid(); ++iter, ++i) {
        Particle *particle = &*iter;
        _neighborLists[cellIndex].push_back(
            std::pair<Particle *, std::vector<Particle *>>(particle, std::vector<Particle *>()));
        _cellMap[particle] = std::pair<size_t, size_t>(cellIndex, i);
      }
    }

    typename verlet_internal::VerletListGeneratorFunctor f(_neighborLists, _cellMap, this->getCutoff());

    switch (_buildTraversal) {
      case c08: {
        if (useNewton3) {
          auto buildTraversal = C08Traversal<LinkedParticleCell, typename verlet_internal::VerletListGeneratorFunctor,
                                             DataLayoutOption::aos, true>(
              this->_linkedCells.getCellBlock().getCellsPerDimensionWithHalo(), &f);
<<<<<<< HEAD
          this->_linkedCells.iteratePairwise(&traversal);
=======
          this->_linkedCells.iteratePairwise(&f, &buildTraversal);
>>>>>>> 08743470
        } else {
          auto buildTraversal = C08Traversal<LinkedParticleCell, typename verlet_internal::VerletListGeneratorFunctor,
                                             DataLayoutOption::aos, false>(
              this->_linkedCells.getCellBlock().getCellsPerDimensionWithHalo(), &f);
<<<<<<< HEAD
          this->_linkedCells.iteratePairwise(&traversal);
=======
          this->_linkedCells.iteratePairwise(&f, &buildTraversal);
>>>>>>> 08743470
        }
        break;
      }
      case c18: {
        if (useNewton3) {
          auto buildTraversal = C18Traversal<LinkedParticleCell, typename verlet_internal::VerletListGeneratorFunctor,
                                             DataLayoutOption::aos, true>(
              this->_linkedCells.getCellBlock().getCellsPerDimensionWithHalo(), &f);
<<<<<<< HEAD
          this->_linkedCells.iteratePairwise(&traversal);
=======
          this->_linkedCells.iteratePairwise(&f, &buildTraversal);
>>>>>>> 08743470
        } else {
          auto buildTraversal = C18Traversal<LinkedParticleCell, typename verlet_internal::VerletListGeneratorFunctor,
                                             DataLayoutOption::aos, false>(
              this->_linkedCells.getCellBlock().getCellsPerDimensionWithHalo(), &f);
<<<<<<< HEAD
          this->_linkedCells.iteratePairwise(&traversal);
=======
          this->_linkedCells.iteratePairwise(&f, &buildTraversal);
>>>>>>> 08743470
        }
        break;
      }
      case c01: {
        if (not useNewton3) {
          auto buildTraversal = C01Traversal<LinkedParticleCell, typename verlet_internal::VerletListGeneratorFunctor,
                                             DataLayoutOption::aos, false>(
              this->_linkedCells.getCellBlock().getCellsPerDimensionWithHalo(), &f);
<<<<<<< HEAD
          this->_linkedCells.iteratePairwise(&traversal);
=======
          this->_linkedCells.iteratePairwise(&f, &buildTraversal);
>>>>>>> 08743470
        } else {
          utils::ExceptionHandler::exception("VerletListsCells::updateVerletLists(): c01 does not support newton3");
        }
        break;
      }
      default:
        utils::ExceptionHandler::exception("VerletListsCells::updateVerletLists(): unsupported Traversal: {}",
                                           _buildTraversal);
        break;
    }

    // the neighbor list is now valid
    this->_neighborListIsValid = true;
  }

 private:
  /// verlet lists for each particle for each cell
  typename verlet_internal::VerletList_storage_type _neighborLists;

  /// mapping each particle to its corresponding cell and position in this cell
  std::unordered_map<Particle *, std::pair<size_t, size_t>> _cellMap;

  // the traversal used to build the verletlists
  TraversalOption _buildTraversal;
};

}  // namespace autopas<|MERGE_RESOLUTION|>--- conflicted
+++ resolved
@@ -55,7 +55,6 @@
 
   ContainerOption getContainerType() override { return ContainerOption::verletListsCells; }
 
-<<<<<<< HEAD
   void iteratePairwise(TraversalInterface *traversal) override {
     AutoPasLog(debug, "Using traversal {}.", utils::StringUtils::to_string(traversal->getTraversalType()));
 
@@ -68,44 +67,9 @@
                                                   traversal->getTraversalType());
     }
 
-    bool useNewton3 = traversal->getUseNewton3();
-    if (this->needsRebuild(useNewton3)) {
-      updateVerletLists(useNewton3);
-    }
-
     traversal->initTraversal();
     traversal->traverseParticlePairs();
     traversal->endTraversal();
-
-    // we iterated, so increase traversal counter
-    this->_traversalsSinceLastRebuild++;
-=======
-  /**
-   * Function to iterate over all pairs of particles. (Only AoS)
-   * This function only handles short-range interactions.
-   * @tparam the type of ParticleFunctor
-   * @tparam Traversal
-   * @param f functor that describes the pair-potential
-   * @param traversal the traversal that will be used
-   */
-  template <class ParticleFunctor, class Traversal>
-  void iteratePairwise(ParticleFunctor *f, Traversal *traversal) {
-    if (traversal->getUseNewton3()) {
-      if (auto vTraversal =
-              dynamic_cast<autopas::VerletListsCellsTraversal<Particle, ParticleFunctor, true> *>(traversal))
-        vTraversal->traverseCellVerlet(_neighborLists);
-      else
-        autopas::utils::ExceptionHandler::exception("wrong type of traversal in VerletListCells.h. TraversalID: {}",
-                                                    traversal->getTraversalType());
-    } else {
-      if (auto vTraversal =
-              dynamic_cast<autopas::VerletListsCellsTraversal<Particle, ParticleFunctor, false> *>(traversal))
-        vTraversal->traverseCellVerlet(_neighborLists);
-      else
-        autopas::utils::ExceptionHandler::exception("wrong type of traversal in VerletListCells.h. TraversalID: {}",
-                                                    traversal->getTraversalType());
-    }
->>>>>>> 08743470
   }
 
   /**
@@ -145,20 +109,13 @@
           auto buildTraversal = C08Traversal<LinkedParticleCell, typename verlet_internal::VerletListGeneratorFunctor,
                                              DataLayoutOption::aos, true>(
               this->_linkedCells.getCellBlock().getCellsPerDimensionWithHalo(), &f);
-<<<<<<< HEAD
-          this->_linkedCells.iteratePairwise(&traversal);
-=======
-          this->_linkedCells.iteratePairwise(&f, &buildTraversal);
->>>>>>> 08743470
+
+          this->_linkedCells.iteratePairwise(&buildTraversal);
         } else {
           auto buildTraversal = C08Traversal<LinkedParticleCell, typename verlet_internal::VerletListGeneratorFunctor,
                                              DataLayoutOption::aos, false>(
               this->_linkedCells.getCellBlock().getCellsPerDimensionWithHalo(), &f);
-<<<<<<< HEAD
-          this->_linkedCells.iteratePairwise(&traversal);
-=======
-          this->_linkedCells.iteratePairwise(&f, &buildTraversal);
->>>>>>> 08743470
+          this->_linkedCells.iteratePairwise(&buildTraversal);
         }
         break;
       }
@@ -167,20 +124,12 @@
           auto buildTraversal = C18Traversal<LinkedParticleCell, typename verlet_internal::VerletListGeneratorFunctor,
                                              DataLayoutOption::aos, true>(
               this->_linkedCells.getCellBlock().getCellsPerDimensionWithHalo(), &f);
-<<<<<<< HEAD
-          this->_linkedCells.iteratePairwise(&traversal);
-=======
-          this->_linkedCells.iteratePairwise(&f, &buildTraversal);
->>>>>>> 08743470
+          this->_linkedCells.iteratePairwise(&buildTraversal);
         } else {
           auto buildTraversal = C18Traversal<LinkedParticleCell, typename verlet_internal::VerletListGeneratorFunctor,
                                              DataLayoutOption::aos, false>(
               this->_linkedCells.getCellBlock().getCellsPerDimensionWithHalo(), &f);
-<<<<<<< HEAD
-          this->_linkedCells.iteratePairwise(&traversal);
-=======
-          this->_linkedCells.iteratePairwise(&f, &buildTraversal);
->>>>>>> 08743470
+          this->_linkedCells.iteratePairwise(&buildTraversal);
         }
         break;
       }
@@ -189,11 +138,7 @@
           auto buildTraversal = C01Traversal<LinkedParticleCell, typename verlet_internal::VerletListGeneratorFunctor,
                                              DataLayoutOption::aos, false>(
               this->_linkedCells.getCellBlock().getCellsPerDimensionWithHalo(), &f);
-<<<<<<< HEAD
-          this->_linkedCells.iteratePairwise(&traversal);
-=======
-          this->_linkedCells.iteratePairwise(&f, &buildTraversal);
->>>>>>> 08743470
+          this->_linkedCells.iteratePairwise(&buildTraversal);
         } else {
           utils::ExceptionHandler::exception("VerletListsCells::updateVerletLists(): c01 does not support newton3");
         }
