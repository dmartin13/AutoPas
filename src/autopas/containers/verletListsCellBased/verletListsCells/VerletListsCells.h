--- conflicted
+++ resolved
@@ -60,21 +60,6 @@
                                                             cellSizeFactor),
         _buildTraversal(buildTraversal) {}
 
-<<<<<<< HEAD
-  /**
-   * Lists all traversal options applicable for the Verlet Lists Cells container.
-   * @return Vector of all applicable traversal options.
-   */
-  static const std::vector<TraversalOption> &allVLCApplicableTraversals() {
-    static const std::vector<TraversalOption> v{TraversalOption::slicedVerlet, TraversalOption::c18Verlet,
-                                                TraversalOption::c01Verlet};
-    return v;
-  }
-
-  std::vector<TraversalOption> getAllTraversals() override { return allVLCApplicableTraversals(); }
-
-=======
->>>>>>> cbc44b42
   ContainerOption getContainerType() override { return ContainerOption::verletListsCells; }
 
   /**
@@ -86,12 +71,8 @@
    * @param traversal the traversal that will be used
    */
   template <class ParticleFunctor, class Traversal>
-<<<<<<< HEAD
-  void iteratePairwise(ParticleFunctor *f, Traversal *traversal, bool useNewton3 = true) {
-=======
   void iteratePairwise(ParticleFunctor *f, Traversal *traversal) {
     bool useNewton3 = traversal->getUseNewton3();
->>>>>>> cbc44b42
     if (this->needsRebuild(useNewton3)) {
       updateVerletLists(useNewton3);
     }
