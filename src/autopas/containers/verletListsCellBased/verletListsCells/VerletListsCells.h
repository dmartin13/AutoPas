--- conflicted
+++ resolved
@@ -56,11 +56,7 @@
                    const TraversalOption buildTraversal, const double skin = 0, const unsigned int rebuildFrequency = 1,
                    const double cellSizeFactor = 1.0)
       : VerletListsLinkedBase<Particle, LinkedParticleCell>(boxMin, boxMax, cutoff, skin, rebuildFrequency,
-<<<<<<< HEAD
-                                                            compatibleTraversals::allVLCCompatibleTraversals()),
-=======
-                                                            allVLCApplicableTraversals(), cellSizeFactor),
->>>>>>> 267d3829
+                                                            compatibleTraversals::allVLCCompatibleTraversals(), cellSizeFactor),
         _buildTraversal(buildTraversal) {}
 
   ContainerOption getContainerType() override { return ContainerOption::verletListsCells; }
