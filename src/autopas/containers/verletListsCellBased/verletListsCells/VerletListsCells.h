--- conflicted
+++ resolved
@@ -117,14 +117,9 @@
   void rebuildNeighborLists(TraversalInterface *traversal) override {
     this->_verletBuiltNewton3 = traversal->getUseNewton3();
 
-<<<<<<< HEAD
-    _neighborList.buildAoSNeighborList(this->_linkedCells, useNewton3, this->getCutoff(), this->getSkin(),
-                                       this->getInteractionLength(), TraversalOption::lc_c18, _buildType);
-=======
     _neighborList.buildAoSNeighborList(this->_linkedCells, this->_verletBuiltNewton3, this->getCutoff(),
-                                       this->getSkin(), this->getInteractionLength(), _buildTraversalOption,
+                                       this->getSkin(), this->getInteractionLength(), TraversalOption::lc_c18,
                                        _buildType);
->>>>>>> 94b271e5
 
     if (traversal->getDataLayout() == DataLayoutOption::soa) {
       _neighborList.generateSoAFromAoS(this->_linkedCells);
