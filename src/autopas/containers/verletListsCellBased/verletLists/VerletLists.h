/**
 * @file VerletLists.h
 * @author seckler
 * @date 19.04.18
 */

#pragma once

#include "VerletListHelpers.h"
#include "autopas/containers/ParticleContainer.h"
#include "autopas/containers/linkedCells/LinkedCells.h"
#include "autopas/containers/linkedCells/traversals/C08Traversal.h"
#include "autopas/containers/verletListsCellBased/VerletListsLinkedBase.h"
#include "autopas/containers/verletListsCellBased/verletLists/traversals/TraversalVerlet.h"
#include "autopas/containers/verletListsCellBased/verletLists/traversals/VerletTraversalInterface.h"
#include "autopas/options/DataLayoutOption.h"
#include "autopas/utils/ArrayMath.h"
#include "autopas/utils/StaticSelectorMacros.h"

namespace autopas {

/**
 * Verlet Lists container.
 * The VerletLists class uses neighborhood lists to calculate pairwise
 * interactions of particles.
 * It is optimized for a constant, i.e. particle independent, cutoff radius of
 * the interaction.
 * Cells are created using a cell size of at least cutoff + skin radius.
 * @note This class does NOT work with RMM cells and is not intended to!
 * @tparam Particle
 * @todo deleting particles should also invalidate the verlet lists - should be
 * implemented somehow
 */
template <class Particle>
class VerletLists
    : public VerletListsLinkedBase<Particle, typename VerletListHelpers<Particle>::VerletListParticleCellType,
                                   typename VerletListHelpers<Particle>::SoAArraysType> {
  typedef VerletListHelpers<Particle> verlet_internal;
  typedef FullParticleCell<Particle> ParticleCell;
  typedef typename VerletListHelpers<Particle>::SoAArraysType SoAArraysType;
  typedef typename VerletListHelpers<Particle>::VerletListParticleCellType LinkedParticleCell;

 public:
  /**
   * Enum that specifies how the verlet lists should be build
   */
  enum BuildVerletListType {
    VerletAoS,  /// build it using AoS
    VerletSoA   /// build it using SoA
  };

  /**
   * Constructor of the VerletLists class.
   * The neighbor lists are build using a search radius of cutoff + skin.
   * @param boxMin The lower corner of the domain.
   * @param boxMax The upper corner of the domain.
   * @param cutoff The cutoff radius of the interaction.
   * @param skin The skin radius.
   * @param buildVerletListType Specifies how the verlet list should be build, see BuildVerletListType
   * @param cellSizeFactor cell size factor ralative to cutoff
   */
  VerletLists(const std::array<double, 3> boxMin, const std::array<double, 3> boxMax, const double cutoff,
              const double skin, const BuildVerletListType buildVerletListType = BuildVerletListType::VerletSoA,
              const double cellSizeFactor = 1.0)
      : VerletListsLinkedBase<Particle, LinkedParticleCell, SoAArraysType>(
            boxMin, boxMax, cutoff, skin, compatibleTraversals::allVLCompatibleTraversals(), cellSizeFactor),
        _soaListIsValid(false),
        _buildVerletListType(buildVerletListType) {}

  ContainerOption getContainerType() override { return ContainerOption::verletLists; }

<<<<<<< HEAD
  void iteratePairwise(TraversalInterface *traversal) override {
    AutoPasLog(debug, "Using traversal {}.", utils::StringUtils::to_string(traversal->getTraversalType()));

    // Check if traversal is allowed for this container and give it the data it needs.
    auto *verletTraversalInterface = dynamic_cast<VerletTraversalInterface<LinkedParticleCell> *>(traversal);
    if (verletTraversalInterface) {
      verletTraversalInterface->setCellsAndNeighborLists(this->_linkedCells.getCells(), _aosNeighborLists,
                                                         _soaNeighborLists);
    } else {
      autopas::utils::ExceptionHandler::exception(
          "trying to use a traversal of wrong type in VerletLists::iteratePairwise");
    }

    bool useNewton3 = traversal->getUseNewton3();
    if (this->needsRebuild(useNewton3)) {
      rebuildVerletLists(useNewton3);
    }

    if (not _soaListIsValid and traversal->getDataLayout() == DataLayoutOption::soa) {
      // only do this if we need it, i.e., if we are using soa!
      generateSoAListFromAoSVerletLists();
    }

    traversal->initTraversal();
    traversal->traverseParticlePairs();
    traversal->endTraversal();

    this->_traversalsSinceLastRebuild++;
=======
  /**
   * @copydoc LinkedCells::iteratePairwise
   */
  template <class ParticleFunctor, class Traversal>
  void iteratePairwise(ParticleFunctor *f, Traversal *traversal) {
    if (auto *traversalInterface = dynamic_cast<VerletTraversalInterface<LinkedParticleCell> *>(traversal)) {
      traversalInterface->initTraversal(this->_linkedCells.getCells());
      traversalInterface->iterateVerletLists(_aosNeighborLists, _soaNeighborLists);
      traversalInterface->endTraversal(this->_linkedCells.getCells());
    } else {
      autopas::utils::ExceptionHandler::exception(
          "trying to use a traversal of wrong type in VerletLists::iteratePairwise");
    }
>>>>>>> 08743470
  }

  /**
   * get the actual neighbour list
   * @return the neighbour list
   */
  typename verlet_internal::AoS_verletlist_storage_type &getVerletListsAoS() { return _aosNeighborLists; }

  /**
   * Checks whether the neighbor lists are valid.
   * A neighbor list is valid if all pairs of particles whose interaction should
   * be calculated are represented in the neighbor lists.
   * @param useNewton3 specified whether newton 3 should be used
   * @return whether the list is valid
   * @note This check involves pair-wise interaction checks and is thus
   * relatively costly.
   */
  bool checkNeighborListsAreValid(bool useNewton3 = true) {
    // if a particle was added or deleted, ... the list is definitely invalid
    if (not this->_neighborListIsValid) {
      return false;
    }
    // if a particle moved more than skin/2 outside of its cell the list is
    // invalid
    if (this->isContainerUpdateNeeded()) {
      return false;
    }

    // particles can also simply be very close already:
    typename verlet_internal::template VerletListValidityCheckerFunctor<LinkedParticleCell> validityCheckerFunctor(
        _aosNeighborLists, (this->getCutoff()));

    auto traversal =
        C08Traversal<LinkedParticleCell,
                     typename verlet_internal::template VerletListValidityCheckerFunctor<LinkedParticleCell>,
                     DataLayoutOption::aos, true>(this->_linkedCells.getCellBlock().getCellsPerDimensionWithHalo(),
                                                  &validityCheckerFunctor);
    this->_linkedCells.iteratePairwise(&traversal);

    return validityCheckerFunctor.neighborlistsAreValid();
  }

  /**
   * Rebuilds the verlet lists, marks them valid and resets the internal counter.
   * @note This function will be called in iteratePairwiseAoS() and iteratePairwiseSoA() appropriately!
   * @param traversal
   */
  void rebuildNeighborLists(TraversalInterface *traversal) override {
    this->_verletBuiltNewton3 = traversal->getUseNewton3();
    this->updateVerletListsAoS(traversal->getUseNewton3());
    // the neighbor list is now valid
    this->_neighborListIsValid = true;

    if (not _soaListIsValid and traversal->getDataLayout() == DataLayoutOption::soa) {
      // only do this if we need it, i.e., if we are using soa!
      generateSoAListFromAoSVerletLists();
    }
  }

 protected:
  /**
   * Update the verlet lists for AoS usage
   * @param useNewton3
   */
  virtual void updateVerletListsAoS(bool useNewton3) {
    updateIdMapAoS();
    typename verlet_internal::VerletListGeneratorFunctor f(_aosNeighborLists, this->getCutoff() + this->getSkin());

    /// @todo autotune traversal
    switch (_buildVerletListType) {
      case BuildVerletListType::VerletAoS: {
        AUTOPAS_WITH_STATIC_BOOL(useNewton3, {
          auto traversal = C08Traversal<LinkedParticleCell, typename verlet_internal::VerletListGeneratorFunctor,
                                        DataLayoutOption::aos, c_useNewton3>(
              this->_linkedCells.getCellBlock().getCellsPerDimensionWithHalo(), &f);
          this->_linkedCells.iteratePairwise(&traversal);
        })
        break;
      }
      case BuildVerletListType::VerletSoA: {
        AUTOPAS_WITH_STATIC_BOOL(useNewton3, {
          auto traversal = C08Traversal<LinkedParticleCell, typename verlet_internal::VerletListGeneratorFunctor,
                                        DataLayoutOption::soa, c_useNewton3>(
              this->_linkedCells.getCellBlock().getCellsPerDimensionWithHalo(), &f);
          this->_linkedCells.iteratePairwise(&traversal);
        })
        break;
      }
      default:
        utils::ExceptionHandler::exception("VerletLists::updateVerletListsAoS(): unsupported BuildVerletListType: {}",
                                           _buildVerletListType);
        break;
    }
    _soaListIsValid = false;
  }

  /**
   * update the AoS id maps.
   * The Id Map is used to map the id of a particle to the actual particle
   * @return
   */
  size_t updateIdMapAoS() {
    size_t i = 0;
    _aosNeighborLists.clear();
    // DON'T simply parallelize this loop!!! this needs modifications if you
    // want to parallelize it!
    for (auto iter = this->begin(); iter.isValid(); ++iter, ++i) {
      // create the verlet list entries for all particles
      _aosNeighborLists[&(*iter)];
    }

    return i;
  }

  /**
   * Converts the verlet list stored for AoS usage into one for SoA usage
   */
  void generateSoAListFromAoSVerletLists() {
    // resize the list to the size of the aos neighborlist
    _soaNeighborLists.resize(_aosNeighborLists.size());
    // clear the aos 2 soa map
    _aos2soaMap.clear();

    _aos2soaMap.reserve(_aosNeighborLists.size());
    size_t i = 0;
    for (auto iter = this->begin(); iter.isValid(); ++iter, ++i) {
      // set the map
      _aos2soaMap[&(*iter)] = i;
    }
    size_t accumulatedListSize = 0;
    for (auto &aosList : _aosNeighborLists) {
      accumulatedListSize += aosList.second.size();
      size_t i_id = _aos2soaMap[aosList.first];
      // each soa neighbor list should be of the same size as for aos
      _soaNeighborLists[i_id].resize(aosList.second.size());
      size_t j = 0;
      for (auto neighbor : aosList.second) {
        _soaNeighborLists[i_id][j] = _aos2soaMap.at(neighbor);
        j++;
      }
    }
    AutoPasLog(debug,
               "VerletLists::generateSoAListFromAoSVerletLists: average verlet list "
               "size is {}",
               static_cast<double>(accumulatedListSize) / _aosNeighborLists.size());
    _soaListIsValid = true;
  }

 private:
  /// verlet lists.
  typename verlet_internal::AoS_verletlist_storage_type _aosNeighborLists;

  /// map converting from the aos type index (Particle *) to the soa type index
  /// (continuous, size_t)
  std::unordered_map<Particle *, size_t> _aos2soaMap;

  /// verlet list for SoA:
  std::vector<std::vector<size_t, autopas::AlignedAllocator<size_t>>> _soaNeighborLists;

  // specifies if the SoA neighbor list is currently valid
  bool _soaListIsValid;

  /// specifies how the verlet lists are build
  BuildVerletListType _buildVerletListType;
};

}  // namespace autopas<|MERGE_RESOLUTION|>--- conflicted
+++ resolved
@@ -69,7 +69,6 @@
 
   ContainerOption getContainerType() override { return ContainerOption::verletLists; }
 
-<<<<<<< HEAD
   void iteratePairwise(TraversalInterface *traversal) override {
     AutoPasLog(debug, "Using traversal {}.", utils::StringUtils::to_string(traversal->getTraversalType()));
 
@@ -83,36 +82,9 @@
           "trying to use a traversal of wrong type in VerletLists::iteratePairwise");
     }
 
-    bool useNewton3 = traversal->getUseNewton3();
-    if (this->needsRebuild(useNewton3)) {
-      rebuildVerletLists(useNewton3);
-    }
-
-    if (not _soaListIsValid and traversal->getDataLayout() == DataLayoutOption::soa) {
-      // only do this if we need it, i.e., if we are using soa!
-      generateSoAListFromAoSVerletLists();
-    }
-
     traversal->initTraversal();
     traversal->traverseParticlePairs();
     traversal->endTraversal();
-
-    this->_traversalsSinceLastRebuild++;
-=======
-  /**
-   * @copydoc LinkedCells::iteratePairwise
-   */
-  template <class ParticleFunctor, class Traversal>
-  void iteratePairwise(ParticleFunctor *f, Traversal *traversal) {
-    if (auto *traversalInterface = dynamic_cast<VerletTraversalInterface<LinkedParticleCell> *>(traversal)) {
-      traversalInterface->initTraversal(this->_linkedCells.getCells());
-      traversalInterface->iterateVerletLists(_aosNeighborLists, _soaNeighborLists);
-      traversalInterface->endTraversal(this->_linkedCells.getCells());
-    } else {
-      autopas::utils::ExceptionHandler::exception(
-          "trying to use a traversal of wrong type in VerletLists::iteratePairwise");
-    }
->>>>>>> 08743470
   }
 
   /**
