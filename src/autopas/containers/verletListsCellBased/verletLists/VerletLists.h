/**
 * @file VerletLists.h
 * @author seckler
 * @date 19.04.18
 */

#pragma once

#include "VerletListHelpers.h"
#include "autopas/containers/ParticleContainer.h"
#include "autopas/containers/linkedCells/LinkedCells.h"
#include "autopas/containers/linkedCells/traversals/C08Traversal.h"
#include "autopas/containers/verletListsCellBased/VerletListsLinkedBase.h"
#include "autopas/containers/verletListsCellBased/verletLists/traversals/TraversalVerlet.h"
#include "autopas/containers/verletListsCellBased/verletLists/traversals/VerletTraversalInterface.h"
#include "autopas/options/DataLayoutOption.h"
#include "autopas/utils/ArrayMath.h"
#include "autopas/utils/StaticSelectorMacros.h"

namespace autopas {

/**
 * Verlet Lists container.
 * The VerletLists class uses neighborhood lists to calculate pairwise
 * interactions of particles.
 * It is optimized for a constant, i.e. particle independent, cutoff radius of
 * the interaction.
 * Cells are created using a cell size of at least cutoff + skin radius.
 * @note This class does NOT work with RMM cells and is not intended to!
 * @tparam Particle
 * @todo deleting particles should also invalidate the verlet lists - should be
 * implemented somehow
 */
template <class Particle>
class VerletLists
    : public VerletListsLinkedBase<Particle, typename VerletListHelpers<Particle>::VerletListParticleCellType,
                                   typename VerletListHelpers<Particle>::SoAArraysType> {
  typedef VerletListHelpers<Particle> verlet_internal;
  typedef FullParticleCell<Particle> ParticleCell;
  typedef typename VerletListHelpers<Particle>::SoAArraysType SoAArraysType;
  typedef typename VerletListHelpers<Particle>::VerletListParticleCellType LinkedParticleCell;

 public:
  /**
   * Enum that specifies how the verlet lists should be build
   */
  enum BuildVerletListType {
    VerletAoS,  /// build it using AoS
    VerletSoA   /// build it using SoA
  };

  /**
   * Constructor of the VerletLists class.
   * The neighbor lists are build using a search radius of cutoff + skin.
   * @param boxMin The lower corner of the domain.
   * @param boxMax The upper corner of the domain.
   * @param cutoff The cutoff radius of the interaction.
   * @param skin The skin radius.
   * @param buildVerletListType Specifies how the verlet list should be build, see BuildVerletListType
   * @param cellSizeFactor cell size factor ralative to cutoff
   */
  VerletLists(const std::array<double, 3> boxMin, const std::array<double, 3> boxMax, const double cutoff,
              const double skin, const BuildVerletListType buildVerletListType = BuildVerletListType::VerletSoA,
              const double cellSizeFactor = 1.0)
      : VerletListsLinkedBase<Particle, LinkedParticleCell, SoAArraysType>(
            boxMin, boxMax, cutoff, skin, compatibleTraversals::allVLCompatibleTraversals(), cellSizeFactor),
        _soaListIsValid(false),
        _buildVerletListType(buildVerletListType) {}

  ContainerOption getContainerType() override { return ContainerOption::verletLists; }

  /**
   * @copydoc LinkedCells::iteratePairwise
   */
  template <class ParticleFunctor, class Traversal>
<<<<<<< HEAD
  void iteratePairwise(ParticleFunctor *f, Traversal *traversal, bool useNewton3 = true) {
    if (this->needsRebuild(traversal->getUseNewton3())) {
      rebuildVerletLists(traversal->getUseNewton3());
    }

    // @todo @reviwer: do we still need this casted traversalInterface variable?
=======
  void iteratePairwise(ParticleFunctor *f, Traversal *traversal) {
>>>>>>> 7cbcf2e9
    if (auto *traversalInterface = dynamic_cast<VerletTraversalInterface<LinkedParticleCell> *>(traversal)) {
      traversalInterface->initTraversal(this->_linkedCells.getCells());
      traversalInterface->iterateVerletLists(_aosNeighborLists, _soaNeighborLists);
      traversalInterface->endTraversal(this->_linkedCells.getCells());
    } else {
      autopas::utils::ExceptionHandler::exception(
          "trying to use a traversal of wrong type in VerletLists::iteratePairwise");
    }
  }

  /**
   * get the actual neighbour list
   * @return the neighbour list
   */
  typename verlet_internal::AoS_verletlist_storage_type &getVerletListsAoS() { return _aosNeighborLists; }

  /**
   * Checks whether the neighbor lists are valid.
   * A neighbor list is valid if all pairs of particles whose interaction should
   * be calculated are represented in the neighbor lists.
   * @param useNewton3 specified whether newton 3 should be used
   * @return whether the list is valid
   * @note This check involves pair-wise interaction checks and is thus
   * relatively costly.
   */
  bool checkNeighborListsAreValid(bool useNewton3 = true) {
    // if a particle was added or deleted, ... the list is definitely invalid
    if (not this->_neighborListIsValid) {
      return false;
    }
    // if a particle moved more than skin/2 outside of its cell the list is
    // invalid
    if (this->isContainerUpdateNeeded()) {
      return false;
    }

    // particles can also simply be very close already:
    typename verlet_internal::template VerletListValidityCheckerFunctor<LinkedParticleCell> validityCheckerFunctor(
        _aosNeighborLists, (this->getCutoff()));

    auto traversal =
        C08Traversal<LinkedParticleCell,
                     typename verlet_internal::template VerletListValidityCheckerFunctor<LinkedParticleCell>,
                     DataLayoutOption::aos, true>(this->_linkedCells.getCellBlock().getCellsPerDimensionWithHalo(),
                                                  &validityCheckerFunctor);
    this->_linkedCells.iteratePairwise(&validityCheckerFunctor, &traversal);

    return validityCheckerFunctor.neighborlistsAreValid();
  }

  /**
   * Rebuilds the verlet lists, marks them valid and resets the internal counter.
   * @note This function will be called in iteratePairwiseAoS() and iteratePairwiseSoA() appropriately!
   * @param traversal
   */
  void rebuildNeighborLists(TraversalInterface *traversal) override {
    this->_verletBuiltNewton3 = traversal->getUseNewton3();
    this->updateVerletListsAoS(traversal->getUseNewton3());
    // the neighbor list is now valid
    this->_neighborListIsValid = true;

    if (not _soaListIsValid and traversal->getDataLayout() == DataLayoutOption::soa) {
      // only do this if we need it, i.e., if we are using soa!
      generateSoAListFromAoSVerletLists();
    }
  }

 protected:
  /**
   * Update the verlet lists for AoS usage
   * @param useNewton3
   */
  virtual void updateVerletListsAoS(bool useNewton3) {
    updateIdMapAoS();
    typename verlet_internal::VerletListGeneratorFunctor f(_aosNeighborLists, this->getCutoff() + this->getSkin());

    /// @todo autotune traversal
    switch (_buildVerletListType) {
      case BuildVerletListType::VerletAoS: {
        AUTOPAS_WITH_STATIC_BOOL(useNewton3, {
          auto traversal = C08Traversal<LinkedParticleCell, typename verlet_internal::VerletListGeneratorFunctor,
                                        DataLayoutOption::aos, c_useNewton3>(
              this->_linkedCells.getCellBlock().getCellsPerDimensionWithHalo(), &f);
          this->_linkedCells.iteratePairwise(&f, &traversal);
        })
        break;
      }
      case BuildVerletListType::VerletSoA: {
        AUTOPAS_WITH_STATIC_BOOL(useNewton3, {
          auto traversal = C08Traversal<LinkedParticleCell, typename verlet_internal::VerletListGeneratorFunctor,
                                        DataLayoutOption::soa, c_useNewton3>(
              this->_linkedCells.getCellBlock().getCellsPerDimensionWithHalo(), &f);
          this->_linkedCells.iteratePairwise(&f, &traversal);
        })
        break;
      }
      default:
        utils::ExceptionHandler::exception("VerletLists::updateVerletListsAoS(): unsupported BuildVerletListType: {}",
                                           _buildVerletListType);
        break;
    }
    _soaListIsValid = false;
  }

  /**
   * update the AoS id maps.
   * The Id Map is used to map the id of a particle to the actual particle
   * @return
   */
  size_t updateIdMapAoS() {
    size_t i = 0;
    _aosNeighborLists.clear();
    // DON'T simply parallelize this loop!!! this needs modifications if you
    // want to parallelize it!
    for (auto iter = this->begin(); iter.isValid(); ++iter, ++i) {
      // create the verlet list entries for all particles
      _aosNeighborLists[&(*iter)];
    }

    return i;
  }

  /**
   * Converts the verlet list stored for AoS usage into one for SoA usage
   */
  void generateSoAListFromAoSVerletLists() {
    // resize the list to the size of the aos neighborlist
    _soaNeighborLists.resize(_aosNeighborLists.size());
    // clear the aos 2 soa map
    _aos2soaMap.clear();

    _aos2soaMap.reserve(_aosNeighborLists.size());
    size_t i = 0;
    for (auto iter = this->begin(); iter.isValid(); ++iter, ++i) {
      // set the map
      _aos2soaMap[&(*iter)] = i;
    }
    size_t accumulatedListSize = 0;
    for (auto &aosList : _aosNeighborLists) {
      accumulatedListSize += aosList.second.size();
      size_t i_id = _aos2soaMap[aosList.first];
      // each soa neighbor list should be of the same size as for aos
      _soaNeighborLists[i_id].resize(aosList.second.size());
      size_t j = 0;
      for (auto neighbor : aosList.second) {
        _soaNeighborLists[i_id][j] = _aos2soaMap.at(neighbor);
        j++;
      }
    }
    AutoPasLog(debug,
               "VerletLists::generateSoAListFromAoSVerletLists: average verlet list "
               "size is {}",
               static_cast<double>(accumulatedListSize) / _aosNeighborLists.size());
    _soaListIsValid = true;
  }

 private:
  /// verlet lists.
  typename verlet_internal::AoS_verletlist_storage_type _aosNeighborLists;

  /// map converting from the aos type index (Particle *) to the soa type index
  /// (continuous, size_t)
  std::unordered_map<Particle *, size_t> _aos2soaMap;

  /// verlet list for SoA:
  std::vector<std::vector<size_t, autopas::AlignedAllocator<size_t>>> _soaNeighborLists;

  // specifies if the SoA neighbor list is currently valid
  bool _soaListIsValid;

  /// specifies how the verlet lists are build
  BuildVerletListType _buildVerletListType;
};

}  // namespace autopas<|MERGE_RESOLUTION|>--- conflicted
+++ resolved
@@ -73,16 +73,7 @@
    * @copydoc LinkedCells::iteratePairwise
    */
   template <class ParticleFunctor, class Traversal>
-<<<<<<< HEAD
-  void iteratePairwise(ParticleFunctor *f, Traversal *traversal, bool useNewton3 = true) {
-    if (this->needsRebuild(traversal->getUseNewton3())) {
-      rebuildVerletLists(traversal->getUseNewton3());
-    }
-
-    // @todo @reviwer: do we still need this casted traversalInterface variable?
-=======
   void iteratePairwise(ParticleFunctor *f, Traversal *traversal) {
->>>>>>> 7cbcf2e9
     if (auto *traversalInterface = dynamic_cast<VerletTraversalInterface<LinkedParticleCell> *>(traversal)) {
       traversalInterface->initTraversal(this->_linkedCells.getCells());
       traversalInterface->iterateVerletLists(_aosNeighborLists, _soaNeighborLists);
