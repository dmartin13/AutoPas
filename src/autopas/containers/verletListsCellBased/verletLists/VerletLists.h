--- conflicted
+++ resolved
@@ -122,36 +122,22 @@
     switch (_buildVerletListType) {
       case BuildVerletListType::VerletAoS: {
         utils::withStaticBool(useNewton3, [&](auto theBool) {
-<<<<<<< HEAD
-          auto traversal = LCC08Traversal<LinkedParticleCell, typename verlet_internal::VerletListGeneratorFunctor,
-                                          DataLayoutOption::aos, theBool>(
-              this->_linkedCells.getCellBlock().getCellsPerDimensionWithHalo(), &f, this->getInteractionLength(),
-              this->_linkedCells.getCellBlock().getCellLength());
-=======
           auto traversal =
-              C08Traversal<LinkedParticleCell, typename VerletListHelpers<Particle>::VerletListGeneratorFunctor,
-                           DataLayoutOption::aos, theBool>(
+              LCC08Traversal<LinkedParticleCell, typename VerletListHelpers<Particle>::VerletListGeneratorFunctor,
+                             DataLayoutOption::aos, theBool>(
                   this->_linkedCells.getCellBlock().getCellsPerDimensionWithHalo(), &f, this->getInteractionLength(),
                   this->_linkedCells.getCellBlock().getCellLength());
->>>>>>> 33be4b11
           this->_linkedCells.iteratePairwise(&traversal);
         });
         break;
       }
       case BuildVerletListType::VerletSoA: {
         utils::withStaticBool(useNewton3, [&](auto theBool) {
-<<<<<<< HEAD
-          auto traversal = LCC08Traversal<LinkedParticleCell, typename verlet_internal::VerletListGeneratorFunctor,
-                                          DataLayoutOption::soa, theBool>(
-              this->_linkedCells.getCellBlock().getCellsPerDimensionWithHalo(), &f, this->getInteractionLength(),
-              this->_linkedCells.getCellBlock().getCellLength());
-=======
           auto traversal =
-              C08Traversal<LinkedParticleCell, typename VerletListHelpers<Particle>::VerletListGeneratorFunctor,
-                           DataLayoutOption::soa, theBool>(
+              LCC08Traversal<LinkedParticleCell, typename VerletListHelpers<Particle>::VerletListGeneratorFunctor,
+                             DataLayoutOption::soa, theBool>(
                   this->_linkedCells.getCellBlock().getCellsPerDimensionWithHalo(), &f, this->getInteractionLength(),
                   this->_linkedCells.getCellBlock().getCellLength());
->>>>>>> 33be4b11
           this->_linkedCells.iteratePairwise(&traversal);
         });
         break;
