--- conflicted
+++ resolved
@@ -28,25 +28,19 @@
   using NeighborListAoSType = std::unordered_map<Particle *, std::vector<Particle *>>;
 
   /**
-<<<<<<< HEAD
+   * Reduced SoA Type for verlet list's linked cells only storing Particle* and position.
+   */
+  using PositionSoAArraysType = typename VerletListTypeDefinitions<Particle>::PositionSoAArraysType;
+
+  /**
+   * Attributes for SoAs of verlet list's linked cells (only id and position needs to be stored)
+   */
+  enum AttributeNames : int { ptr, posX, posY, posZ };
+
+  /**
    * Type of the particle cell.
    */
-  using VerletListParticleCellType = FullParticleCell<Particle>;
-=======
-   * Reduced SoA Type for verlet list's linked cells only storing Particle* and position.
-   */
-  using PositionSoAArraysType = typename VerletListTypeDefinitions<Particle>::PositionSoAArraysType;
-
-  /**
-   * Attributes for SoAs of verlet list's linked cells (only id and position needs to be stored)
-   */
-  enum AttributeNames : int { ptr, posX, posY, posZ };
-
-  /**
-   * Type of the particle cell.
-   */
   using VerletListParticleCellType = typename VerletListTypeDefinitions<Particle>::VerletListParticleCellType;
->>>>>>> 6e70c295
 
   /**
    * This functor can generate verlet lists using the typical pairwise traversal.
@@ -182,47 +176,6 @@
         }
       }
     }
-
-    /**
-     * SoALoader for verlet list generator.
-     * Only loads IDs and positions
-     * @param cell
-     * @param soa
-     * @param offset
-     */
-    // TODO remove this whole function
-    // TODO remove sanity check ? maybe add test for it? how?
-    //        void SoALoader(VerletListParticleCellType &cell, SoA<Particle::SoAArraysType> &soa, size_t offset)
-    //        override {
-    //          if (offset > 0) {
-    //            utils::ExceptionHandler::exception("VerletListGeneratorFunctor: requires offset == 0");
-    //          }
-    //          soa.resizeArrays(cell.numParticles());
-    //
-    //          if (cell.numParticles() == 0) return;
-    //
-    //          auto *const __restrict__ ptrptr = soa.template begin<AttributeNames::ptr>();
-    //          double *const __restrict__ xptr = soa.template begin<AttributeNames::posX>();
-    //          double *const __restrict__ yptr = soa.template begin<AttributeNames::posY>();
-    //          double *const __restrict__ zptr = soa.template begin<AttributeNames::posZ>();
-    //
-    //          auto cellIter = cell.begin();
-    //          // load particles in SoAs
-    //          for (size_t i = 0; cellIter.isValid(); ++cellIter, ++i) {
-    //            Particle *pptr = &(*cellIter);
-    //            ptrptr[i] = pptr;
-    //            xptr[i] = cellIter->getR()[0];
-    //            yptr[i] = cellIter->getR()[1];
-    //            zptr[i] = cellIter->getR()[2];
-    //          }
-    //        }
-
-    /**
-     * Does nothing
-     * @param cell
-     * @param soa
-     */
-    //    void SoAExtractor(ParticleCell &cell, SoA<SoAArraysType> &soa, size_t /*offset*/) override {}
 
     /**
      * @copydoc Functor::getNeededAttr()
