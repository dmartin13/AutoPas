/**
 * @file VerletNeighborListInterface.h
 *
 * @date 20.05.2019
 * @author humig
 */

#pragma once

#include <vector>

#include "autopas/containers/linkedCells/LinkedCells.h"
#include "autopas/containers/verletListsCellBased/verletLists/VerletListHelpers.h"
#include "autopas/options/TraversalOption.h"

namespace autopas {

/**
 * Interface for neighbor lists used by VarVerletLists.
 * @tparam Particle The particle type this neighbor list uses.
 */
template <class Particle, class ParticleCell>
class VerletNeighborListInterface {
 public:
  /**
   * virtual default destructor
   */
  virtual ~VerletNeighborListInterface() = default;

  /**
   * Returns the ContainerOption this neighbor list is for.
   * @return the ContainerOption this neighbor list is for.
   */
  [[nodiscard]] virtual ContainerOption getContainerType() const = 0;

  /**
   * Builds the neighbor list from a LinkedCells object. This only builds the AoS.
   * @param linkedCells The linked cells to use for building the neighbor list.
   * @param useNewton3 If true, use newton 3 for the neighbor list.
   */
<<<<<<< HEAD
  virtual void buildNeighborList(
      LinkedCells<Particle, typename VerletListHelpers<Particle>::SoAArraysType> &linkedCells, bool useNewton3) = 0;
=======
  virtual void buildAoSNeighborList(
      LinkedCells<typename VerletListHelpers<Particle>::VerletListParticleCellType,
                  typename VerletListHelpers<Particle>::PositionSoAArraysType> &linkedCells,
      bool useNewton3) = 0;
>>>>>>> a926ac94

  /**
   * Checks if the neighbor list contains all pairs that is should.
   *
   * This is very costly, comparable to rebuilding it.
   * @param useNewton3 If the neighbor list should use newton 3.
   * @param cutoff The cutoff. Two particles that are further away than this distance are not considered.
   * @return If the current neighbor list is valid.
   */
  virtual bool checkNeighborListValidity(bool useNewton3, double cutoff) = 0;

  /**
   * Generates the SoA from the AoS. @see buildAoSNeighborList()
   */
  virtual void generateSoAFromAoS() = 0;

  /**
   * Returns whether the SoA is build and up to date with the AoS.
   * @return True, if the SoA is up to date with the AoS, false otherwise.
   */
  virtual bool isSoAListValid() const = 0;

  /**
   * Returns the number of neighbor pairs in the list.
   * @return the number of neighbor pairs in the list.
   */
  virtual long getNumberOfNeighborPairs() const = 0;
};

}  // namespace autopas<|MERGE_RESOLUTION|>--- conflicted
+++ resolved
@@ -38,15 +38,8 @@
    * @param linkedCells The linked cells to use for building the neighbor list.
    * @param useNewton3 If true, use newton 3 for the neighbor list.
    */
-<<<<<<< HEAD
-  virtual void buildNeighborList(
-      LinkedCells<Particle, typename VerletListHelpers<Particle>::SoAArraysType> &linkedCells, bool useNewton3) = 0;
-=======
   virtual void buildAoSNeighborList(
-      LinkedCells<typename VerletListHelpers<Particle>::VerletListParticleCellType,
-                  typename VerletListHelpers<Particle>::PositionSoAArraysType> &linkedCells,
-      bool useNewton3) = 0;
->>>>>>> a926ac94
+      LinkedCells<Particle, typename VerletListHelpers<Particle>::PositionSoAArraysType> &linkedCells, bool useNewton3) = 0;
 
   /**
    * Checks if the neighbor list contains all pairs that is should.
