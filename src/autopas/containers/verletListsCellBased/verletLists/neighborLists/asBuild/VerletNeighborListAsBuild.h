--- conflicted
+++ resolved
@@ -87,14 +87,8 @@
    * It executes C08 on the passed LinkedCells container and saves the resulting pairs in the neighbor list, remembering
    * the thread and current color for each pair.
    */
-<<<<<<< HEAD
-  void buildNeighborList(LinkedCells<Particle, typename VerletListHelpers<Particle>::SoAArraysType> &linkedCells,
-                         bool useNewton3) override {
-=======
-  void buildAoSNeighborList(LinkedCells<typename VerletListHelpers<Particle>::VerletListParticleCellType,
-                                        typename VerletListHelpers<Particle>::PositionSoAArraysType> &linkedCells,
+  void buildAoSNeighborList(LinkedCells<Particle, typename VerletListHelpers<Particle>::PositionSoAArraysType> &linkedCells,
                             bool useNewton3) override {
->>>>>>> a926ac94
     _soaListIsValid = false;
     _baseLinkedCells = &linkedCells;
 
@@ -317,12 +311,7 @@
   /**
    * The LinkedCells object this neighbor list should use to build.
    */
-<<<<<<< HEAD
-  LinkedCells<Particle, typename VerletListHelpers<Particle>::SoAArraysType> *_baseLinkedCells;
-=======
-  LinkedCells<typename VerletListHelpers<Particle>::VerletListParticleCellType,
-              typename VerletListHelpers<Particle>::PositionSoAArraysType> *_baseLinkedCells;
->>>>>>> a926ac94
+  LinkedCells<Particle, typename VerletListHelpers<Particle>::PositionSoAArraysType> *_baseLinkedCells;
 
   /**
    * The internal SoA neighbor list. For format, see getSoANeighborList().
