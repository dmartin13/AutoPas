/**
 * @file OctreeLeafNode.h
 *
 * @author Johannes Spies
 * @date 15.04.2021
 */

#pragma once

#include <optional>

#include "autopas/cells/FullParticleCell.h"
#include "autopas/containers/octree/OctreeInnerNode.h"
#include "autopas/containers/octree/OctreeNodeInterface.h"
#include "autopas/utils/ArrayMath.h"

namespace autopas {
/**
 * An octree leaf node. This class utilizes the FullParticleCell to store the actual particles.
 *
 * @tparam Particle
 */
template <typename Particle>
class OctreeLeafNode : public OctreeNodeInterface<Particle>, public FullParticleCell<Particle> {
 public:
  /**
   * Create an empty octree leaf node
   * @param boxMin The min coordinate of the octree box
   * @param boxMax The max coordinate of the octree box
   * @param parent A pointer to the parent node. Should be nullptr for root nodes.
   * @param treeSplitThreshold Maximum number of particles inside a leaf before it tries to split itself
   * @param interactionLength The minimum distance at which a force is considered nonzero, cutoff+skin.
   * @param cellSizeFactor The cell size factor
   */
  OctreeLeafNode(const std::array<double, 3> &boxMin, const std::array<double, 3> &boxMax,
                 OctreeNodeInterface<Particle> *parent, const int unsigned treeSplitThreshold,
                 const double interactionLength, const double cellSizeFactor)
      : OctreeNodeInterface<Particle>(boxMin, boxMax, parent, treeSplitThreshold, interactionLength, cellSizeFactor),
        FullParticleCell<Particle>(utils::ArrayMath::sub(boxMax, boxMin)),
        _id(-1) {}

  /**
   * Copy a leaf by copying all particles from the other leaf to this leaf.
   * @param other The leaf to copy from
   */
  OctreeLeafNode(OctreeLeafNode<Particle> const &other)
      : OctreeNodeInterface<Particle>(other._boxMin, other._boxMax, other._parent, other._treeSplitThreshold,
                                      other._interactionLength),
<<<<<<< HEAD
        FullParticleCell<Particle>(utils::ArrayMath::sub(other._boxMax, other._boxMin)),
        _id(other.getID()) {
=======
        FullParticleCell<Particle>(utils::ArrayMath::sub(other._boxMax, other._boxMin)) {
    this->_particles.reserve(other._particles.size());
>>>>>>> a73a9e57
    for (auto &p : other._particles) {
      this->_particles.push_back(p);
    }
  }

  /**
   * @copydoc OctreeNodeInterface::insert()
   */
  std::unique_ptr<OctreeNodeInterface<Particle>> insert(const Particle &p) override {
    // Check if the size of the new leaves would become smaller than cellSizeFactor*interactionLength
    std::array<double, 3> splitLeafDimensions = utils::ArrayMath::sub(this->getBoxMax(), this->getBoxMin());
    splitLeafDimensions = utils::ArrayMath::mulScalar(splitLeafDimensions, 0.5);
    bool anyNewDimSmallerThanMinSize = false;
    for (auto d = 0; d < 3; ++d) {
      auto cellSizeFactor = 1.0;
      // @todo The condition below should actually be
      //   splitLeafDimensions[d] < (this->_cellSizeFactor * this->_interactionLength)
      //   But with this condition, the TraversalComparison test fails for cell size factor 0.5. Find out why the octree
      //   cannot handle this value.
      if (splitLeafDimensions[d] < this->_interactionLength) {
        anyNewDimSmallerThanMinSize = true;
        break;
      }
    }

    if ((this->_particles.size() < this->_treeSplitThreshold) or anyNewDimSmallerThanMinSize) {
      this->_particles.push_back(p);
      return nullptr;
    } else {
      std::unique_ptr<OctreeNodeInterface<Particle>> newInner = std::make_unique<OctreeInnerNode<Particle>>(
          this->getBoxMin(), this->getBoxMax(), this->_parent, this->_treeSplitThreshold, this->_interactionLength,
          this->_cellSizeFactor);
      auto ret = newInner->insert(p);
      if (ret) newInner = std::move(ret);
      for (auto cachedParticle : this->_particles) {
        ret = newInner->insert(cachedParticle);
        if (ret) newInner = std::move(ret);
      }

      return newInner;
    }
  }

  /**
   * @copydoc OctreeNodeInterface::appendAllParticles()
   */
  void appendAllParticles(std::vector<Particle *> &ps) const override {
    ps.reserve(ps.size() + this->_particles.size());
    for (const auto &particle : this->_particles) {
      ps.push_back(const_cast<Particle *>(&particle));
    }
  }

  /**
   * @copydoc OctreeNodeInterface::appendAllLeafBoxes()
   */
  void appendAllLeafBoxes(std::vector<std::pair<std::array<double, 3>, std::array<double, 3>>> &boxes) const override {
    auto minMax = std::make_pair(this->getBoxMin(), this->getBoxMax());
    boxes.push_back(minMax);
  }

  /**
   * @copydoc OctreeNodeInterface::clearChildren()
   */
  void clearChildren(std::unique_ptr<OctreeNodeInterface<Particle>> &ref) override { this->_particles.clear(); }

  /**
   * @copydoc OctreeNodeInterface::getNumParticles()
   */
  unsigned int getNumParticles() override { return this->_particles.size(); }

  /**
   * @copydoc OctreeNodeInterface::hasChildren()
   */
  bool hasChildren() override { return false; }

  /**
   * @copydoc OctreeNodeInterface::getChild()
   */
  OctreeNodeInterface<Particle> *getChild(int index) override {
    throw std::runtime_error("[OctreeLeafNode] Unable to return child by index in leaf");
  }

  std::vector<OctreeLeafNode<Particle> *> getLeavesFromDirections(const std::vector<Vertex> &directions) override {
    return {this};
  }

  OctreeNodeInterface<Particle> *SON(Octant O) override { throw std::runtime_error("Unable to get SON of leaf node"); }

  void appendAllLeaves(std::vector<OctreeLeafNode<Particle> *> &leaves) const override {
    leaves.push_back((OctreeLeafNode<Particle> *)this);
  }

  std::set<OctreeLeafNode<Particle> *> getLeavesInRange(std::array<double, 3> min, std::array<double, 3> max) override {
    if (this->getEnclosedVolumeWith(min, max) > 0.0) {
      return {this};
    } else {
      return {};
    }
  }

  /**
   * Clear the list that contains all neighbor nodes that have already been processed.
   */
  void clearAlreadyProcessedList() { _alreadyProcessed.clear(); }

  /**
   * Check if a node has already been processed.
   * @param other A pointer to another node
   * @return True if the other node is in the already processed list
   */
  bool alreadyProcessed(OctreeLeafNode<Particle> *other) {
    return std::find(_alreadyProcessed.begin(), _alreadyProcessed.end(), other) != _alreadyProcessed.end();
  }

  /**
   * Put a neighbor in the already processed list.
   * @param other The node to put in
   */
  void markAlreadyProcessed(OctreeLeafNode<Particle> *other) { _alreadyProcessed.push_back(other); }

  /**
   * Get the assigned id of this leaf node
   * @return An ID (or -1 if there was no ID assigned to this node)
   */
  int getID() { return _id; }

  /**
   * Set the ID of this node
   * @param id An integer ID
   */
  void setID(int id) { this->_id = id; }

 private:
  /**
   * The list that contains the neighbors that have already been processed in one traversal run.
   */
  std::vector<OctreeLeafNode<Particle> *> _alreadyProcessed;

  /**
   * The ID assigned to this node (-1 if unassigned)
   */
  int _id;
};
}  // namespace autopas<|MERGE_RESOLUTION|>--- conflicted
+++ resolved
@@ -46,13 +46,9 @@
   OctreeLeafNode(OctreeLeafNode<Particle> const &other)
       : OctreeNodeInterface<Particle>(other._boxMin, other._boxMax, other._parent, other._treeSplitThreshold,
                                       other._interactionLength),
-<<<<<<< HEAD
         FullParticleCell<Particle>(utils::ArrayMath::sub(other._boxMax, other._boxMin)),
         _id(other.getID()) {
-=======
-        FullParticleCell<Particle>(utils::ArrayMath::sub(other._boxMax, other._boxMin)) {
     this->_particles.reserve(other._particles.size());
->>>>>>> a73a9e57
     for (auto &p : other._particles) {
       this->_particles.push_back(p);
     }
