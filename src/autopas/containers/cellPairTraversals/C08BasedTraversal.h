--- conflicted
+++ resolved
@@ -35,32 +35,8 @@
    */
   explicit C08BasedTraversal(const std::array<unsigned long, 3> &dims, PairwiseFunctor *pairwiseFunctor,
                              const double cutoff = 1.0, const std::array<double, 3> &cellLength = {1.0, 1.0, 1.0})
-<<<<<<< HEAD
-      : CBasedTraversal<ParticleCell>(dims, cutoff, cellLength), _dataLayoutConverter(pairwiseFunctor) {}
-
-  void initTraversal(std::vector<ParticleCell> &cells) override {
-#ifdef AUTOPAS_OPENMP
-    // @todo find a condition on when to use omp or when it is just overhead
-#pragma omp parallel for
-#endif
-    for (size_t i = 0; i < cells.size(); ++i) {
-      _dataLayoutConverter.loadDataLayout(cells[i]);
-    }
-  }
-
-  void endTraversal(std::vector<ParticleCell> &cells) override {
-#ifdef AUTOPAS_OPENMP
-    // @todo find a condition on when to use omp or when it is just overhead
-#pragma omp parallel for
-#endif
-    for (size_t i = 0; i < cells.size(); ++i) {
-      _dataLayoutConverter.storeDataLayout(cells[i]);
-    }
-  }
-=======
       : CBasedTraversal<ParticleCell, PairwiseFunctor, dataLayout, useNewton3>(dims, pairwiseFunctor, cutoff,
                                                                                cellLength) {}
->>>>>>> cbc44b42
 
  protected:
   /**
@@ -69,15 +45,6 @@
    */
   template <typename LoopBody>
   inline void c08Traversal(LoopBody &&loopBody);
-<<<<<<< HEAD
-
- private:
-  /**
-   * Data Layout Converter to be used with this traversal
-   */
-  utils::DataLayoutConverter<PairwiseFunctor, DataLayout> _dataLayoutConverter;
-=======
->>>>>>> cbc44b42
 };
 
 template <class ParticleCell, class PairwiseFunctor, DataLayoutOption DataLayout, bool useNewton3>
