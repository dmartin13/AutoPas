/**
 * @file CellPairTraversalInterface.h
 * @author F. Gratl
 * @date 7/3/18
 */

#pragma once

namespace autopas {

/**
 * Possible choices for the cell pair traversal.
 */
enum TraversalOptions {
  dummyTraversal = -1,
  c08 = 0,
  sliced = 1,
<<<<<<< HEAD
  c18 = 2,
  c01 = 3,
=======
  directSumTraversal = 2,
>>>>>>> f0e0df9b
};

/**
 * This interface serves as a common parent class for all cell pair traversals.
 */
class CellPairTraversalInterface {
 public:
  /**
   * Destructor of CellPairTraversal.
   */
  virtual ~CellPairTraversalInterface() = default;

  /**
   * Return a enum representing the name of the traversal class.
   * @return Enum representing traversal.
   */
  virtual TraversalOptions getTraversalType() = 0;

  /**
   * Checks if the traversal is applicable to the current state of the domain.
   * @return true iff the traversal can be applied.
   */
  virtual bool isApplicable() = 0;
};

}  // namespace autopas<|MERGE_RESOLUTION|>--- conflicted
+++ resolved
@@ -15,12 +15,9 @@
   dummyTraversal = -1,
   c08 = 0,
   sliced = 1,
-<<<<<<< HEAD
   c18 = 2,
   c01 = 3,
-=======
-  directSumTraversal = 2,
->>>>>>> f0e0df9b
+  directSumTraversal = 4,
 };
 
 /**
