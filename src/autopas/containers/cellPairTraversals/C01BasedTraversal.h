/**
 * @file C01BasedTraversal.h
 * @author nguyen
 * @date 16.09.18
 */

#pragma once

#include <autopas/utils/WrapOpenMP.h>
#include "autopas/containers/cellPairTraversals/CBasedTraversal.h"

namespace autopas {

/**
 * This class provides the base for traversals using the c01 base step.
 *
 * The traversal is defined in the function c01Traversal and uses 1 color. Interactions between two cells are allowed
 * only if particles of the first cell are modified. This means that newton3 optimizations are NOT allowed.
 *
 * @tparam ParticleCell the type of cells
 * @tparam PairwiseFunctor The functor that defines the interaction of two particles.
 * @tparam useSoA
 */
<<<<<<< HEAD
template <class ParticleCell, class PairwiseFunctor, DataLayoutOption DataLayout, bool useNewton3,
          unsigned int collapseDepth = 3>
class C01BasedTraversal : public CBasedTraversal<ParticleCell, collapseDepth> {
=======
template <class ParticleCell, class PairwiseFunctor, DataLayoutOption DataLayout, bool useNewton3>
class C01BasedTraversal : public CBasedTraversal<ParticleCell, PairwiseFunctor, DataLayout> {
>>>>>>> 342fc450
 public:
  /**
   * Constructor of the c01 traversal.
   * @param dims The dimensions of the cellblock, i.e. the number of cells in x,
   * y and z direction.
   * @param pairwiseFunctor The functor that defines the interaction of two particles.
   * @param cutoff Cutoff radius.
   * @param cellLength cell length.
   */
  explicit C01BasedTraversal(const std::array<unsigned long, 3>& dims, PairwiseFunctor* pairwiseFunctor,
                             double cutoff = 1.0, const std::array<double, 3>& cellLength = {1.0, 1.0, 1.0})
<<<<<<< HEAD
      : CBasedTraversal<ParticleCell, collapseDepth>(dims, cutoff, cellLength), _dataLayoutConverter(pairwiseFunctor) {}

  void initTraversal(std::vector<ParticleCell>& cells) override {
#ifdef AUTOPAS_OPENMP
    // @todo find a condition on when to use omp or when it is just overhead
#pragma omp parallel for
#endif
    for (size_t i = 0; i < cells.size(); ++i) {
      _dataLayoutConverter.loadDataLayout(cells[i]);
    }
  }

  void endTraversal(std::vector<ParticleCell>& cells) override {
#ifdef AUTOPAS_OPENMP
    // @todo find a condition on when to use omp or when it is just overhead
#pragma omp parallel for
#endif
    for (size_t i = 0; i < cells.size(); ++i) {
      _dataLayoutConverter.storeDataLayout(cells[i]);
    }
  }
=======
      : CBasedTraversal<ParticleCell, PairwiseFunctor, DataLayout>(dims, pairwiseFunctor, cutoff, cellLength) {}
>>>>>>> 342fc450

 protected:
  /**
   * The main traversal of the C01Traversal.
   * This provides the structure of the loops and its parallelization.
   * @tparam LoopBody
   * @param loopBody The body of the loop as a function. Normally a lambda function, that takes as as parameters
   * (x,y,z). If you need additional input from outside, please use captures (by reference).
   */
  template <typename LoopBody>
  inline void c01Traversal(LoopBody&& loopBody);
<<<<<<< HEAD

  /**
   * Data Layout Converter to be used with this traversal
   */
  utils::DataLayoutConverter<PairwiseFunctor, DataLayout> _dataLayoutConverter;
=======
>>>>>>> 342fc450
};

template <class ParticleCell, class PairwiseFunctor, DataLayoutOption DataLayout, bool useNewton3,
          unsigned int collapseDepth>
template <typename LoopBody>
inline void C01BasedTraversal<ParticleCell, PairwiseFunctor, DataLayout, useNewton3, collapseDepth>::c01Traversal(
    LoopBody&& loopBody) {
  const auto offset = this->_overlap;
  const auto end = ArrayMath::sub(this->_cellsPerDimension, this->_overlap);
  this->cTraversal(std::forward<LoopBody>(loopBody), end, {1ul, 1ul, 1ul}, offset);
}
}  // namespace autopas<|MERGE_RESOLUTION|>--- conflicted
+++ resolved
@@ -21,14 +21,9 @@
  * @tparam PairwiseFunctor The functor that defines the interaction of two particles.
  * @tparam useSoA
  */
-<<<<<<< HEAD
 template <class ParticleCell, class PairwiseFunctor, DataLayoutOption DataLayout, bool useNewton3,
           unsigned int collapseDepth = 3>
-class C01BasedTraversal : public CBasedTraversal<ParticleCell, collapseDepth> {
-=======
-template <class ParticleCell, class PairwiseFunctor, DataLayoutOption DataLayout, bool useNewton3>
-class C01BasedTraversal : public CBasedTraversal<ParticleCell, PairwiseFunctor, DataLayout> {
->>>>>>> 342fc450
+class C01BasedTraversal : public CBasedTraversal<ParticleCell, PairwiseFunctor, DataLayout, collapseDepth> {
  public:
   /**
    * Constructor of the c01 traversal.
@@ -40,31 +35,8 @@
    */
   explicit C01BasedTraversal(const std::array<unsigned long, 3>& dims, PairwiseFunctor* pairwiseFunctor,
                              double cutoff = 1.0, const std::array<double, 3>& cellLength = {1.0, 1.0, 1.0})
-<<<<<<< HEAD
-      : CBasedTraversal<ParticleCell, collapseDepth>(dims, cutoff, cellLength), _dataLayoutConverter(pairwiseFunctor) {}
-
-  void initTraversal(std::vector<ParticleCell>& cells) override {
-#ifdef AUTOPAS_OPENMP
-    // @todo find a condition on when to use omp or when it is just overhead
-#pragma omp parallel for
-#endif
-    for (size_t i = 0; i < cells.size(); ++i) {
-      _dataLayoutConverter.loadDataLayout(cells[i]);
-    }
-  }
-
-  void endTraversal(std::vector<ParticleCell>& cells) override {
-#ifdef AUTOPAS_OPENMP
-    // @todo find a condition on when to use omp or when it is just overhead
-#pragma omp parallel for
-#endif
-    for (size_t i = 0; i < cells.size(); ++i) {
-      _dataLayoutConverter.storeDataLayout(cells[i]);
-    }
-  }
-=======
-      : CBasedTraversal<ParticleCell, PairwiseFunctor, DataLayout>(dims, pairwiseFunctor, cutoff, cellLength) {}
->>>>>>> 342fc450
+      : CBasedTraversal<ParticleCell, PairwiseFunctor, DataLayout, collapseDepth>(dims, pairwiseFunctor, cutoff,
+                                                                                  cellLength) {}
 
  protected:
   /**
@@ -76,14 +48,6 @@
    */
   template <typename LoopBody>
   inline void c01Traversal(LoopBody&& loopBody);
-<<<<<<< HEAD
-
-  /**
-   * Data Layout Converter to be used with this traversal
-   */
-  utils::DataLayoutConverter<PairwiseFunctor, DataLayout> _dataLayoutConverter;
-=======
->>>>>>> 342fc450
 };
 
 template <class ParticleCell, class PairwiseFunctor, DataLayoutOption DataLayout, bool useNewton3,
