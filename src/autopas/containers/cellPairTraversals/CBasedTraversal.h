/**
 * @file CBasedTraversal.h
 * @author C. Menges
 * @date 26.04.2019
 */

#pragma once

#include "autopas/containers/cellPairTraversals/CellPairTraversal.h"
#include "autopas/utils/ArrayMath.h"
#include "autopas/utils/DataLayoutConverter.h"
#include "autopas/utils/ThreeDimensionalMapping.h"

namespace autopas {

/**
 * This class provides the base for traversals using base steps based on cell coloring.
 *
 * @tparam ParticleCell the type of cells
 * @tparam PairwiseFunctor The functor that defines the interaction of two particles.
 * @tparam DataLayout
 * @tparam collapseDepth Set the depth of loop collapsion for OpenMP. Loop variables from outer to inner loop: z,y,x
 */
template <class ParticleCell, class PairwiseFunctor, DataLayoutOption DataLayout, int collapseDepth = 3>
class CBasedTraversal : public CellPairTraversal<ParticleCell> {
 protected:
  /**
   * Constructor of the CBasedTraversal.
   * @param dims The dimensions of the cellblock, i.e. the number of cells in x,
   * y and z direction.
   * @param pairwiseFunctor The functor that defines the interaction of two particles.
   * @param cutoff Cutoff radius.
   * @param cellLength cell length.
   */
  explicit CBasedTraversal(const std::array<unsigned long, 3> &dims, PairwiseFunctor *pairwiseFunctor,
                           const double cutoff, const std::array<double, 3> &cellLength)
      : CellPairTraversal<ParticleCell>(dims),
        _cutoff(cutoff),
        _cellLength(cellLength),
        _dataLayoutConverter(pairwiseFunctor) {
    for (unsigned int d = 0; d < 3; d++) {
      _overlap[d] = std::ceil(_cutoff / _cellLength[d]);
    }
  }

  /**
   * Destructor of CBasedTraversal.
   */
  ~CBasedTraversal() override = default;

 public:
<<<<<<< HEAD
  /**
   * load Data Layouts required for this Traversal.
   * @param cells where the data should be loaded
   */
  void initTraversal(std::vector<ParticleCell>& cells) override {
=======
  void initTraversal(std::vector<ParticleCell> &cells) override {
>>>>>>> 6497f6d0
#ifdef AUTOPAS_OPENMP
    // @todo find a condition on when to use omp or when it is just overhead
#pragma omp parallel for
#endif
    for (size_t i = 0; i < cells.size(); ++i) {
      _dataLayoutConverter.loadDataLayout(cells[i]);
    }
  }

<<<<<<< HEAD
  /**
   * write Data to AoS.
   * @param cells for which the data should be written back
   */
  void endTraversal(std::vector<ParticleCell>& cells) override {
=======
  void endTraversal(std::vector<ParticleCell> &cells) override {
>>>>>>> 6497f6d0
#ifdef AUTOPAS_OPENMP
    // @todo find a condition on when to use omp or when it is just overhead
#pragma omp parallel for
#endif
    for (size_t i = 0; i < cells.size(); ++i) {
      _dataLayoutConverter.storeDataLayout(cells[i]);
    }
  }

 protected:
  /**
   * The main traversal of the CTraversal.
   * @tparam LoopBody type of the loop body
   * @param loopBody The body of the loop as a function. Normally a lambda function, that takes as as parameters
   * (x,y,z). If you need additional input from outside, please use captures (by reference).
   * @param end 3D index until interactions are processed (exclusive)
   * @param stride dimension of stride (depends on coloring)
   * @param offset initial offset
   */
  template <typename LoopBody>
  inline void cTraversal(LoopBody &&loopBody, const std::array<unsigned long, 3> &end,
                         const std::array<unsigned long, 3> &stride,
                         const std::array<unsigned long, 3> &offset = {0ul, 0ul, 0ul});

  /**
   * cutoff radius.
   */
  const double _cutoff;

  /**
   * cell length in CellBlock3D.
   */
  const std::array<double, 3> _cellLength;

  /**
   * overlap of interacting cells. Array allows asymmetric cell sizes.
   */
  std::array<unsigned long, 3> _overlap;

 private:
  /**
   * Data Layout Converter to be used with this traversal
   */
  utils::DataLayoutConverter<PairwiseFunctor, DataLayout> _dataLayoutConverter;
};

template <class ParticleCell, class PairwiseFunctor, DataLayoutOption DataLayout, int collapseDepth>
template <typename LoopBody>
<<<<<<< HEAD
inline void CBasedTraversal<ParticleCell, PairwiseFunctor, DataLayout, collapseDepth>::cTraversal(
    LoopBody&& loopBody, const std::array<unsigned long, 3>& end, const std::array<unsigned long, 3>& stride,
    const std::array<unsigned long, 3>& offset) {
=======
inline void CBasedTraversal<ParticleCell, PairwiseFunctor, DataLayout>::cTraversal(
    LoopBody &&loopBody, const std::array<unsigned long, 3> &end, const std::array<unsigned long, 3> &stride,
    const std::array<unsigned long, 3> &offset) {
>>>>>>> 6497f6d0
#if defined(AUTOPAS_OPENMP)
#pragma omp parallel
#endif
  {
    const unsigned long numColors = stride[0] * stride[1] * stride[2];
    for (unsigned long col = 0; col < numColors; ++col) {
      std::array<unsigned long, 3> startWithoutOffset(utils::ThreeDimensionalMapping::oneToThreeD(col, stride));
      std::array<unsigned long, 3> start(ArrayMath::add(startWithoutOffset, offset));

      // intel compiler demands following:
      const unsigned long start_x = start[0], start_y = start[1], start_z = start[2];
      const unsigned long end_x = end[0], end_y = end[1], end_z = end[2];
      const unsigned long stride_x = stride[0], stride_y = stride[1], stride_z = stride[2];
      if (collapseDepth == 2) {
#if defined(AUTOPAS_OPENMP)
#pragma omp for schedule(dynamic, 1) collapse(2)
#endif
        for (unsigned long z = start_z; z < end_z; z += stride_z) {
          for (unsigned long y = start_y; y < end_y; y += stride_y) {
            for (unsigned long x = start_x; x < end_x; x += stride_x) {
              // Don't exchange order of execution (x must be last!), it would break other code
              loopBody(x, y, z);
            }
          }
        }
      } else {
#if defined(AUTOPAS_OPENMP)
#pragma omp for schedule(dynamic, 1) collapse(3)
#endif
        for (unsigned long z = start_z; z < end_z; z += stride_z) {
          for (unsigned long y = start_y; y < end_y; y += stride_y) {
            for (unsigned long x = start_x; x < end_x; x += stride_x) {
              // Don't exchange order of execution (x must be last!), it would break other code
              loopBody(x, y, z);
            }
          }
        }
      }
    }
  }
}

}  // namespace autopas<|MERGE_RESOLUTION|>--- conflicted
+++ resolved
@@ -49,15 +49,11 @@
   ~CBasedTraversal() override = default;
 
  public:
-<<<<<<< HEAD
   /**
    * load Data Layouts required for this Traversal.
    * @param cells where the data should be loaded
    */
-  void initTraversal(std::vector<ParticleCell>& cells) override {
-=======
   void initTraversal(std::vector<ParticleCell> &cells) override {
->>>>>>> 6497f6d0
 #ifdef AUTOPAS_OPENMP
     // @todo find a condition on when to use omp or when it is just overhead
 #pragma omp parallel for
@@ -67,15 +63,11 @@
     }
   }
 
-<<<<<<< HEAD
   /**
    * write Data to AoS.
    * @param cells for which the data should be written back
    */
-  void endTraversal(std::vector<ParticleCell>& cells) override {
-=======
   void endTraversal(std::vector<ParticleCell> &cells) override {
->>>>>>> 6497f6d0
 #ifdef AUTOPAS_OPENMP
     // @todo find a condition on when to use omp or when it is just overhead
 #pragma omp parallel for
@@ -124,15 +116,9 @@
 
 template <class ParticleCell, class PairwiseFunctor, DataLayoutOption DataLayout, int collapseDepth>
 template <typename LoopBody>
-<<<<<<< HEAD
 inline void CBasedTraversal<ParticleCell, PairwiseFunctor, DataLayout, collapseDepth>::cTraversal(
-    LoopBody&& loopBody, const std::array<unsigned long, 3>& end, const std::array<unsigned long, 3>& stride,
-    const std::array<unsigned long, 3>& offset) {
-=======
-inline void CBasedTraversal<ParticleCell, PairwiseFunctor, DataLayout>::cTraversal(
     LoopBody &&loopBody, const std::array<unsigned long, 3> &end, const std::array<unsigned long, 3> &stride,
     const std::array<unsigned long, 3> &offset) {
->>>>>>> 6497f6d0
 #if defined(AUTOPAS_OPENMP)
 #pragma omp parallel
 #endif
