--- conflicted
+++ resolved
@@ -20,11 +20,7 @@
  * @tparam PairwiseFunctor The functor that defines the interaction of two particles.
  * @tparam DataLayout
  */
-<<<<<<< HEAD
-template <class ParticleCell, unsigned int collapseDepth = 3>
-=======
-template <class ParticleCell, class PairwiseFunctor, DataLayoutOption DataLayout>
->>>>>>> 342fc450
+template <class ParticleCell, class PairwiseFunctor, DataLayoutOption DataLayout, unsigned int collapseDepth = 3>
 class CBasedTraversal : public CellPairTraversal<ParticleCell> {
  protected:
   /**
@@ -109,20 +105,11 @@
   utils::DataLayoutConverter<PairwiseFunctor, DataLayout> _dataLayoutConverter;
 };
 
-<<<<<<< HEAD
-template <class ParticleCell, unsigned int collapseDepth>
+template <class ParticleCell, class PairwiseFunctor, DataLayoutOption DataLayout, unsigned int collapseDepth>
 template <typename LoopBody>
-inline void CBasedTraversal<ParticleCell, collapseDepth>::cTraversal(LoopBody&& loopBody,
-                                                                     const std::array<unsigned long, 3>& end,
-                                                                     const std::array<unsigned long, 3>& stride,
-                                                                     const std::array<unsigned long, 3>& offset) {
-=======
-template <class ParticleCell, class PairwiseFunctor, DataLayoutOption DataLayout>
-template <typename LoopBody>
-inline void CBasedTraversal<ParticleCell, PairwiseFunctor, DataLayout>::cTraversal(
+inline void CBasedTraversal<ParticleCell, PairwiseFunctor, DataLayout, collapseDepth>::cTraversal(
     LoopBody&& loopBody, const std::array<unsigned long, 3>& end, const std::array<unsigned long, 3>& stride,
     const std::array<unsigned long, 3>& offset) {
->>>>>>> 342fc450
 #if defined(AUTOPAS_OPENMP)
 #pragma omp parallel
 #endif
