--- conflicted
+++ resolved
@@ -35,15 +35,9 @@
    * @param cellLength cell length.
    */
   explicit CBasedTraversal(const std::array<unsigned long, 3> &dims, PairwiseFunctor *pairwiseFunctor,
-<<<<<<< HEAD
-                           const double cutoff, const std::array<double, 3> &cellLength)
+                           const double interactionLength, const std::array<double, 3> &cellLength)
       : CellPairTraversal<ParticleCell>(dims),
-        _cutoff(cutoff),
-=======
-                           const double interactionLength, const std::array<double, 3> &cellLength)
-      : CellPairTraversal<ParticleCell, dataLayout, useNewton3>(dims),
         _interactionLength(interactionLength),
->>>>>>> 08743470
         _cellLength(cellLength),
         _dataLayoutConverter(pairwiseFunctor) {
     for (unsigned int d = 0; d < 3; d++) {
