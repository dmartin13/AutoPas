--- conflicted
+++ resolved
@@ -54,13 +54,8 @@
   inline void c18Traversal(LoopBody &&loopBody);
 };
 
-<<<<<<< HEAD
 template <class ParticleCell, class PairwiseFunctor, DataLayoutOption::Value dataLayout, bool useNewton3>
-template <typename LoopBody>
-=======
-template <class ParticleCell, class PairwiseFunctor, DataLayoutOption dataLayout, bool useNewton3>
 template <bool allCells, typename LoopBody>
->>>>>>> 9dd7eb02
 inline void C18BasedTraversal<ParticleCell, PairwiseFunctor, dataLayout, useNewton3>::c18Traversal(
     LoopBody &&loopBody) {
   const std::array<unsigned long, 3> stride = {2ul * this->_overlap[0] + 1ul, 2ul * this->_overlap[1] + 1ul,
