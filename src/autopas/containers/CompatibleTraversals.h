/**
 * @file CompatibleTraversals.h
 * @author F. Gratl
 * @date 5/31/19
 */

#pragma once

#include <set>
#include "autopas/options/ContainerOption.h"
#include "autopas/options/TraversalOption.h"
#include "autopas/utils/ExceptionHandler.h"
#include "autopas/utils/StringUtils.h"

namespace autopas {
namespace compatibleTraversals {

/**
 * Lists all traversal options applicable for the Direct Sum container.
 * @return set of all applicable traversal options.
 */
static const std::set<TraversalOption> &allDSCompatibleTraversals() {
  static const std::set<TraversalOption> s{TraversalOption::directSumTraversal};
  return s;
}

/**
 * Lists all traversal options applicable for the Linked Cells container.
 * @return set of all applicable traversal options.
 */
static const std::set<TraversalOption> &allLCCompatibleTraversals() {
  static const std::set<TraversalOption> s {
    TraversalOption::c01, TraversalOption::c08, TraversalOption::c18, TraversalOption::sliced,
<<<<<<< HEAD
        TraversalOption::c01CombinedSoA, TraversalOption::c04SoA
=======
        TraversalOption::c01CombinedSoA, TraversalOption::c04
>>>>>>> 6d6a10d2
#if defined(AUTOPAS_CUDA)
        ,
        TraversalOption::c01Cuda
#endif
  };
  return s;
}

/**
 * Lists all traversal options applicable for the Verlet Lists container.
 * @return set of all applicable traversal options.
 */
static const std::set<TraversalOption> &allVCLCompatibleTraversals() {
  // traversal not used but prevents usage of newton3
  static const std::set<TraversalOption> s{TraversalOption::c01};
  return s;
}

/**
 * Lists all traversal options applicable for the Verlet Lists container.
 * @return set of all applicable traversal options.
 */
static const std::set<TraversalOption> &allVLCompatibleTraversals() {
  static const std::set<TraversalOption> s{TraversalOption::verletTraversal};
  return s;
}

/**
 * Lists all traversal options applicable for the Verlet Lists Cells container.
 * @return set of all applicable traversal options.
 */
static const std::set<TraversalOption> &allVLCCompatibleTraversals() {
  static const std::set<TraversalOption> s{TraversalOption::slicedVerlet, TraversalOption::c18Verlet,
                                           TraversalOption::c01Verlet};
  return s;
}

/**
 * Lists all traversal options applicable for the given container.
 * @param container ContainerOption
 * @return set of all applicable traversal options.
 */
static inline const std::set<TraversalOption> &allCompatibleTraversals(ContainerOption container) {
  switch (container) {
    case ContainerOption::linkedCells: {
      return allLCCompatibleTraversals();
    }
    case ContainerOption::directSum: {
      return allDSCompatibleTraversals();
    }
    case ContainerOption::verletClusterLists: {
      return allVCLCompatibleTraversals();
    }
    case ContainerOption::verletLists: {
      return allVLCompatibleTraversals();
    }
    case ContainerOption::verletListsCells: {
      return allVLCCompatibleTraversals();
    }
  }

  autopas::utils::ExceptionHandler::exception("OptionSelector: Unknown selector strategy {}!",
                                              autopas::utils::StringUtils::to_string(container));

  static const std::set<TraversalOption> s{};
  return s;
}

}  // namespace compatibleTraversals
}  // namespace autopas<|MERGE_RESOLUTION|>--- conflicted
+++ resolved
@@ -31,11 +31,7 @@
 static const std::set<TraversalOption> &allLCCompatibleTraversals() {
   static const std::set<TraversalOption> s {
     TraversalOption::c01, TraversalOption::c08, TraversalOption::c18, TraversalOption::sliced,
-<<<<<<< HEAD
-        TraversalOption::c01CombinedSoA, TraversalOption::c04SoA
-=======
-        TraversalOption::c01CombinedSoA, TraversalOption::c04
->>>>>>> 6d6a10d2
+        TraversalOption::c01CombinedSoA, TraversalOption::c04, TraversalOption::c04SoA
 #if defined(AUTOPAS_CUDA)
         ,
         TraversalOption::c01Cuda
