/**
 * @file CellFunctor.h
 *
 * @date 22 Jan 2018
 * @author tchipevn
 */

#pragma once

#include "autopas/cells/SortedCellView.h"
#include "autopas/options/DataLayoutOption.h"
#include "autopas/utils/ExceptionHandler.h"

namespace autopas::internal {
/**
 * A cell functor. This functor is built from the normal Functor of the template
 * type ParticleFunctor. It is an internal object to handle interactions between
 * two cells of particles.
 * @tparam Particle
 * @tparam ParticleCell
 * @tparam ParticleFunctor the functor which
 * @tparam DataLayout the DataLayout to be used
 * @tparam useNewton3
 * @tparam bidirectional if no newton3 is used processCellPair(cell1, cell2) should also handle processCellPair(cell2,
 * cell1)
 */
template <class Particle, class ParticleCell, class ParticleFunctor, DataLayoutOption::Value DataLayout,
          bool useNewton3 = true, bool bidirectional = true>
class CellFunctor {
 public:
  /**
   * The constructor of CellFunctor.
   * @param f The ParticleFunctor which should be used for the interaction.
   * @param sortingCutoff This paramater indicates the maximal distance the sorted particles are to interact. This
   * parameter is only relevant for optimization (sorting). This parameter normally should be the cutoff, for building
   * verlet lists, this should be cutoff+skin.
   */
  explicit CellFunctor(ParticleFunctor *f, const double sortingCutoff) : _functor(f), _sortingCutoff(sortingCutoff) {}

  /**
   * Process the interactions inside one cell.
   * @param cell All pairwise interactions of particles inside this cell are calculated.
   */
  void processCell(ParticleCell &cell);

  /**
   * Process the interactions between the particles of cell1 with particles of cell2.
   * @param cell1
   * @param cell2
   * @param sortingDirection Normalized vector connecting centers of cell1 and cell2. If no parameter or {0, 0, 0} is
   * given, sorting will be disabled.
   */
  void processCellPair(ParticleCell &cell1, ParticleCell &cell2,
                       const std::array<double, 3> &sortingDirection = {0., 0., 0.});

 private:
  /**
   * Applies the functor to all particle pairs exploiting newtons third law of
   * motion.
   * There is only one version of this function as newton3 is always allowed to be applied inside of a cell.
   * The value of newton3 defines whether or whether not to apply the aos version functor in a newton3 fashion or not:
   * - if newton3 is true: the aos functor will be applied once for each pair (only i,j), passing newton3=true.
   * - if newton3 is false: the aos functor will be applied twice for each pair (i,j and j,i), passing newton3=false.
   * @tparam newton3 defines whether or not to use newton3
   * @param cell
   */
  template <bool newton3>
  void processCellAoS(ParticleCell &cell);

  /**
   * Applies the functor to all particle pairs between cell1 and cell2
   * exploiting newtons third law of motion.
   * @param cell1
   * @param cell2
   * @param sortingDirection Normalized vector connecting centers of cell1 and cell2.
   */
  void processCellPairAoSN3(ParticleCell &cell1, ParticleCell &cell2, const std::array<double, 3> &sortingDirection);

  /**
   * Applies the functor to all particle pairs between cell1 and cell2
   * without exploiting newtons third law of motion.
   * @param cell1
   * @param cell2
   * @param sortingDirection Normalized vector connecting centers of cell1 and cell2.
   */
  void processCellPairAoSNoN3(ParticleCell &cell1, ParticleCell &cell2, const std::array<double, 3> &sortingDirection);

  void processCellPairSoAN3(ParticleCell &cell1, ParticleCell &cell2);

  void processCellPairSoANoN3(ParticleCell &cell1, ParticleCell &cell2);

  void processCellSoAN3(ParticleCell &cell);

  void processCellSoANoN3(ParticleCell &cell);

  ParticleFunctor *_functor;

  const double _sortingCutoff;

  /**
   * Min. number of particles to start sorting.
   * @todo Currently, this is disabled because of https://github.com/AutoPas/AutoPas/issues/418
   */
  constexpr static unsigned long _startSorting = std::numeric_limits<unsigned long>::max();
};

template <class Particle, class ParticleCell, class ParticleFunctor, DataLayoutOption::Value DataLayout,
          bool useNewton3, bool bidirectional>
void CellFunctor<Particle, ParticleCell, ParticleFunctor, DataLayout, useNewton3, bidirectional>::processCell(
    ParticleCell &cell) {
  if ((DataLayout == DataLayoutOption::soa and cell._particleSoABuffer.size() == 0) or
      (DataLayout == DataLayoutOption::aos and cell.size() == 0)) {
    return;
  }

  // avoid force calculations if the cell contains only halo particles or if the cell is empty (=dummy)
  const bool cellHasOwnedParticles = toInt64(cell.getPossibleParticleOwnerships() & OwnershipState::owned);
  if (not cellHasOwnedParticles) {
    return;
  }

  switch (DataLayout) {
    case DataLayoutOption::aos:
      processCellAoS<useNewton3>(cell);
      break;
    case DataLayoutOption::soa:
      if constexpr (useNewton3) {
        processCellSoAN3(cell);
      } else {
        processCellSoANoN3(cell);
      }
      break;
  }
}

template <class Particle, class ParticleCell, class ParticleFunctor, DataLayoutOption::Value DataLayout,
          bool useNewton3, bool bidirectional>
void CellFunctor<Particle, ParticleCell, ParticleFunctor, DataLayout, useNewton3, bidirectional>::processCellPair(

    ParticleCell &cell1, ParticleCell &cell2, const std::array<double, 3> &sortingDirection) {
  if ((DataLayout == DataLayoutOption::soa and
       (cell1._particleSoABuffer.size() == 0 and cell2._particleSoABuffer.size() == 0)) or
      (DataLayout == DataLayoutOption::aos and (cell1.size() == 0 and cell2.size() == 0))) {
    return;
  }

  // avoid force calculations if both cells can not contain owned particles or if newton3==false and cell1 does not
  // contain owned particles
  const bool cell1HasOwnedParticles = toInt64(cell1.getPossibleParticleOwnerships() & OwnershipState::owned);
  const bool cell2HasOwnedParticles = toInt64(cell2.getPossibleParticleOwnerships() & OwnershipState::owned);

  if (((not cell1HasOwnedParticles) and (not useNewton3) and (not bidirectional)) or
      ((not cell1HasOwnedParticles) and (not cell2HasOwnedParticles))) {
    return;
  }

  switch (DataLayout) {
    case DataLayoutOption::aos:
      if constexpr (useNewton3) {
        processCellPairAoSN3(cell1, cell2, sortingDirection);
      } else {
        processCellPairAoSNoN3(cell1, cell2, sortingDirection);
      }
      break;
    case DataLayoutOption::soa:
      if constexpr (useNewton3) {
        processCellPairSoAN3(cell1, cell2);
      } else {
        processCellPairSoANoN3(cell1, cell2);
      }
      break;
  }
}

template <class Particle, class ParticleCell, class ParticleFunctor, DataLayoutOption::Value DataLayout,
          bool useNewton3, bool bidirectional>
template <bool newton3>
void CellFunctor<Particle, ParticleCell, ParticleFunctor, DataLayout, useNewton3, bidirectional>::processCellAoS(
    ParticleCell &cell) {
<<<<<<< HEAD
  // helper function
  const auto interactParticles = [&](auto &p1, auto &p2) {
    if constexpr (newton3) {
      _functor->AoSFunctor(p1, p2, true);
    } else {
      if (not p1.isHalo()) {
        _functor->AoSFunctor(p1, p2, false);
      }
      if (not p2.isHalo()) {
        _functor->AoSFunctor(p2, p1, false);
      }
    }
  };

  if (cell.numParticles() > _startSorting) {
=======
  if (cell.size() > _startSorting) {
>>>>>>> 5d5bbac1
    SortedCellView<Particle, ParticleCell> cellSorted(
        cell, utils::ArrayMath::normalize(std::array<double, 3>{1.0, 1.0, 1.0}));

    for (auto cellIter1 = cellSorted._particles.begin(); cellIter1 != cellSorted._particles.end(); ++cellIter1) {
      auto &[p1Projection, p1Ptr] = *cellIter1;
      // start inner loop ahead of the outer loop
      for (auto cellIter2 = std::next(cellIter1); cellIter2 != cellSorted._particles.end(); ++cellIter2) {
        auto &[p2Projection, p2Ptr] = *cellIter2;
        if (std::abs(p1Projection - p2Projection) > _sortingCutoff) {
          break;
        }
        interactParticles(*p1Ptr, *p2Ptr);
      }
    }
  } else {
    for (auto cellIter1 = cell.begin(); cellIter1 != cell.end(); ++cellIter1) {
      auto &[p1Projection, p1] = *cellIter1;
      for (auto cellIter2 = std::next(cellIter1); cellIter2 != cell.end(); ++cellIter2) {
        auto &[p2Projection, p2] = *cellIter2;
        interactParticles(p1, p2);
      }
    }
  }
}

template <class Particle, class ParticleCell, class ParticleFunctor, DataLayoutOption::Value DataLayout,
          bool useNewton3, bool bidirectional>
void CellFunctor<Particle, ParticleCell, ParticleFunctor, DataLayout, useNewton3, bidirectional>::processCellPairAoSN3(
    ParticleCell &cell1, ParticleCell &cell2, const std::array<double, 3> &sortingDirection) {
<<<<<<< HEAD
  if (cell1.numParticles() + cell2.numParticles() > _startSorting and
      sortingDirection != std::array<double, 3>{0., 0., 0.}) {
    SortedCellView<Particle, ParticleCell> cell1Sorted(cell1, sortingDirection);
    SortedCellView<Particle, ParticleCell> cell2Sorted(cell2, sortingDirection);
=======
  if (cell1.size() + cell2.size() > _startSorting and sortingDirection != std::array<double, 3>{0., 0., 0.}) {
    SortedCellView<Particle, ParticleCell> baseSorted(cell1, sortingDirection);
    SortedCellView<Particle, ParticleCell> outerSorted(cell2, sortingDirection);

    for (auto &outer : baseSorted._particles) {
      Particle &p1 = *outer.second;
>>>>>>> 5d5bbac1

    for (auto &[p1Projection, p1Ptr] : cell1Sorted._particles) {
      for (auto &[p2Projection, p2Ptr] : cell2Sorted._particles) {
        if (std::abs(p1Projection - p2Projection) > _sortingCutoff) {
          break;
        }
        _functor->AoSFunctor(*p1Ptr, *p2Ptr, true);
      }
    }
  } else {
    for (auto &[p1Projection, p1] : cell1) {
      for (auto &[p2Projection, p2] : cell2) {
        _functor->AoSFunctor(p1, p2, true);
      }
    }
  }
}

template <class Particle, class ParticleCell, class ParticleFunctor, DataLayoutOption::Value DataLayout,
          bool useNewton3, bool bidirectional>
void CellFunctor<Particle, ParticleCell, ParticleFunctor, DataLayout, useNewton3,
                 bidirectional>::processCellPairAoSNoN3(ParticleCell &cell1, ParticleCell &cell2,
                                                        const std::array<double, 3> &sortingDirection) {
<<<<<<< HEAD
  // helper function
  const auto interactParticlesNoN3 = [&](auto &p1, auto &p2) {
    _functor->AoSFunctor(p1, p2, false);
    if constexpr (bidirectional) {
      if (p2.isOwned()) {
        _functor->AoSFunctor(p2, p1, false);
      }
    }
  };

  if (cell1.numParticles() + cell2.numParticles() > _startSorting and
      sortingDirection != std::array<double, 3>{0., 0., 0.}) {
    SortedCellView<Particle, ParticleCell> cell1Sorted(cell1, sortingDirection);
    SortedCellView<Particle, ParticleCell> cell2Sorted(cell2, sortingDirection);
=======
  if (cell1.size() + cell2.size() > _startSorting and sortingDirection != std::array<double, 3>{0., 0., 0.}) {
    SortedCellView<Particle, ParticleCell> baseSorted(cell1, sortingDirection);
    SortedCellView<Particle, ParticleCell> outerSorted(cell2, sortingDirection);

    for (auto &outer : baseSorted._particles) {
      Particle &p1 = *outer.second;
>>>>>>> 5d5bbac1

    for (auto &[p1Projection, p1] : cell1Sorted._particles) {
      for (auto &[p2Projection, p2] : cell2Sorted._particles) {
        if (std::abs(p1Projection - p2Projection) > _sortingCutoff) {
          break;
        }
        interactParticlesNoN3(*p1, *p2);
      }
    }
  } else {
<<<<<<< HEAD
    for (auto &p1 : cell1) {
      for (auto &p2 : cell2) {
        interactParticlesNoN3(p1, p2);
=======
    auto innerStart = cell2.begin();

    for (auto outer = cell1.begin(); outer != cell1.end(); ++outer) {
      Particle &p1 = *outer;

      for (auto inner = innerStart; inner != cell2.end(); ++inner) {
        Particle &p2 = *inner;
        _functor->AoSFunctor(p1, p2, false);
        if (bidirectional) _functor->AoSFunctor(p2, p1, false);
>>>>>>> 5d5bbac1
      }
    }
  }
}

template <class Particle, class ParticleCell, class ParticleFunctor, DataLayoutOption::Value DataLayout,
          bool useNewton3, bool bidirectional>
void CellFunctor<Particle, ParticleCell, ParticleFunctor, DataLayout, useNewton3, bidirectional>::processCellPairSoAN3(
    ParticleCell &cell1, ParticleCell &cell2) {
  _functor->SoAFunctorPair(cell1._particleSoABuffer, cell2._particleSoABuffer, true);
}

template <class Particle, class ParticleCell, class ParticleFunctor, DataLayoutOption::Value DataLayout,
          bool useNewton3, bool bidirectional>
void CellFunctor<Particle, ParticleCell, ParticleFunctor, DataLayout, useNewton3,
                 bidirectional>::processCellPairSoANoN3(ParticleCell &cell1, ParticleCell &cell2) {
  _functor->SoAFunctorPair(cell1._particleSoABuffer, cell2._particleSoABuffer, false);
  if constexpr (bidirectional) {
    _functor->SoAFunctorPair(cell2._particleSoABuffer, cell1._particleSoABuffer, false);
  }
}

template <class Particle, class ParticleCell, class ParticleFunctor, DataLayoutOption::Value DataLayout,
          bool useNewton3, bool bidirectional>
void CellFunctor<Particle, ParticleCell, ParticleFunctor, DataLayout, useNewton3, bidirectional>::processCellSoAN3(
    ParticleCell &cell) {
  _functor->SoAFunctorSingle(cell._particleSoABuffer, true);
}

template <class Particle, class ParticleCell, class ParticleFunctor, DataLayoutOption::Value DataLayout,
          bool useNewton3, bool bidirectional>
void CellFunctor<Particle, ParticleCell, ParticleFunctor, DataLayout, useNewton3, bidirectional>::processCellSoANoN3(
    ParticleCell &cell) {
  _functor->SoAFunctorSingle(cell._particleSoABuffer, false);  // the functor has to enable this...
}
}  // namespace autopas::internal<|MERGE_RESOLUTION|>--- conflicted
+++ resolved
@@ -177,7 +177,6 @@
 template <bool newton3>
 void CellFunctor<Particle, ParticleCell, ParticleFunctor, DataLayout, useNewton3, bidirectional>::processCellAoS(
     ParticleCell &cell) {
-<<<<<<< HEAD
   // helper function
   const auto interactParticles = [&](auto &p1, auto &p2) {
     if constexpr (newton3) {
@@ -192,10 +191,7 @@
     }
   };
 
-  if (cell.numParticles() > _startSorting) {
-=======
   if (cell.size() > _startSorting) {
->>>>>>> 5d5bbac1
     SortedCellView<Particle, ParticleCell> cellSorted(
         cell, utils::ArrayMath::normalize(std::array<double, 3>{1.0, 1.0, 1.0}));
 
@@ -225,19 +221,9 @@
           bool useNewton3, bool bidirectional>
 void CellFunctor<Particle, ParticleCell, ParticleFunctor, DataLayout, useNewton3, bidirectional>::processCellPairAoSN3(
     ParticleCell &cell1, ParticleCell &cell2, const std::array<double, 3> &sortingDirection) {
-<<<<<<< HEAD
-  if (cell1.numParticles() + cell2.numParticles() > _startSorting and
-      sortingDirection != std::array<double, 3>{0., 0., 0.}) {
+  if (cell1.size() + cell2.size() > _startSorting and sortingDirection != std::array<double, 3>{0., 0., 0.}) {
     SortedCellView<Particle, ParticleCell> cell1Sorted(cell1, sortingDirection);
     SortedCellView<Particle, ParticleCell> cell2Sorted(cell2, sortingDirection);
-=======
-  if (cell1.size() + cell2.size() > _startSorting and sortingDirection != std::array<double, 3>{0., 0., 0.}) {
-    SortedCellView<Particle, ParticleCell> baseSorted(cell1, sortingDirection);
-    SortedCellView<Particle, ParticleCell> outerSorted(cell2, sortingDirection);
-
-    for (auto &outer : baseSorted._particles) {
-      Particle &p1 = *outer.second;
->>>>>>> 5d5bbac1
 
     for (auto &[p1Projection, p1Ptr] : cell1Sorted._particles) {
       for (auto &[p2Projection, p2Ptr] : cell2Sorted._particles) {
@@ -261,7 +247,6 @@
 void CellFunctor<Particle, ParticleCell, ParticleFunctor, DataLayout, useNewton3,
                  bidirectional>::processCellPairAoSNoN3(ParticleCell &cell1, ParticleCell &cell2,
                                                         const std::array<double, 3> &sortingDirection) {
-<<<<<<< HEAD
   // helper function
   const auto interactParticlesNoN3 = [&](auto &p1, auto &p2) {
     _functor->AoSFunctor(p1, p2, false);
@@ -272,18 +257,9 @@
     }
   };
 
-  if (cell1.numParticles() + cell2.numParticles() > _startSorting and
-      sortingDirection != std::array<double, 3>{0., 0., 0.}) {
+  if (cell1.size() + cell2.size() > _startSorting and sortingDirection != std::array<double, 3>{0., 0., 0.}) {
     SortedCellView<Particle, ParticleCell> cell1Sorted(cell1, sortingDirection);
     SortedCellView<Particle, ParticleCell> cell2Sorted(cell2, sortingDirection);
-=======
-  if (cell1.size() + cell2.size() > _startSorting and sortingDirection != std::array<double, 3>{0., 0., 0.}) {
-    SortedCellView<Particle, ParticleCell> baseSorted(cell1, sortingDirection);
-    SortedCellView<Particle, ParticleCell> outerSorted(cell2, sortingDirection);
-
-    for (auto &outer : baseSorted._particles) {
-      Particle &p1 = *outer.second;
->>>>>>> 5d5bbac1
 
     for (auto &[p1Projection, p1] : cell1Sorted._particles) {
       for (auto &[p2Projection, p2] : cell2Sorted._particles) {
@@ -294,21 +270,9 @@
       }
     }
   } else {
-<<<<<<< HEAD
     for (auto &p1 : cell1) {
       for (auto &p2 : cell2) {
         interactParticlesNoN3(p1, p2);
-=======
-    auto innerStart = cell2.begin();
-
-    for (auto outer = cell1.begin(); outer != cell1.end(); ++outer) {
-      Particle &p1 = *outer;
-
-      for (auto inner = innerStart; inner != cell2.end(); ++inner) {
-        Particle &p2 = *inner;
-        _functor->AoSFunctor(p1, p2, false);
-        if (bidirectional) _functor->AoSFunctor(p2, p1, false);
->>>>>>> 5d5bbac1
       }
     }
   }
