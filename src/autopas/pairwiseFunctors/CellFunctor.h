/**
 * @file CellFunctor.h
 *
 * @date 22 Jan 2018
 * @author tchipevn
 */

#pragma once

#include "autopas/iterators/SingleCellIterator.h"
#include "autopas/utils/ExceptionHandler.h"

namespace autopas {

/**
 * A cell functor. This functor is build from the normal Functor of the template
 * type ParticleFunctor. It is an internal object to handle interactions between
 * two cells of particles.
 * @todo: currently always used newton3!
 * @tparam Particle
 * @tparam ParticleCell
 * @tparam ParticleFunctor the functor which
 * @tparam useSoA
 * @tparam useNewton3
 * @tparam bidirectional if no newton3 is used processCellPair(cell1, cell2) should also handle processCellPair(cell2,
 * cell1)
 */
template <class Particle, class ParticleCell, class ParticleFunctor, bool useSoA, bool useNewton3 = true,
          bool bidirectional = true>
class CellFunctor {
 public:
  /**
   * The constructor of CellFunctor
   * @param f the particlefunctor which should be used for the interaction.
   */
  explicit CellFunctor(ParticleFunctor *f) : _functor(f) {}

  /**
   * process the interactions inside one cell
   * @param cell all pairwise interactions of particles inside this cell are
   * calculated
   */
  void processCell(ParticleCell &cell);

  /**
   * process the interactions between the particles of cell1 with particles of
   * cell2.
   * @param cell1
   * @param cell2
   */
  void processCellPair(ParticleCell &cell1, ParticleCell &cell2);

 private:
  /**
   * Applies the functor to all particle pairs exploiting newtons third law of
   * motion
   * @param cell
   */
  void processCellAoSN3(ParticleCell &cell);

  /**
   * Applies the functor to all particle pairs without exploiting newtons third
   * law of motion
   * @param cell
   */
  void processCellAoSNoN3(ParticleCell &cell);

  /**
   * Applies the functor to all particle pairs between cell1 and cell2
   * exploiting newtons third law of motion
   * @param cell1
   * @param cell2
   */
  void processCellPairAoSN3(ParticleCell &cell1, ParticleCell &cell2);

  /**
   * Applies the functor to all particle pairs between cell1 and cell2
   * without exploiting newtons third law of motion
   * @param cell1
   * @param cell2
   */
<<<<<<< HEAD
  void processCellPairAoSNoN3(ParticleCell &cell1, ParticleCell &cell2) {
    AUTOPAS_WITH_STATIC_CELL_ITER(outer, cell1, {
      AUTOPAS_WITH_STATIC_CELL_ITER(innerStart, cell2, {
        // body
        for (auto outer = cell1.begin(); outer.isValid(); ++outer) {
          Particle &p1 = *outer;

          for (auto inner = innerStart; inner.isValid(); ++inner) {
            Particle &p2 = *inner;

            _functor->AoSFunctor(p1, p2, false);
            if (bidirectional) _functor->AoSFunctor(p2, p1, false);
          }
        }
      });
    });
  }
=======
  void processCellPairAoSNoN3(ParticleCell &cell1, ParticleCell &cell2);
>>>>>>> f0e0df9b

  void processCellPairSoAN3(ParticleCell &cell1, ParticleCell &cell2);

<<<<<<< HEAD
  void processCellPairSoANoN3(ParticleCell &cell1, ParticleCell &cell2) {
    _functor->SoAFunctor(cell1._particleSoABuffer, cell2._particleSoABuffer, false);
    if (bidirectional) _functor->SoAFunctor(cell2._particleSoABuffer, cell1._particleSoABuffer, false);
  }
=======
  void processCellPairSoANoN3(ParticleCell &cell1, ParticleCell &cell2);
>>>>>>> f0e0df9b

  void processCellSoAN3(ParticleCell &cell);

  void processCellSoANoN3(ParticleCell &cell);

  ParticleFunctor *_functor;
};

template <class Particle, class ParticleCell, class ParticleFunctor, bool useSoA, bool useNewton3>
void CellFunctor<Particle, ParticleCell, ParticleFunctor, useSoA, useNewton3>::processCell(ParticleCell &cell) {
  if (cell.numParticles() == 0) {
    return;
  }
  if (useSoA) {
    if (useNewton3) {
      processCellSoAN3(cell);
    } else {
      processCellSoANoN3(cell);
    }
  } else {
    if (useNewton3) {
      processCellAoSN3(cell);
    } else {
      processCellAoSNoN3(cell);
    }
  }
}

template <class Particle, class ParticleCell, class ParticleFunctor, bool useSoA, bool useNewton3>
void CellFunctor<Particle, ParticleCell, ParticleFunctor, useSoA, useNewton3>::processCellPair(ParticleCell &cell1,
                                                                                               ParticleCell &cell2) {
  if (cell1.numParticles() == 0 || cell2.numParticles() == 0) {
    return;
  }
  if (useSoA) {
    if (useNewton3) {
      processCellPairSoAN3(cell1, cell2);
    } else {
      processCellPairSoANoN3(cell1, cell2);
    }
  } else {
    if (useNewton3) {
      processCellPairAoSN3(cell1, cell2);
    } else {
      processCellPairAoSNoN3(cell1, cell2);
    }
  }
}

template <class Particle, class ParticleCell, class ParticleFunctor, bool useSoA, bool useNewton3>
void CellFunctor<Particle, ParticleCell, ParticleFunctor, useSoA, useNewton3>::processCellAoSN3(ParticleCell &cell) {
  AUTOPAS_WITH_STATIC_CELL_ITER(outer, cell, {
    for (; outer.isValid(); ++outer) {
      Particle &p1 = *outer;

      auto inner = outer;
      ++inner;
      for (; inner.isValid(); ++inner) {
        Particle &p2 = *inner;

        _functor->AoSFunctor(p1, p2, true);
      }
    }
  })
}

template <class Particle, class ParticleCell, class ParticleFunctor, bool useSoA, bool useNewton3>
void CellFunctor<Particle, ParticleCell, ParticleFunctor, useSoA, useNewton3>::processCellAoSNoN3(ParticleCell &cell) {
  AUTOPAS_WITH_STATIC_CELL_ITER(outer, cell, {
    auto innerStart = outer;
    for (; outer.isValid(); ++outer) {
      Particle &p1 = *outer;

      // loop over everything until outer
      auto inner = innerStart;
      for (; inner != outer; ++inner) {
        Particle &p2 = *inner;

        _functor->AoSFunctor(p1, p2, false);
      }
      // skip over the outer one
      ++inner;

      // loop over everything after outer
      for (; inner.isValid(); ++inner) {
        Particle &p2 = *inner;
        _functor->AoSFunctor(p1, p2, false);
      }
    }
  })
}

template <class Particle, class ParticleCell, class ParticleFunctor, bool useSoA, bool useNewton3>
void CellFunctor<Particle, ParticleCell, ParticleFunctor, useSoA, useNewton3>::processCellPairAoSN3(
    ParticleCell &cell1, ParticleCell &cell2) {
  AUTOPAS_WITH_STATIC_CELL_ITER(outer, cell1, {
    AUTOPAS_WITH_STATIC_CELL_ITER(innerStart, cell2, {
      // body
      for (; outer.isValid(); ++outer) {
        Particle &p1 = *outer;

        for (auto inner = innerStart; inner.isValid(); ++inner) {
          Particle &p2 = *inner;

          _functor->AoSFunctor(p1, p2, true);
        }
      }
    });
  });
}

template <class Particle, class ParticleCell, class ParticleFunctor, bool useSoA, bool useNewton3>
void CellFunctor<Particle, ParticleCell, ParticleFunctor, useSoA, useNewton3>::processCellPairAoSNoN3(
    ParticleCell &cell1, ParticleCell &cell2) {
  AUTOPAS_WITH_STATIC_CELL_ITER(outer, cell1, {
    AUTOPAS_WITH_STATIC_CELL_ITER(innerStart, cell2, {
      // body
      for (auto outer = cell1.begin(); outer.isValid(); ++outer) {
        Particle &p1 = *outer;

        for (auto inner = innerStart; inner.isValid(); ++inner) {
          Particle &p2 = *inner;

          _functor->AoSFunctor(p1, p2, false);
          _functor->AoSFunctor(p2, p1, false);
        }
      }
    });
  });
}

template <class Particle, class ParticleCell, class ParticleFunctor, bool useSoA, bool useNewton3>
void CellFunctor<Particle, ParticleCell, ParticleFunctor, useSoA, useNewton3>::processCellPairSoAN3(
    ParticleCell &cell1, ParticleCell &cell2) {
  _functor->SoAFunctor(cell1._particleSoABuffer, cell2._particleSoABuffer, true);
}

template <class Particle, class ParticleCell, class ParticleFunctor, bool useSoA, bool useNewton3>
void CellFunctor<Particle, ParticleCell, ParticleFunctor, useSoA, useNewton3>::processCellPairSoANoN3(
    ParticleCell &cell1, ParticleCell &cell2) {
  _functor->SoAFunctor(cell1._particleSoABuffer, cell2._particleSoABuffer, false);
  _functor->SoAFunctor(cell2._particleSoABuffer, cell1._particleSoABuffer, false);
}

template <class Particle, class ParticleCell, class ParticleFunctor, bool useSoA, bool useNewton3>
void CellFunctor<Particle, ParticleCell, ParticleFunctor, useSoA, useNewton3>::processCellSoAN3(ParticleCell &cell) {
  _functor->SoAFunctor(cell._particleSoABuffer, true);
}

template <class Particle, class ParticleCell, class ParticleFunctor, bool useSoA, bool useNewton3>
void CellFunctor<Particle, ParticleCell, ParticleFunctor, useSoA, useNewton3>::processCellSoANoN3(ParticleCell &cell) {
  _functor->SoAFunctor(cell._particleSoABuffer, false);  // the functor has to enable this...
}
}  // namespace autopas<|MERGE_RESOLUTION|>--- conflicted
+++ resolved
@@ -79,38 +79,12 @@
    * @param cell1
    * @param cell2
    */
-<<<<<<< HEAD
-  void processCellPairAoSNoN3(ParticleCell &cell1, ParticleCell &cell2) {
-    AUTOPAS_WITH_STATIC_CELL_ITER(outer, cell1, {
-      AUTOPAS_WITH_STATIC_CELL_ITER(innerStart, cell2, {
-        // body
-        for (auto outer = cell1.begin(); outer.isValid(); ++outer) {
-          Particle &p1 = *outer;
-
-          for (auto inner = innerStart; inner.isValid(); ++inner) {
-            Particle &p2 = *inner;
-
-            _functor->AoSFunctor(p1, p2, false);
-            if (bidirectional) _functor->AoSFunctor(p2, p1, false);
-          }
-        }
-      });
-    });
-  }
-=======
+
   void processCellPairAoSNoN3(ParticleCell &cell1, ParticleCell &cell2);
->>>>>>> f0e0df9b
 
   void processCellPairSoAN3(ParticleCell &cell1, ParticleCell &cell2);
 
-<<<<<<< HEAD
-  void processCellPairSoANoN3(ParticleCell &cell1, ParticleCell &cell2) {
-    _functor->SoAFunctor(cell1._particleSoABuffer, cell2._particleSoABuffer, false);
-    if (bidirectional) _functor->SoAFunctor(cell2._particleSoABuffer, cell1._particleSoABuffer, false);
-  }
-=======
   void processCellPairSoANoN3(ParticleCell &cell1, ParticleCell &cell2);
->>>>>>> f0e0df9b
 
   void processCellSoAN3(ParticleCell &cell);
 
@@ -119,8 +93,9 @@
   ParticleFunctor *_functor;
 };
 
-template <class Particle, class ParticleCell, class ParticleFunctor, bool useSoA, bool useNewton3>
-void CellFunctor<Particle, ParticleCell, ParticleFunctor, useSoA, useNewton3>::processCell(ParticleCell &cell) {
+template <class Particle, class ParticleCell, class ParticleFunctor, bool useSoA, bool useNewton3, bool bidirectional>
+void CellFunctor<Particle, ParticleCell, ParticleFunctor, useSoA, useNewton3, bidirectional>::processCell(
+    ParticleCell &cell) {
   if (cell.numParticles() == 0) {
     return;
   }
@@ -139,9 +114,9 @@
   }
 }
 
-template <class Particle, class ParticleCell, class ParticleFunctor, bool useSoA, bool useNewton3>
-void CellFunctor<Particle, ParticleCell, ParticleFunctor, useSoA, useNewton3>::processCellPair(ParticleCell &cell1,
-                                                                                               ParticleCell &cell2) {
+template <class Particle, class ParticleCell, class ParticleFunctor, bool useSoA, bool useNewton3, bool bidirectional>
+void CellFunctor<Particle, ParticleCell, ParticleFunctor, useSoA, useNewton3, bidirectional>::processCellPair(
+    ParticleCell &cell1, ParticleCell &cell2) {
   if (cell1.numParticles() == 0 || cell2.numParticles() == 0) {
     return;
   }
@@ -160,8 +135,9 @@
   }
 }
 
-template <class Particle, class ParticleCell, class ParticleFunctor, bool useSoA, bool useNewton3>
-void CellFunctor<Particle, ParticleCell, ParticleFunctor, useSoA, useNewton3>::processCellAoSN3(ParticleCell &cell) {
+template <class Particle, class ParticleCell, class ParticleFunctor, bool useSoA, bool useNewton3, bool bidirectional>
+void CellFunctor<Particle, ParticleCell, ParticleFunctor, useSoA, useNewton3, bidirectional>::processCellAoSN3(
+    ParticleCell &cell) {
   AUTOPAS_WITH_STATIC_CELL_ITER(outer, cell, {
     for (; outer.isValid(); ++outer) {
       Particle &p1 = *outer;
@@ -177,8 +153,9 @@
   })
 }
 
-template <class Particle, class ParticleCell, class ParticleFunctor, bool useSoA, bool useNewton3>
-void CellFunctor<Particle, ParticleCell, ParticleFunctor, useSoA, useNewton3>::processCellAoSNoN3(ParticleCell &cell) {
+template <class Particle, class ParticleCell, class ParticleFunctor, bool useSoA, bool useNewton3, bool bidirectional>
+void CellFunctor<Particle, ParticleCell, ParticleFunctor, useSoA, useNewton3, bidirectional>::processCellAoSNoN3(
+    ParticleCell &cell) {
   AUTOPAS_WITH_STATIC_CELL_ITER(outer, cell, {
     auto innerStart = outer;
     for (; outer.isValid(); ++outer) {
@@ -203,8 +180,8 @@
   })
 }
 
-template <class Particle, class ParticleCell, class ParticleFunctor, bool useSoA, bool useNewton3>
-void CellFunctor<Particle, ParticleCell, ParticleFunctor, useSoA, useNewton3>::processCellPairAoSN3(
+template <class Particle, class ParticleCell, class ParticleFunctor, bool useSoA, bool useNewton3, bool bidirectional>
+void CellFunctor<Particle, ParticleCell, ParticleFunctor, useSoA, useNewton3, bidirectional>::processCellPairAoSN3(
     ParticleCell &cell1, ParticleCell &cell2) {
   AUTOPAS_WITH_STATIC_CELL_ITER(outer, cell1, {
     AUTOPAS_WITH_STATIC_CELL_ITER(innerStart, cell2, {
@@ -222,8 +199,8 @@
   });
 }
 
-template <class Particle, class ParticleCell, class ParticleFunctor, bool useSoA, bool useNewton3>
-void CellFunctor<Particle, ParticleCell, ParticleFunctor, useSoA, useNewton3>::processCellPairAoSNoN3(
+template <class Particle, class ParticleCell, class ParticleFunctor, bool useSoA, bool useNewton3, bool bidirectional>
+void CellFunctor<Particle, ParticleCell, ParticleFunctor, useSoA, useNewton3, bidirectional>::processCellPairAoSNoN3(
     ParticleCell &cell1, ParticleCell &cell2) {
   AUTOPAS_WITH_STATIC_CELL_ITER(outer, cell1, {
     AUTOPAS_WITH_STATIC_CELL_ITER(innerStart, cell2, {
@@ -235,33 +212,35 @@
           Particle &p2 = *inner;
 
           _functor->AoSFunctor(p1, p2, false);
-          _functor->AoSFunctor(p2, p1, false);
+          if (bidirectional) _functor->AoSFunctor(p2, p1, false);
         }
       }
     });
   });
 }
 
-template <class Particle, class ParticleCell, class ParticleFunctor, bool useSoA, bool useNewton3>
-void CellFunctor<Particle, ParticleCell, ParticleFunctor, useSoA, useNewton3>::processCellPairSoAN3(
+template <class Particle, class ParticleCell, class ParticleFunctor, bool useSoA, bool useNewton3, bool bidirectional>
+void CellFunctor<Particle, ParticleCell, ParticleFunctor, useSoA, useNewton3, bidirectional>::processCellPairSoAN3(
     ParticleCell &cell1, ParticleCell &cell2) {
   _functor->SoAFunctor(cell1._particleSoABuffer, cell2._particleSoABuffer, true);
 }
 
-template <class Particle, class ParticleCell, class ParticleFunctor, bool useSoA, bool useNewton3>
-void CellFunctor<Particle, ParticleCell, ParticleFunctor, useSoA, useNewton3>::processCellPairSoANoN3(
+template <class Particle, class ParticleCell, class ParticleFunctor, bool useSoA, bool useNewton3, bool bidirectional>
+void CellFunctor<Particle, ParticleCell, ParticleFunctor, useSoA, useNewton3, bidirectional>::processCellPairSoANoN3(
     ParticleCell &cell1, ParticleCell &cell2) {
   _functor->SoAFunctor(cell1._particleSoABuffer, cell2._particleSoABuffer, false);
-  _functor->SoAFunctor(cell2._particleSoABuffer, cell1._particleSoABuffer, false);
-}
-
-template <class Particle, class ParticleCell, class ParticleFunctor, bool useSoA, bool useNewton3>
-void CellFunctor<Particle, ParticleCell, ParticleFunctor, useSoA, useNewton3>::processCellSoAN3(ParticleCell &cell) {
+  if (bidirectional) _functor->SoAFunctor(cell2._particleSoABuffer, cell1._particleSoABuffer, false);
+}
+
+template <class Particle, class ParticleCell, class ParticleFunctor, bool useSoA, bool useNewton3, bool bidirectional>
+void CellFunctor<Particle, ParticleCell, ParticleFunctor, useSoA, useNewton3, bidirectional>::processCellSoAN3(
+    ParticleCell &cell) {
   _functor->SoAFunctor(cell._particleSoABuffer, true);
 }
 
-template <class Particle, class ParticleCell, class ParticleFunctor, bool useSoA, bool useNewton3>
-void CellFunctor<Particle, ParticleCell, ParticleFunctor, useSoA, useNewton3>::processCellSoANoN3(ParticleCell &cell) {
+template <class Particle, class ParticleCell, class ParticleFunctor, bool useSoA, bool useNewton3, bool bidirectional>
+void CellFunctor<Particle, ParticleCell, ParticleFunctor, useSoA, useNewton3, bidirectional>::processCellSoANoN3(
+    ParticleCell &cell) {
   _functor->SoAFunctor(cell._particleSoABuffer, false);  // the functor has to enable this...
 }
 }  // namespace autopas