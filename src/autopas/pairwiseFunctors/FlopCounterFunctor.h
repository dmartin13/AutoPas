/**
 * @file FlopCounterFunctor.h
 *
 * @date 22 Jan 2018
 * @author tchipevn
 */

#pragma once

#include "autopas/pairwiseFunctors/Functor.h"
#include "autopas/utils/ArrayMath.h"

namespace autopas {
/**
 * This class helps in getting the number of performed floating point
 * operations. It is a functor that only calculated the amount of floating point
 * operations.
 * @todo this class currently is limited to the following case:
 *  - constant cutoff radius
 *  - constant amount of floating point operations for one kernel call (distance < cutoff)
 * @todo: we may want the possibility of doing this faster in cases where the number of flops per kernel call is constant
 * @tparam Particle
 * @tparam ForceFunctorType
 */
template <class Particle, class ForceFunctorType>
class FlopCounterFunctor : public Functor<Particle, FlopCounterFunctor<Particle, ForceFunctorType>> {
 public:
  bool isRelevantForTuning() override { return false; }

  bool allowsNewton3() override { return true; }

  bool allowsNonNewton3() override { return true; }

  /**
   * constructor of FlopCounterFunctor
   * @param forceFunctor force functor whose flops are counted
   * @param cutoffRadius the cutoff radius
   */
  explicit FlopCounterFunctor<Particle, ForceFunctorType>(ForceFunctorType forceFunctor, double cutoffRadius)
      : autopas::Functor<Particle, FlopCounterFunctor<Particle, ForceFunctorType>>(cutoffRadius),
        _forceFunctor(forceFunctor),
        _cutoffSquare(cutoffRadius * cutoffRadius),
        _distanceCalculations(0ul),
        _kernelCalls(0ul),
        _kernelFlops(0ul) {}

<<<<<<< HEAD
  void AoSFunctor(Particle &i, Particle &j, bool newton3) final {
    if (i.isDummy() or j.isDummy()) {
      return;
    }
    const auto displacement = utils::ArrayMath::sub(i.getR(), j.getR());
    const auto distanceSquared = utils::ArrayMath::dot(displacement, displacement);
=======
  void AoSFunctor(Particle &i, Particle &j, bool /*newton3*/) override {
    using namespace autopas::utils::ArrayMath::literals;

    if (i.isDummy() or j.isDummy()) {
      return;
    }
    auto dr = i.getR() - j.getR();
    double dr2 = utils::ArrayMath::dot(dr, dr);
>>>>>>> e47c9257
    _distanceCalculations.fetch_add(1, std::memory_order_relaxed);

    if (distanceSquared <= _cutoffSquare) {
      _kernelCalls.fetch_add(1, std::memory_order_relaxed);
      _kernelFlops.fetch_add(_forceFunctor.getNumFlopsPerKernelCall(i.getTypeId(), j.getTypeId(), newton3), std::memory_order_relaxed);
    }
  }

  /**
   * @copydoc Functor::SoAFunctorSingle(SoAView<SoAArraysType> soa, bool newton3)
   * This SoA Functor does not use any vectorization.
   */
  void SoAFunctorSingle(SoAView<typename Particle::SoAArraysType> soa, bool newton3) override {
    if (soa.getNumberOfParticles() == 0) return;

    double *const __restrict xPtr = soa.template begin<Particle::AttributeNames::posX>();
    double *const __restrict yPtr = soa.template begin<Particle::AttributeNames::posY>();
    double *const __restrict zPtr = soa.template begin<Particle::AttributeNames::posZ>();

    unsigned long *const __restrict typePtr = soa.template begin<Particle::AttributeNames::typeId>();

    for (size_t i = 0; i < soa.getNumberOfParticles(); ++i) {
      for (size_t j = i + 1; j < soa.getNumberOfParticles(); ++j) {
        ++_distanceCalculations;

        const double drx = xPtr[i] - xPtr[j];
        const double dry = yPtr[i] - yPtr[j];
        const double drz = zPtr[i] - zPtr[j];

        const double drx2 = drx * drx;
        const double dry2 = dry * dry;
        const double drz2 = drz * drz;

        const double dr2 = drx2 + dry2 + drz2;

        if (dr2 <= _cutoffSquare) {
          ++_kernelCalls;
          _kernelFlops += _forceFunctor.getNumFlopsPerKernelCall(typePtr[i], typePtr[j], true); // SoAFunctorSingle always uses newton3.
        }
      }
    }
  }

  /**
   * @copydoc Functor::SoAFunctorPair(SoAView<SoAArraysType> soa1, SoAView<SoAArraysType> soa2, bool newton3)
   */
  void SoAFunctorPair(SoAView<typename Particle::SoAArraysType> soa1, SoAView<typename Particle::SoAArraysType> soa2,
                      bool newton3) override {
    double *const __restrict x1ptr = soa1.template begin<Particle::AttributeNames::posX>();
    double *const __restrict y1ptr = soa1.template begin<Particle::AttributeNames::posY>();
    double *const __restrict z1ptr = soa1.template begin<Particle::AttributeNames::posZ>();
    double *const __restrict x2ptr = soa2.template begin<Particle::AttributeNames::posX>();
    double *const __restrict y2ptr = soa2.template begin<Particle::AttributeNames::posY>();
    double *const __restrict z2ptr = soa2.template begin<Particle::AttributeNames::posZ>();

    unsigned long *const __restrict type1Ptr = soa1.template begin<Particle::AttributeNames::typeId>();
    unsigned long *const __restrict type2Ptr = soa2.template begin<Particle::AttributeNames::typeId>();

    for (size_t i = 0; i < soa1.getNumberOfParticles(); ++i) {
      for (size_t j = 0; j < soa2.getNumberOfParticles(); ++j) {
        ++_distanceCalculations;

        const double drx = x1ptr[i] - x2ptr[j];
        const double dry = y1ptr[i] - y2ptr[j];
        const double drz = z1ptr[i] - z2ptr[j];

        const double drx2 = drx * drx;
        const double dry2 = dry * dry;
        const double drz2 = drz * drz;

        const double dr2 = drx2 + dry2 + drz2;

        if (dr2 <= _cutoffSquare) {
          ++_kernelCalls;
          _kernelFlops += _forceFunctor.getNumFlopsPerKernelCall(type1Ptr[i], type2Ptr[j], newton3);
        }
      }
    }
  }

  // clang-format off
  /**
   * @copydoc Functor::SoAFunctorVerlet(SoAView<SoAArraysType> soa, const size_t indexFirst, const std::vector<size_t, autopas::AlignedAllocator<size_t>> &neighborList, bool newton3)
   * @note If you want to parallelize this by openmp, please ensure that there
   * are no dependencies, i.e. introduce colors!
   */
  // clang-format on
  void SoAFunctorVerlet(SoAView<typename Particle::SoAArraysType> soa, const size_t indexFirst,
                        const std::vector<size_t, autopas::AlignedAllocator<size_t>> &neighborList,
                        bool newton3) override {
    const auto numParticles = soa.getNumberOfParticles();

    if (numParticles == 0) return;

    double *const __restrict xptr = soa.template begin<Particle::AttributeNames::posX>();
    double *const __restrict yptr = soa.template begin<Particle::AttributeNames::posY>();
    double *const __restrict zptr = soa.template begin<Particle::AttributeNames::posZ>();

    unsigned long *const __restrict typePtr = soa.template begin<Particle::AttributeNames::typeId>();

    const size_t neighborListSize = neighborList.size();
    const size_t *const __restrict currentList = neighborList.data();

    for (size_t jNeighIndex = 0; jNeighIndex < neighborListSize; ++jNeighIndex) {
      size_t j = neighborList[jNeighIndex];
      if (indexFirst == j) continue;

      ++_distanceCalculations;

      const double drx = xptr[indexFirst] - xptr[j];
      const double dry = yptr[indexFirst] - yptr[j];
      const double drz = zptr[indexFirst] - zptr[j];

      const double drx2 = drx * drx;
      const double dry2 = dry * dry;
      const double drz2 = drz * drz;

      const double dr2 = drx2 + dry2 + drz2;

      if (dr2 <= _cutoffSquare) {
        ++_kernelCalls;
        _kernelFlops += _forceFunctor.getNumFlopsPerKernelCall(typePtr[indexFirst], typePtr[j], newton3);
      }
    }
  }

  /**
   * @copydoc Functor::getNeededAttr()
   */
  constexpr static std::array<typename Particle::AttributeNames, 3> getNeededAttr() {
    return std::array<typename Particle::AttributeNames, 3>{
        Particle::AttributeNames::posX, Particle::AttributeNames::posY, Particle::AttributeNames::posZ};
  }

  /**
   * @copydoc Functor::getNeededAttr(std::false_type)
   */
  constexpr static std::array<typename Particle::AttributeNames, 3> getNeededAttr(std::false_type) {
    return getNeededAttr();
  }

  /**
   * @copydoc Functor::getComputedAttr()
   */
  constexpr static std::array<typename Particle::AttributeNames, 0> getComputedAttr() {
    return std::array<typename Particle::AttributeNames, 0>{/*Nothing*/};
  }

  /**
   * get the hit rate of the pair-wise interaction, i.e. the ratio of the number
   * of kernel calls compared to the number of distance calculations
   * @return the hit rate
   */
  double getHitRate() { return static_cast<double>(_kernelCalls) / static_cast<double>(_distanceCalculations); }

  /**
   * get the total number of flops
   * @return
   */
  [[nodiscard]] size_t getFlops() const {
    const auto distFlops = numFlopsPerDistanceCalculation * _distanceCalculations;
    return distFlops + _kernelFlops;
  }

  /**
   * get the number of calculated distance operations
   * @return
   */
  [[nodiscard]] size_t getDistanceCalculations() const { return _distanceCalculations; }

  /**
   * get the number of kernel calls, i.e. the number of pairs of particles with
   * a distance not larger than the cutoff
   * @return
   */
  [[nodiscard]] size_t getKernelCalls() const { return _kernelCalls; }

  /**
   * Get the number of kernel flops, i.e. the flops done after the distance calculation and cutoff comparison.
   * @return
   */
  [[nodiscard]] size_t getKernelFlops() const { return _kernelFlops; }

  /**
   * number of flops for one distance calculation.
   * 3 sub + 3 square + 2 add
   */
  static constexpr size_t numFlopsPerDistanceCalculation = 8ul;

 private:
  double _cutoffSquare;
  std::atomic<size_t> _distanceCalculations, _kernelCalls, _kernelFlops;
  ForceFunctorType _forceFunctor;
};

}  // namespace autopas<|MERGE_RESOLUTION|>--- conflicted
+++ resolved
@@ -44,23 +44,13 @@
         _kernelCalls(0ul),
         _kernelFlops(0ul) {}
 
-<<<<<<< HEAD
   void AoSFunctor(Particle &i, Particle &j, bool newton3) final {
+    using namespace autopas::utils::ArrayMath::literals;
     if (i.isDummy() or j.isDummy()) {
       return;
     }
-    const auto displacement = utils::ArrayMath::sub(i.getR(), j.getR());
+    const auto displacement = i.getR() - j.getR();
     const auto distanceSquared = utils::ArrayMath::dot(displacement, displacement);
-=======
-  void AoSFunctor(Particle &i, Particle &j, bool /*newton3*/) override {
-    using namespace autopas::utils::ArrayMath::literals;
-
-    if (i.isDummy() or j.isDummy()) {
-      return;
-    }
-    auto dr = i.getR() - j.getR();
-    double dr2 = utils::ArrayMath::dot(dr, dr);
->>>>>>> e47c9257
     _distanceCalculations.fetch_add(1, std::memory_order_relaxed);
 
     if (distanceSquared <= _cutoffSquare) {
