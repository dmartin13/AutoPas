/**
 * @file FlopCounterFunctor.h
 *
 * @date 22 Jan 2018
 * @author tchipevn
 */

#pragma once

#include "autopas/pairwiseFunctors/Functor.h"
#include "autopas/utils/ArrayMath.h"

namespace autopas {
/**
 * This class helps in getting the number of performed floating point
 * operations. It is a functor that only calculated the amount of floating point
 * operations.
 * @todo this class currently is limited to the following case:
 *  - constant cutoff radius
 *  - constant amount of floating point operations for one kernel call (distance < cutoff)
 * @tparam Particle
 * @tparam ParticleCell
 */
template <class Particle>
class FlopCounterFunctor : public Functor<Particle, FlopCounterFunctor<Particle>> {
 public:
  bool isRelevantForTuning() override { return false; }

  bool allowsNewton3() override { return true; }

  bool allowsNonNewton3() override { return true; }

  /**
   * constructor of FlopCounterFunctor
   * @param cutoffRadius the cutoff radius
   */
  explicit FlopCounterFunctor<Particle>(double cutoffRadius)
      : autopas::Functor<Particle, FlopCounterFunctor<Particle>>(cutoffRadius),
        _cutoffSquare(cutoffRadius * cutoffRadius),
        _distanceCalculations(0ul),
        _kernelCalls(0ul) {}

  void AoSFunctor(Particle &i, Particle &j, bool /*newton3*/) override {
    if (i.isDummy() or j.isDummy()) {
      return;
    }
    auto dr = utils::ArrayMath::sub(i.getR(), j.getR());
    double dr2 = utils::ArrayMath::dot(dr, dr);
    _distanceCalculations.fetch_add(1, std::memory_order_relaxed);

    if (dr2 <= _cutoffSquare) {
      _kernelCalls.fetch_add(1, std::memory_order_relaxed);
    }
  }

  /**
   * See Functor::SoAFunctorSingle()
   * @param soa
   */
  void SoAFunctorSingle(SoAView<typename Particle::SoAArraysType> soa, bool /*newton3*/) override {
    if (soa.getNumberOfParticles() == 0) return;

    double *const __restrict x1ptr = soa.template begin<Particle::AttributeNames::posX>();
    double *const __restrict y1ptr = soa.template begin<Particle::AttributeNames::posY>();
    double *const __restrict z1ptr = soa.template begin<Particle::AttributeNames::posZ>();

    for (size_t i = 0; i < soa.getNumberOfParticles(); ++i) {
      size_t distanceCalculationsAcc = 0;
      size_t kernelCallsAcc = 0;

// icpc vectorizes this.
// g++ only with -ffast-math or -funsafe-math-optimizations
#pragma omp simd reduction(+ : kernelCallsAcc, distanceCalculationsAcc)
      for (size_t j = i + 1; j < soa.getNumberOfParticles(); ++j) {
        ++distanceCalculationsAcc;

        const double drx = x1ptr[i] - x1ptr[j];
        const double dry = y1ptr[i] - y1ptr[j];
        const double drz = z1ptr[i] - z1ptr[j];

        const double drx2 = drx * drx;
        const double dry2 = dry * dry;
        const double drz2 = drz * drz;

        const double dr2 = drx2 + dry2 + drz2;

        if (dr2 <= _cutoffSquare) {
          ++kernelCallsAcc;
        }
      }
      _distanceCalculations.fetch_add(distanceCalculationsAcc, std::memory_order_relaxed);
      _kernelCalls.fetch_add(kernelCallsAcc, std::memory_order_relaxed);
    }
  }

  /**
   * See Functor::SoAFunctorPair()
   * @param soa1
   * @param soa2
   */
  void SoAFunctorPair(SoAView<typename Particle::SoAArraysType> soa1, SoAView<typename Particle::SoAArraysType> soa2,
                      bool /*newton3*/) override {
    double *const __restrict x1ptr = soa1.template begin<Particle::AttributeNames::posX>();
    double *const __restrict y1ptr = soa1.template begin<Particle::AttributeNames::posY>();
    double *const __restrict z1ptr = soa1.template begin<Particle::AttributeNames::posZ>();
    double *const __restrict x2ptr = soa2.template begin<Particle::AttributeNames::posX>();
    double *const __restrict y2ptr = soa2.template begin<Particle::AttributeNames::posY>();
    double *const __restrict z2ptr = soa2.template begin<Particle::AttributeNames::posZ>();

    for (size_t i = 0; i < soa1.getNumberOfParticles(); ++i) {
      size_t distanceCalculationsAcc = 0;
      size_t kernelCallsAcc = 0;

// icpc vectorizes this.
// g++ only with -ffast-math or -funsafe-math-optimizations
#pragma omp simd reduction(+ : kernelCallsAcc, distanceCalculationsAcc)
      for (size_t j = 0; j < soa2.getNumberOfParticles(); ++j) {
        ++distanceCalculationsAcc;

        const double drx = x1ptr[i] - x2ptr[j];
        const double dry = y1ptr[i] - y2ptr[j];
        const double drz = z1ptr[i] - z2ptr[j];

        const double drx2 = drx * drx;
        const double dry2 = dry * dry;
        const double drz2 = drz * drz;

        const double dr2 = drx2 + dry2 + drz2;

        if (dr2 <= _cutoffSquare) {
          ++kernelCallsAcc;
        }
      }
      _distanceCalculations.fetch_add(distanceCalculationsAcc, std::memory_order_relaxed);
      _kernelCalls.fetch_add(kernelCallsAcc, std::memory_order_relaxed);
    }
  }

  /**
   * See Functor::SoAFunctorVerlet()
   * @param soa
   * @param indexFirst
   * @param neighborList
   */
  void SoAFunctorVerlet(SoAView<typename Particle::SoAArraysType> soa, const size_t indexFirst,
                        const std::vector<size_t, autopas::AlignedAllocator<size_t>> &neighborList,
                        bool /*newton3*/) override {
    auto numParts = soa.getNumberOfParticles();

    if (numParts == 0) return;

    double *const __restrict xptr = soa.template begin<Particle::AttributeNames::posX>();
    double *const __restrict yptr = soa.template begin<Particle::AttributeNames::posY>();
    double *const __restrict zptr = soa.template begin<Particle::AttributeNames::posZ>();

    const size_t listSizeI = neighborList.size();
    const size_t *const __restrict currentList = neighborList.data();

    // this is a magic number, that should correspond to at least
    // vectorization width*N have testet multiple sizes:
    // 4: small speedup compared to AoS
    // 8: small speedup compared to AoS
    // 12: small but best speedup compared to Aos
    // 16: smaller speedup
    // in theory this is a variable, we could auto-tune over...
#ifdef __AVX512F__
    // use a multiple of 8 for avx
    const size_t vecsize = 16;
#else
    // for everything else 12 is faster
    const size_t vecsize = 12;
#endif
    size_t joff = 0;

    // if the size of the verlet list is larger than the given size vecsize,
    // we will use a vectorized version.
    if (listSizeI >= vecsize) {
      alignas(64) std::array<double, vecsize> xtmp{}, ytmp{}, ztmp{}, xArr{}, yArr{}, zArr{};
      // broadcast of the position of particle i
      for (size_t tmpj = 0; tmpj < vecsize; tmpj++) {
        xtmp[tmpj] = xptr[indexFirst];
        ytmp[tmpj] = yptr[indexFirst];
        ztmp[tmpj] = zptr[indexFirst];
      }
      // loop over the verlet list from 0 to x*vecsize
      for (; joff < listSizeI - vecsize + 1; joff += vecsize) {
        size_t distanceCalculationsAcc = 0;
        size_t kernelCallsAcc = 0;
        // in each iteration we calculate the interactions of particle i with
        // vecsize particles in the neighborlist of particle i starting at
        // particle joff

        // gather position of particle j
#pragma omp simd safelen(vecsize)
        for (size_t tmpj = 0; tmpj < vecsize; tmpj++) {
          xArr[tmpj] = xptr[currentList[joff + tmpj]];
          yArr[tmpj] = yptr[currentList[joff + tmpj]];
          zArr[tmpj] = zptr[currentList[joff + tmpj]];
        }

        // do omp simd with reduction of the interaction
#pragma omp simd reduction(+ : kernelCallsAcc, distanceCalculationsAcc) safelen(vecsize)
        for (size_t j = 0; j < vecsize; j++) {
          ++distanceCalculationsAcc;
          const double drx = xtmp[j] - xArr[j];
          const double dry = ytmp[j] - yArr[j];
          const double drz = ztmp[j] - zArr[j];

          const double drx2 = drx * drx;
          const double dry2 = dry * dry;
          const double drz2 = drz * drz;

          const double dr2 = drx2 + dry2 + drz2;

          const unsigned long mask = (dr2 <= _cutoffSquare) ? 1 : 0;

          kernelCallsAcc += mask;
        }
        _distanceCalculations.fetch_add(distanceCalculationsAcc, std::memory_order_relaxed);
        _kernelCalls.fetch_add(kernelCallsAcc, std::memory_order_relaxed);
      }
    }
    size_t distanceCalculationsAcc = 0;
    size_t kernelCallsAcc = 0;
    // this loop goes over the remainder and uses no optimizations
    for (size_t jNeighIndex = joff; jNeighIndex < listSizeI; ++jNeighIndex) {
      size_t j = neighborList[jNeighIndex];
      if (indexFirst == j) continue;

      ++distanceCalculationsAcc;
      const double drx = xptr[indexFirst] - xptr[j];
      const double dry = yptr[indexFirst] - yptr[j];
      const double drz = zptr[indexFirst] - zptr[j];

      const double drx2 = drx * drx;
      const double dry2 = dry * dry;
      const double drz2 = drz * drz;

      const double dr2 = drx2 + dry2 + drz2;

      if (dr2 <= _cutoffSquare) {
        ++kernelCallsAcc;
      }
    }
    _distanceCalculations.fetch_add(distanceCalculationsAcc, std::memory_order_relaxed);
    _kernelCalls.fetch_add(kernelCallsAcc, std::memory_order_relaxed);
  }

<<<<<<< HEAD
  void CudaFunctor(CudaSoA<typename Particle::CudaDeviceArraysType> &device_handle, bool /*newton3*/) override {
#if defined(AUTOPAS_CUDA)
    // estimate flops on GPU
    size_t size = device_handle.template get<Particle::AttributeNames::posX>().size();
    _distanceCalculations += size * size;
    _kernelCalls += size * size;
#else
    utils::ExceptionHandler::exception("AutoPas was compiled without CUDA support!");
#endif
  }

  void CudaFunctor(CudaSoA<typename Particle::CudaDeviceArraysType> &device_handle1,
                   CudaSoA<typename Particle::CudaDeviceArraysType> &device_handle2, bool /*newton3*/) override {
#if defined(AUTOPAS_CUDA)
    // estimate flops on GPU
    size_t size1 = device_handle1.template get<Particle::AttributeNames::posX>().size();
    size_t size2 = device_handle2.template get<Particle::AttributeNames::posX>().size();

    _distanceCalculations += size1 * size2;
    _kernelCalls += size1 * size2;
#else
    utils::ExceptionHandler::exception("AutoPas was compiled without CUDA support!");
#endif
  }

  /**
   * @copydoc Functor::deviceSoALoader
   */
  void deviceSoALoader(::autopas::SoA<typename Particle::SoAArraysType> &soa,
                       CudaSoA<typename Particle::CudaDeviceArraysType> &device_handle) override {
#if defined(AUTOPAS_CUDA)
    size_t size = soa.getNumberOfParticles();
    if (size == 0) return;

    device_handle.template get<Particle::AttributeNames::posX>().copyHostToDevice(
        size, soa.template begin<Particle::AttributeNames::posX>());
    device_handle.template get<Particle::AttributeNames::posY>().copyHostToDevice(
        size, soa.template begin<Particle::AttributeNames::posY>());
    device_handle.template get<Particle::AttributeNames::posZ>().copyHostToDevice(
        size, soa.template begin<Particle::AttributeNames::posZ>());

    device_handle.template get<Particle::AttributeNames::forceX>().copyHostToDevice(
        size, soa.template begin<Particle::AttributeNames::forceX>());
    device_handle.template get<Particle::AttributeNames::forceY>().copyHostToDevice(
        size, soa.template begin<Particle::AttributeNames::forceY>());
    device_handle.template get<Particle::AttributeNames::forceZ>().copyHostToDevice(
        size, soa.template begin<Particle::AttributeNames::forceZ>());
#else
    utils::ExceptionHandler::exception("AutoPas was compiled without CUDA support!");
#endif
  }

  /**
   * @copydoc Functor::deviceSoAExtractor
   */
  void deviceSoAExtractor(::autopas::SoA<typename Particle::SoAArraysType> &soa,
                          CudaSoA<typename Particle::CudaDeviceArraysType> &device_handle) override {
#if defined(AUTOPAS_CUDA)
    size_t size = soa.getNumberOfParticles();
    if (size == 0) return;

    device_handle.template get<Particle::AttributeNames::forceX>().copyDeviceToHost(
        size, soa.template begin<Particle::AttributeNames::forceX>());
    device_handle.template get<Particle::AttributeNames::forceY>().copyDeviceToHost(
        size, soa.template begin<Particle::AttributeNames::forceY>());
    device_handle.template get<Particle::AttributeNames::forceZ>().copyDeviceToHost(
        size, soa.template begin<Particle::AttributeNames::forceZ>());
#else
    utils::ExceptionHandler::exception("AutoPas was compiled without CUDA support!");
#endif
  }

=======
>>>>>>> 12c23fe5
  /**
   * @copydoc Functor::getNeededAttr()
   */
  constexpr static std::array<typename Particle::AttributeNames, 3> getNeededAttr() {
    return std::array<typename Particle::AttributeNames, 3>{
        Particle::AttributeNames::posX, Particle::AttributeNames::posY, Particle::AttributeNames::posZ};
  }

  /**
   * @copydoc Functor::getNeededAttr(std::false_type)
   */
  constexpr static std::array<typename Particle::AttributeNames, 3> getNeededAttr(std::false_type) {
    return getNeededAttr();
  }

  /**
   * @copydoc Functor::getComputedAttr()
   */
  constexpr static std::array<typename Particle::AttributeNames, 0> getComputedAttr() {
    return std::array<typename Particle::AttributeNames, 0>{/*Nothing*/};
  }

  /**
   * get the hit rate of the pair-wise interaction, i.e. the ratio of the number
   * of kernel calls compared to the number of distance calculations
   * @return the hit rate
   */
  double getHitRate() { return static_cast<double>(_kernelCalls) / static_cast<double>(_distanceCalculations); }

  /**
   * get the total number of flops
   * @param numFlopsPerKernelCall
   * @return
   */
  [[nodiscard]] size_t getFlops(size_t numFlopsPerKernelCall) const {
    const auto distFlops = numFlopsPerDistanceCalculation * _distanceCalculations;
    const auto kernFlops = numFlopsPerKernelCall * _kernelCalls;
    return distFlops + kernFlops;
  }

  /**
   * get the number of calculated distance operations
   * @return
   */
  [[nodiscard]] size_t getDistanceCalculations() const { return _distanceCalculations; }

  /**
   * get the number of kernel calls, i.e. the number of pairs of particles with
   * a distance not larger than the cutoff
   * @return
   */
  [[nodiscard]] size_t getKernelCalls() const { return _kernelCalls; }

  /**
   * number of flops for one distance calculation.
   * 3 sub + 3 square + 2 add
   */
  static constexpr double numFlopsPerDistanceCalculation = 8.0;

 private:
  double _cutoffSquare;
  std::atomic<size_t> _distanceCalculations, _kernelCalls;
};

}  // namespace autopas<|MERGE_RESOLUTION|>--- conflicted
+++ resolved
@@ -58,20 +58,20 @@
    * @param soa
    */
   void SoAFunctorSingle(SoAView<typename Particle::SoAArraysType> soa, bool /*newton3*/) override {
-    if (soa.getNumberOfParticles() == 0) return;
+    if (soa.getNumParticles() == 0) return;
 
     double *const __restrict x1ptr = soa.template begin<Particle::AttributeNames::posX>();
     double *const __restrict y1ptr = soa.template begin<Particle::AttributeNames::posY>();
     double *const __restrict z1ptr = soa.template begin<Particle::AttributeNames::posZ>();
 
-    for (size_t i = 0; i < soa.getNumberOfParticles(); ++i) {
+    for (size_t i = 0; i < soa.getNumParticles(); ++i) {
       size_t distanceCalculationsAcc = 0;
       size_t kernelCallsAcc = 0;
 
 // icpc vectorizes this.
 // g++ only with -ffast-math or -funsafe-math-optimizations
 #pragma omp simd reduction(+ : kernelCallsAcc, distanceCalculationsAcc)
-      for (size_t j = i + 1; j < soa.getNumberOfParticles(); ++j) {
+      for (size_t j = i + 1; j < soa.getNumParticles(); ++j) {
         ++distanceCalculationsAcc;
 
         const double drx = x1ptr[i] - x1ptr[j];
@@ -107,14 +107,14 @@
     double *const __restrict y2ptr = soa2.template begin<Particle::AttributeNames::posY>();
     double *const __restrict z2ptr = soa2.template begin<Particle::AttributeNames::posZ>();
 
-    for (size_t i = 0; i < soa1.getNumberOfParticles(); ++i) {
+    for (size_t i = 0; i < soa1.getNumParticles(); ++i) {
       size_t distanceCalculationsAcc = 0;
       size_t kernelCallsAcc = 0;
 
 // icpc vectorizes this.
 // g++ only with -ffast-math or -funsafe-math-optimizations
 #pragma omp simd reduction(+ : kernelCallsAcc, distanceCalculationsAcc)
-      for (size_t j = 0; j < soa2.getNumberOfParticles(); ++j) {
+      for (size_t j = 0; j < soa2.getNumParticles(); ++j) {
         ++distanceCalculationsAcc;
 
         const double drx = x1ptr[i] - x2ptr[j];
@@ -145,7 +145,7 @@
   void SoAFunctorVerlet(SoAView<typename Particle::SoAArraysType> soa, const size_t indexFirst,
                         const std::vector<size_t, autopas::AlignedAllocator<size_t>> &neighborList,
                         bool /*newton3*/) override {
-    auto numParts = soa.getNumberOfParticles();
+    auto numParts = soa.getNumParticles();
 
     if (numParts == 0) return;
 
@@ -246,81 +246,6 @@
     _kernelCalls.fetch_add(kernelCallsAcc, std::memory_order_relaxed);
   }
 
-<<<<<<< HEAD
-  void CudaFunctor(CudaSoA<typename Particle::CudaDeviceArraysType> &device_handle, bool /*newton3*/) override {
-#if defined(AUTOPAS_CUDA)
-    // estimate flops on GPU
-    size_t size = device_handle.template get<Particle::AttributeNames::posX>().size();
-    _distanceCalculations += size * size;
-    _kernelCalls += size * size;
-#else
-    utils::ExceptionHandler::exception("AutoPas was compiled without CUDA support!");
-#endif
-  }
-
-  void CudaFunctor(CudaSoA<typename Particle::CudaDeviceArraysType> &device_handle1,
-                   CudaSoA<typename Particle::CudaDeviceArraysType> &device_handle2, bool /*newton3*/) override {
-#if defined(AUTOPAS_CUDA)
-    // estimate flops on GPU
-    size_t size1 = device_handle1.template get<Particle::AttributeNames::posX>().size();
-    size_t size2 = device_handle2.template get<Particle::AttributeNames::posX>().size();
-
-    _distanceCalculations += size1 * size2;
-    _kernelCalls += size1 * size2;
-#else
-    utils::ExceptionHandler::exception("AutoPas was compiled without CUDA support!");
-#endif
-  }
-
-  /**
-   * @copydoc Functor::deviceSoALoader
-   */
-  void deviceSoALoader(::autopas::SoA<typename Particle::SoAArraysType> &soa,
-                       CudaSoA<typename Particle::CudaDeviceArraysType> &device_handle) override {
-#if defined(AUTOPAS_CUDA)
-    size_t size = soa.getNumberOfParticles();
-    if (size == 0) return;
-
-    device_handle.template get<Particle::AttributeNames::posX>().copyHostToDevice(
-        size, soa.template begin<Particle::AttributeNames::posX>());
-    device_handle.template get<Particle::AttributeNames::posY>().copyHostToDevice(
-        size, soa.template begin<Particle::AttributeNames::posY>());
-    device_handle.template get<Particle::AttributeNames::posZ>().copyHostToDevice(
-        size, soa.template begin<Particle::AttributeNames::posZ>());
-
-    device_handle.template get<Particle::AttributeNames::forceX>().copyHostToDevice(
-        size, soa.template begin<Particle::AttributeNames::forceX>());
-    device_handle.template get<Particle::AttributeNames::forceY>().copyHostToDevice(
-        size, soa.template begin<Particle::AttributeNames::forceY>());
-    device_handle.template get<Particle::AttributeNames::forceZ>().copyHostToDevice(
-        size, soa.template begin<Particle::AttributeNames::forceZ>());
-#else
-    utils::ExceptionHandler::exception("AutoPas was compiled without CUDA support!");
-#endif
-  }
-
-  /**
-   * @copydoc Functor::deviceSoAExtractor
-   */
-  void deviceSoAExtractor(::autopas::SoA<typename Particle::SoAArraysType> &soa,
-                          CudaSoA<typename Particle::CudaDeviceArraysType> &device_handle) override {
-#if defined(AUTOPAS_CUDA)
-    size_t size = soa.getNumberOfParticles();
-    if (size == 0) return;
-
-    device_handle.template get<Particle::AttributeNames::forceX>().copyDeviceToHost(
-        size, soa.template begin<Particle::AttributeNames::forceX>());
-    device_handle.template get<Particle::AttributeNames::forceY>().copyDeviceToHost(
-        size, soa.template begin<Particle::AttributeNames::forceY>());
-    device_handle.template get<Particle::AttributeNames::forceZ>().copyDeviceToHost(
-        size, soa.template begin<Particle::AttributeNames::forceZ>());
-#else
-    utils::ExceptionHandler::exception("AutoPas was compiled without CUDA support!");
-#endif
-  }
-
-=======
->>>>>>> 12c23fe5
   /**
    * @copydoc Functor::getNeededAttr()
    */
