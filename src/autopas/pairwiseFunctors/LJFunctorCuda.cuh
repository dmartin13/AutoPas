/**
 * @file LJFunctorCuda.cuh
 *
 * @date 14.12.2018
 * @author jspahl
 */

#pragma once

#include "cuda_runtime.h"

namespace autopas {

/**
 * Stores all pointers to the device Memory SoAs as needed by the LJ Functor
 * @tparam floatType of all vectors
 */
template<typename floatType>
class LJFunctorCudaSoA{
public:
	/**
	 * Constructor for only positions
	 * @param size Number of particles
	 * @posX x positions of the particles
	 * @posY y positions of the particles
	 * @posZ z positions of the particles
	 */
	LJFunctorCudaSoA(unsigned int size, floatType* posX, floatType* posY,
			floatType* posZ) :
			_size(size), _posX(posX), _posY(posY), _posZ(posZ), _forceX(NULL), _forceY(
					NULL), _forceZ(NULL) {

	}

	/**
	 * Constructor for only positions
	 * @param size Number of particles
	 * @posX x positions of the particles
	 * @posY y positions of the particles
	 * @posZ z positions of the particles
	 * @forceX x forces of the particles
	 * @forceY y forces of the particles
	 * @forceZ z forces of the particles
	 */
	LJFunctorCudaSoA(unsigned int size, floatType* posX, floatType* posY,
			floatType* posZ, floatType* forceX, floatType* forceY,
			floatType* forceZ) :
			_size(size), _posX(posX), _posY(posY), _posZ(posZ), _forceX(forceX), _forceY(
					forceY), _forceZ(forceZ) {
	}

	/**
	 * CopyConstructor
	 * @param obj other object
	 */
	LJFunctorCudaSoA(const LJFunctorCudaSoA& obj) :
			_size(obj._size), _posX(obj._posX), _posY(obj._posY), _posZ(
					obj._posZ), _forceX(obj._forceX), _forceY(obj._forceY), _forceZ(
					obj._forceZ) {
	}

	unsigned int _size;
	floatType* _posX;
	floatType* _posY;
	floatType* _posZ;
	floatType* _forceX;
	floatType* _forceY;
	floatType* _forceZ;
};

/**
 * Stores all constants needed for the calculation
 * @tparam floatType of constants
 */
template<typename floatType>
struct constants {
	floatType cutoffsquare;
	floatType epsilon24;
	floatType sigmasquare;
	floatType shift6;
};

/**
 * Wraps vectors of size 3 with the required precision
 * @tparam T floating point Type
 */
template<typename T> struct vec3 {
	typedef T Type;
};
template<> struct vec3<float> {
	typedef float3 Type;
};
template<> struct vec3<double> {
	typedef double3 Type;
};

class CudaWrapper {
public:
	CudaWrapper() {
		_num_threads = 32;
	}
	virtual ~CudaWrapper() {

	}

	void setNumThreads(int num_threads) {
		_num_threads = num_threads;
	}

	template<typename floatType>
	void loadConstants(floatType cutoffsquare, floatType epsilon24,
			floatType sigmasquare);

	template<typename floatType>
	void SoAFunctorNoN3Wrapper(LJFunctorCudaSoA<floatType> cell1,
			cudaStream_t stream = 0);
	template<typename floatType>
	void SoAFunctorNoN3PairWrapper(LJFunctorCudaSoA<floatType> cell1,
			LJFunctorCudaSoA<floatType> cell2, cudaStream_t stream);

	template<typename floatType>
	void SoAFunctorN3Wrapper(LJFunctorCudaSoA<floatType> cell1,
			cudaStream_t stream = 0);
	template<typename floatType>
	void SoAFunctorN3PairWrapper(LJFunctorCudaSoA<floatType> cell1,
			LJFunctorCudaSoA<floatType> cell2, cudaStream_t stream);

	template<typename floatType>
	void LinkedCellsTraversalNoN3Wrapper(LJFunctorCudaSoA<floatType> cell1,
			unsigned int cids_size, unsigned int* cids,
			unsigned int cellSizes_size, size_t* cellSizes,
			unsigned int offsets_size, int* offsets, cudaStream_t stream);

	template<typename floatType>
	void LinkedCellsTraversalN3Wrapper(LJFunctorCudaSoA<floatType> cell1,
			unsigned int cids_size, unsigned int* cids,
			unsigned int cellSizes_size, size_t* cellSizes,
			unsigned int offsets_size, int* offsets, cudaStream_t stream);

	template<typename floatType>
<<<<<<< HEAD
	void CellVerletTraversalNoN3Wrapper(floatType* posX, floatType* posY,
			floatType* posZ, floatType* forceX, floatType* forceY,
			floatType* forceZ, unsigned int ncells, unsigned int others_size,
			unsigned int* other_ids, cudaStream_t stream);

	template<typename floatType>
	void CellVerletTraversalN3Wrapper(floatType* posX, floatType* posY,
			floatType* posZ, floatType* forceX, floatType* forceY,
			floatType* forceZ, unsigned int ncells, unsigned int others_size,
			unsigned int* other_ids, cudaStream_t stream);
=======
	void CellVerletTraversalNoN3Wrapper(LJFunctorCudaSoA<floatType> cell1,
			unsigned int cids_size, unsigned int* cids,
			unsigned int others_size, unsigned int* other_ids,
			cudaStream_t stream);

	template<typename floatType>
	void CellVerletTraversalN3Wrapper(LJFunctorCudaSoA<floatType> cell1,
			unsigned int cids_size, unsigned int* cids,
			unsigned int others_size, unsigned int* other_ids,
			cudaStream_t stream);
>>>>>>> af1d048f

private:
	int numRequiredBlocks(int n) {
		return ((n - 1) / _num_threads) + 1;
	}

	int _num_threads;
};

} // namespace autopas
<|MERGE_RESOLUTION|>--- conflicted
+++ resolved
@@ -16,7 +16,7 @@
  * @tparam floatType of all vectors
  */
 template<typename floatType>
-class LJFunctorCudaSoA{
+class LJFunctorCudaSoA {
 public:
 	/**
 	 * Constructor for only positions
@@ -138,29 +138,14 @@
 			unsigned int offsets_size, int* offsets, cudaStream_t stream);
 
 	template<typename floatType>
-<<<<<<< HEAD
-	void CellVerletTraversalNoN3Wrapper(floatType* posX, floatType* posY,
-			floatType* posZ, floatType* forceX, floatType* forceY,
-			floatType* forceZ, unsigned int ncells, unsigned int others_size,
+	void CellVerletTraversalNoN3Wrapper(LJFunctorCudaSoA<floatType> cell1,
+			unsigned int ncells, unsigned int others_size,
 			unsigned int* other_ids, cudaStream_t stream);
 
 	template<typename floatType>
-	void CellVerletTraversalN3Wrapper(floatType* posX, floatType* posY,
-			floatType* posZ, floatType* forceX, floatType* forceY,
-			floatType* forceZ, unsigned int ncells, unsigned int others_size,
+	void CellVerletTraversalN3Wrapper(LJFunctorCudaSoA<floatType> cell1,
+			unsigned int ncells, unsigned int others_size,
 			unsigned int* other_ids, cudaStream_t stream);
-=======
-	void CellVerletTraversalNoN3Wrapper(LJFunctorCudaSoA<floatType> cell1,
-			unsigned int cids_size, unsigned int* cids,
-			unsigned int others_size, unsigned int* other_ids,
-			cudaStream_t stream);
-
-	template<typename floatType>
-	void CellVerletTraversalN3Wrapper(LJFunctorCudaSoA<floatType> cell1,
-			unsigned int cids_size, unsigned int* cids,
-			unsigned int others_size, unsigned int* other_ids,
-			cudaStream_t stream);
->>>>>>> af1d048f
 
 private:
 	int numRequiredBlocks(int n) {
