/**
 * @file LJFunctorCuda.cu
 *
 * @date 9.1.2019
 * @author jspahl
 */
#include "autopas/pairwiseFunctors/LJFunctorCuda.cuh"
#include <iostream>
#include "autopas/utils/ExceptionHandler.h"
#include "autopas/utils/CudaExceptionHandler.h"
#include "math_constants.h"

namespace autopas {

__constant__ LJFunctorConstants<float> global_constants_float;
__constant__ LJFunctorConstants<double> global_constants_double;

template<typename T>
__device__      inline LJFunctorConstants<T>& getConstants() {
	return global_constants_float;
}
template<>
__device__      inline LJFunctorConstants<double>& getConstants<double>() {
	return global_constants_double;
}

template<typename T>
__device__      inline T getInfinity() {
	return CUDART_INF_F;
}
template<>
__device__ inline double getInfinity<double>() {
	return CUDART_INF;
}

template<typename floatType>
__device__
     inline typename vec3<floatType>::Type bodyBodyF(
		typename vec3<floatType>::Type i, typename vec3<floatType>::Type j,
		typename vec3<floatType>::Type fi) {
	floatType drx = i.x - j.x;
	floatType dry = i.y - j.y;
	floatType drz = i.z - j.z;

	floatType dr2 = drx * drx + dry * dry + drz * drz;

	if (dr2 > getConstants<floatType>().cutoffsquare | dr2 == 0.0) {
		return fi;
	}

	floatType invdr2 = 1. / dr2;
	floatType lj6 = getConstants<floatType>().sigmasquare * invdr2;
	lj6 = lj6 * lj6 * lj6;
	floatType lj12 = lj6 * lj6;
	floatType lj12m6 = lj12 - lj6;
	floatType fac = getConstants<floatType>().epsilon24 * (lj12 + lj12m6)
			* invdr2;

	fi.x += drx * fac;
	fi.y += dry * fac;
	fi.z += drz * fac;

	return fi;
}

template<typename floatType, bool n3AdditionSafe = false>
__device__
     inline typename vec3<floatType>::Type bodyBodyFN3(
		typename vec3<floatType>::Type i, typename vec3<floatType>::Type j,
		typename vec3<floatType>::Type fi, typename vec3<floatType>::Type* fj) {
	floatType drx = i.x - j.x;
	floatType dry = i.y - j.y;
	floatType drz = i.z - j.z;

	floatType dr2 = drx * drx + dry * dry + drz * drz;

	if (dr2 > getConstants<floatType>().cutoffsquare) {
		return fi;
	}

	floatType invdr2 = 1. / dr2;
	floatType lj6 = getConstants<floatType>().sigmasquare * invdr2;
	lj6 = lj6 * lj6 * lj6;
	floatType lj12 = lj6 * lj6;
	floatType lj12m6 = lj12 - lj6;
	floatType fac = getConstants<floatType>().epsilon24 * (lj12 + lj12m6)
			* invdr2;

	floatType dfx = drx * fac;
	floatType dfy = dry * fac;
	floatType dfz = drz * fac;

	fi.x += dfx;
	fi.y += dfy;
	fi.z += dfz;

	if (n3AdditionSafe) {
		fj->x -= dfx;
		fj->y -= dfy;
		fj->z -= dfz;
	} else {
		atomicAdd(&(fj->x), -dfx);
		atomicAdd(&(fj->y), -dfy);
		atomicAdd(&(fj->z), -dfz);
	}
	return fi;
}

template<typename floatType, int block_size>
__global__
void SoAFunctorNoN3(LJFunctorCudaSoA<floatType> cell1) {
	__shared__ typename vec3<floatType>::Type block_pos[block_size];
	int i, tile;
	int tid = blockIdx.x * blockDim.x + threadIdx.x;

	typename vec3<floatType>::Type myposition = { 0, 0, 0 };
	typename vec3<floatType>::Type myf = { 0, 0, 0 };
	if (tid < cell1._size) {
		myposition.x = cell1._posX[tid];
		myposition.y = cell1._posY[tid];
		myposition.z = cell1._posZ[tid];
	}

	for (i = block_size, tile = 0; i < cell1._size; i += block_size, ++tile) {
		int idx = tile * block_size + threadIdx.x;

		block_pos[threadIdx.x] = {cell1._posX[idx], cell1._posY[idx], cell1._posZ[idx]};
		__syncthreads();
		if (tid < cell1._size) {
			for (int j = 0; j < blockDim.x; ++j) {
				myf = bodyBodyF<floatType>(myposition, block_pos[j], myf);
			}
		}
		__syncthreads();
	}
	{
		int idx = tile * block_size + threadIdx.x;
		block_pos[threadIdx.x] = {cell1._posX[idx], cell1._posY[idx], cell1._posZ[idx]};
		__syncthreads();

		const int size = cell1._size - tile * blockDim.x;
		for (int j = 0; j < size; ++j) {
			myf = bodyBodyF<floatType>(myposition, block_pos[j], myf);
		}

		__syncthreads();
	}

	atomicAdd(cell1._forceX + tid, myf.x);
	atomicAdd(cell1._forceY + tid, myf.y);
	atomicAdd(cell1._forceZ + tid, myf.z);
}

template<typename floatType, int block_size>
__global__
void SoAFunctorNoN3Pair(LJFunctorCudaSoA<floatType> cell1,
		LJFunctorCudaSoA<floatType> cell2) {
	__shared__ typename vec3<floatType>::Type block_pos[block_size];
	int i, tile;
	int tid = blockIdx.x * block_size + threadIdx.x;
	typename vec3<floatType>::Type myposition;
	typename vec3<floatType>::Type myf = { 0, 0, 0 };

	if (tid < cell1._size) {
		myposition.x = cell1._posX[tid];
		myposition.y = cell1._posY[tid];
		myposition.z = cell1._posZ[tid];
	}

	for (i = 0, tile = 0; i < cell2._size; i += block_size, ++tile) {
		int idx = tile * block_size + threadIdx.x;

		if (idx < cell2._size)
			block_pos[threadIdx.x] = {cell2._posX[idx], cell2._posY[idx], cell2._posZ[idx]};
		__syncthreads();

		const int size = min(block_size, cell2._size - i);
		for (int j = 0; j < size; ++j) {
			myf = bodyBodyF<floatType>(myposition, block_pos[j], myf);
		}
		__syncthreads();
	}
	atomicAdd(cell1._forceX + tid, myf.x);
	atomicAdd(cell1._forceY + tid, myf.y);
	atomicAdd(cell1._forceZ + tid, myf.z);
}

template<typename floatType, int block_size, bool NMisMultipleBlockSize = false>
__global__
void SoAFunctorN3(LJFunctorCudaSoA<floatType> cell1) {
	static_assert((block_size & (block_size - 1)) == 0, "block size must be power of 2");
	__shared__ typename vec3<floatType>::Type cell1_pos_shared[block_size];
	__shared__ typename vec3<floatType>::Type cell1_forces_shared[block_size];
	int tid = blockIdx.x * block_size + threadIdx.x;
	typename vec3<floatType>::Type myposition = { getInfinity<floatType>(),
			getInfinity<floatType>(), getInfinity<floatType>() };
	typename vec3<floatType>::Type myf = { 0, 0, 0 };
	int i, tile;
	const int mask = block_size - 1;

	if (not NMisMultipleBlockSize && tid < cell1._size) {
		myposition.x = cell1._posX[tid];
		myposition.y = cell1._posY[tid];
		myposition.z = cell1._posZ[tid];
	}

	for (i = 0, tile = 0; tile < blockIdx.x; i += block_size, ++tile) {
		int idx = tile * block_size + threadIdx.x;
		cell1_pos_shared[threadIdx.x] = {cell1._posX[idx], cell1._posY[idx], cell1._posZ[idx]};
		cell1_forces_shared[threadIdx.x] = {0,0,0};
		__syncthreads();

		for (int j = 0; j < block_size; ++j) {
			const int offset = (j + threadIdx.x) & mask;
			myf = bodyBodyFN3<floatType>(myposition, cell1_pos_shared[offset],
					myf, cell1_forces_shared + offset);
		}
		__syncthreads();

		atomicAdd(cell1._forceX + idx, cell1_forces_shared[threadIdx.x].x);
		atomicAdd(cell1._forceY + idx, cell1_forces_shared[threadIdx.x].y);
		atomicAdd(cell1._forceZ + idx, cell1_forces_shared[threadIdx.x].z);
		__syncthreads();
	}

	{
		int idx = blockIdx.x * block_size + threadIdx.x;
		cell1_pos_shared[threadIdx.x] = {cell1._posX[idx], cell1._posY[idx], cell1._posZ[idx]};
		cell1_forces_shared[threadIdx.x] = {0,0,0};
		__syncthreads();

		for (int j = threadIdx.x - 1; j >= 0; --j) {
			myf = bodyBodyFN3<floatType>(myposition, cell1_pos_shared[j], myf,
					cell1_forces_shared + j);
		}
		__syncthreads();

		atomicAdd(cell1._forceX + idx, cell1_forces_shared[threadIdx.x].x);
		atomicAdd(cell1._forceY + idx, cell1_forces_shared[threadIdx.x].y);
		atomicAdd(cell1._forceZ + idx, cell1_forces_shared[threadIdx.x].z);
		__syncthreads();
	}

	atomicAdd(cell1._forceX + tid, myf.x);
	atomicAdd(cell1._forceY + tid, myf.y);
	atomicAdd(cell1._forceZ + tid, myf.z);
}

template<typename floatType, int block_size, bool NMisMultipleBlockSize = false>
__global__
void SoAFunctorN3Pair(LJFunctorCudaSoA<floatType> cell1,
		LJFunctorCudaSoA<floatType> cell2) {
	static_assert((block_size & (block_size - 1)) == 0, "block size must be power of 2");
	__shared__ typename vec3<floatType>::Type cell2_pos_shared[block_size];
	__shared__ typename vec3<floatType>::Type cell2_forces_shared[block_size];
	int tid = blockIdx.x * block_size + threadIdx.x;
	typename vec3<floatType>::Type myposition = { getInfinity<floatType>(),
			getInfinity<floatType>(), getInfinity<floatType>() };
	typename vec3<floatType>::Type myf = { 0, 0, 0 };
	int i, tile;
	const int mask = block_size - 1;

	if (not NMisMultipleBlockSize && tid < cell1._size) {
		myposition.x = cell1._posX[tid];
		myposition.y = cell1._posY[tid];
		myposition.z = cell1._posZ[tid];
	}
	for (i = block_size, tile = 0; i <= cell2._size; i += block_size, ++tile) {
		int idx = tile * block_size + threadIdx.x;
		cell2_pos_shared[threadIdx.x] = {cell2._posX[idx], cell2._posY[idx], cell2._posZ[idx]};
		cell2_forces_shared[threadIdx.x] = {0,0,0};
		__syncthreads();

		for (int j = 0; j < block_size; ++j) {
			const int offset = (j + threadIdx.x) & mask;
			myf = bodyBodyFN3<floatType, true>(myposition,
					cell2_pos_shared[offset], myf,
					cell2_forces_shared + offset);
		}
		__syncthreads();

		atomicAdd(cell2._forceX + idx, cell2_forces_shared[threadIdx.x].x);
		atomicAdd(cell2._forceY + idx, cell2_forces_shared[threadIdx.x].y);
		atomicAdd(cell2._forceZ + idx, cell2_forces_shared[threadIdx.x].z);
		__syncthreads();
	}
	if ((not NMisMultipleBlockSize) && (i > cell2._size)) {
		int idx = tile * block_size + threadIdx.x;
		if (idx < cell2._size) {
			cell2_pos_shared[threadIdx.x] = {cell2._posX[idx], cell2._posY[idx], cell2._posZ[idx]};
			cell2_forces_shared[threadIdx.x] = {0,0,0};
		}
		__syncthreads();

		const int size = block_size + cell2._size - i;
		for (int j = 0; j < size; ++j) {
			const int offset = (j + threadIdx.x) % size;
			myf = bodyBodyFN3<floatType>(myposition, cell2_pos_shared[offset],
					myf, cell2_forces_shared + offset);
		}
		__syncthreads();
		if (idx < cell2._size) {
			atomicAdd(cell2._forceX + idx, cell2_forces_shared[threadIdx.x].x);
			atomicAdd(cell2._forceY + idx, cell2_forces_shared[threadIdx.x].y);
			atomicAdd(cell2._forceZ + idx, cell2_forces_shared[threadIdx.x].z);
			__syncthreads();
		}
	}

	atomicAdd(cell1._forceX + tid, myf.x);
	atomicAdd(cell1._forceY + tid, myf.y);
	atomicAdd(cell1._forceZ + tid, myf.z);
}

template<typename floatType>
void LJFunctorCudaWrapper<floatType>::SoAFunctorNoN3Wrapper(
		FunctorCudaSoA<floatType>* cell1Base, cudaStream_t stream) {
	LJFunctorCudaSoA<floatType> cell1 =
			*static_cast<LJFunctorCudaSoA<floatType>*>(cell1Base);

	std::cout << "Here" << std::endl;
	switch (_num_threads) {
	case 32:
		SoAFunctorNoN3<floatType, 32> <<<numRequiredBlocks(cell1._size), 32, 0,
				stream>>>(cell1);
		break;
	case 64:
		SoAFunctorNoN3<floatType, 64> <<<numRequiredBlocks(cell1._size), 64, 0,
				stream>>>(cell1);
		break;
	case 96:
		SoAFunctorNoN3<floatType, 96> <<<numRequiredBlocks(cell1._size), 96, 0,
				stream>>>(cell1);
		break;
	case 128:
		SoAFunctorNoN3<floatType, 128> <<<numRequiredBlocks(cell1._size), 128,
				0, stream>>>(cell1);
		break;
	case 256:
		SoAFunctorNoN3<floatType, 256> <<<numRequiredBlocks(cell1._size), 256,
				0, stream>>>(cell1);
		break;
	case 512:
		SoAFunctorNoN3<floatType, 512> <<<numRequiredBlocks(cell1._size), 512,
				0, stream>>>(cell1);
		break;
	case 1024:
		SoAFunctorNoN3<floatType, 1024> <<<numRequiredBlocks(cell1._size), 1024,
				0, stream>>>(cell1);
		break;
	default:
		autopas::utils::ExceptionHandler::exception(
				std::string("cuda Kernel size not available"));
		break;
	}
	autopas::utils::CudaExceptionHandler::checkLastCudaCall();
}

template<typename floatType>
void LJFunctorCudaWrapper<floatType>::SoAFunctorNoN3PairWrapper(
		FunctorCudaSoA<floatType>* cell1Base,
		FunctorCudaSoA<floatType>* cell2Base, cudaStream_t stream) {
	LJFunctorCudaSoA<floatType> cell1 =
			*static_cast<LJFunctorCudaSoA<floatType>*>(cell1Base);
	LJFunctorCudaSoA<floatType> cell2 =
			*static_cast<LJFunctorCudaSoA<floatType>*>(cell2Base);

	switch (_num_threads) {
	case 32:
		SoAFunctorNoN3Pair<floatType, 32> <<<numRequiredBlocks(cell1._size), 32,
				0, stream>>>(cell1, cell2);
		break;
	case 64:
		SoAFunctorNoN3Pair<floatType, 64> <<<numRequiredBlocks(cell1._size), 64,
				0, stream>>>(cell1, cell2);
		break;
	case 96:
		SoAFunctorNoN3Pair<floatType, 96> <<<numRequiredBlocks(cell1._size), 96,
				0, stream>>>(cell1, cell2);
		break;
	case 128:
		SoAFunctorNoN3Pair<floatType, 128> <<<numRequiredBlocks(cell1._size),
				128, 0, stream>>>(cell1, cell2);
		break;
	case 256:
		SoAFunctorNoN3Pair<floatType, 256> <<<numRequiredBlocks(cell1._size),
				256, 0, stream>>>(cell1, cell2);
		break;
	case 512:
		SoAFunctorNoN3Pair<floatType, 512> <<<numRequiredBlocks(cell1._size),
				512, 0, stream>>>(cell1, cell2);
		break;
	case 1024:
		SoAFunctorNoN3Pair<floatType, 1024> <<<numRequiredBlocks(cell1._size),
				1024, 0, stream>>>(cell1, cell2);
		break;
	default:
		autopas::utils::ExceptionHandler::exception(
				std::string("cuda Kernel size not available"));
		break;
	}
	autopas::utils::CudaExceptionHandler::checkLastCudaCall();
}

template<typename floatType>
void LJFunctorCudaWrapper<floatType>::SoAFunctorN3Wrapper(
		FunctorCudaSoA<floatType>* cell1Base, cudaStream_t stream) {
	LJFunctorCudaSoA<floatType> cell1 =
			*static_cast<LJFunctorCudaSoA<floatType>*>(cell1Base);

	switch (_num_threads) {
	case 32:
		SoAFunctorN3<floatType, 32> <<<numRequiredBlocks(cell1._size), 32, 0,
				stream>>>(cell1);
		break;
	case 64:
		SoAFunctorN3<floatType, 64> <<<numRequiredBlocks(cell1._size), 64, 0,
				stream>>>(cell1);
		break;
	case 128:
		SoAFunctorN3<floatType, 128> <<<numRequiredBlocks(cell1._size), 128, 0,
				stream>>>(cell1);
		break;
	case 256:
		SoAFunctorN3<floatType, 256> <<<numRequiredBlocks(cell1._size), 256, 0,
				stream>>>(cell1);
		break;
	case 512:
		SoAFunctorN3<floatType, 512> <<<numRequiredBlocks(cell1._size), 512, 0,
				stream>>>(cell1);
		break;
	case 1024:
		SoAFunctorN3<floatType, 1024> <<<numRequiredBlocks(cell1._size), 1024,
				0, stream>>>(cell1);
		break;
	default:
		autopas::utils::ExceptionHandler::exception(
				std::string("cuda Kernel size not available"));
		break;
	}
	autopas::utils::CudaExceptionHandler::checkLastCudaCall();
}

template<typename floatType>
void LJFunctorCudaWrapper<floatType>::SoAFunctorN3PairWrapper(
		FunctorCudaSoA<floatType>* cell1Base,
		FunctorCudaSoA<floatType>* cell2Base, cudaStream_t stream) {

	LJFunctorCudaSoA<floatType> cell1 =
			*static_cast<LJFunctorCudaSoA<floatType>*>(cell1Base);
	LJFunctorCudaSoA<floatType> cell2 =
			*static_cast<LJFunctorCudaSoA<floatType>*>(cell2Base);

	switch (_num_threads) {
	case 32:
		SoAFunctorN3Pair<floatType, 32> <<<numRequiredBlocks(cell1._size), 32,
				0, stream>>>(cell1, cell2);
		break;
	case 64:
		SoAFunctorN3Pair<floatType, 64> <<<numRequiredBlocks(cell1._size), 64,
				0, stream>>>(cell1, cell2);
		break;
	case 128:
		SoAFunctorN3Pair<floatType, 128> <<<numRequiredBlocks(cell1._size), 128,
				0, stream>>>(cell1, cell2);
		break;
	case 256:
		SoAFunctorN3Pair<floatType, 256> <<<numRequiredBlocks(cell1._size), 256,
				0, stream>>>(cell1, cell2);
		break;
	case 512:
		SoAFunctorN3Pair<floatType, 512> <<<numRequiredBlocks(cell1._size), 512,
				0, stream>>>(cell1, cell2);
		break;
	case 1024:
		SoAFunctorN3Pair<floatType, 1024> <<<numRequiredBlocks(cell1._size),
				1024, 0, stream>>>(cell1, cell2);
		break;
	default:
		autopas::utils::ExceptionHandler::exception(
				std::string("cuda Kernel size not available"));
		break;
	}
	autopas::utils::CudaExceptionHandler::checkLastCudaCall();

}

template<typename floatType, int block_size>
__global__
void LinkedCellsTraversalNoN3(LJFunctorCudaSoA<floatType> cell,
		unsigned int* cids, size_t* cellSizes, unsigned int offsets_size,
		int* offsets) {

	int own_cid = cids[blockIdx.x];
	__shared__ typename vec3<floatType>::Type cell2_pos_shared[block_size];
	typename vec3<floatType>::Type myposition = { getInfinity<floatType>(),
			getInfinity<floatType>(), getInfinity<floatType>() };
	typename vec3<floatType>::Type myf = { 0, 0, 0 };

	int index = cellSizes[own_cid] + threadIdx.x;
	if (threadIdx.x < (cellSizes[own_cid + 1] - cellSizes[own_cid])) {
		myposition.x = cell._posX[index];
		myposition.y = cell._posY[index];
		myposition.z = cell._posZ[index];
	}
	//other cells
	for (auto other_index = 0; other_index < offsets_size; ++other_index) {
		const int other_id = own_cid + offsets[other_index];
		const int cell2Start = cellSizes[other_id];
		const int sizeCell2 = cellSizes[other_id + 1] - cell2Start;

		cell2_pos_shared[threadIdx.x] = {cell._posX[cell2Start+threadIdx.x], cell._posY[cell2Start+threadIdx.x], cell._posZ[cell2Start+threadIdx.x]};
		__syncthreads();
		for (int j = 0; j < sizeCell2; ++j) {
			myf = bodyBodyF<floatType>(myposition, cell2_pos_shared[j], myf);
		}
		__syncthreads();
	}
	if (threadIdx.x < (cellSizes[own_cid + 1] - cellSizes[own_cid])) {
		atomicAdd(cell._forceX + index, myf.x);
		atomicAdd(cell._forceY + index, myf.y);
		atomicAdd(cell._forceZ + index, myf.z);
	}
}

template<typename floatType, int block_size>
__global__
void LinkedCellsTraversalN3(LJFunctorCudaSoA<floatType> cell,
		unsigned int* cids, size_t* cellSizes, unsigned int offsets_size,
		int* offsets) {

	int own_cid = cids[blockIdx.x];
	__shared__ typename vec3<floatType>::Type cell2_pos_shared[block_size];
	__shared__ typename vec3<floatType>::Type cell2_forces_shared[block_size];

	typename vec3<floatType>::Type myposition = { getInfinity<floatType>(),
			getInfinity<floatType>(), getInfinity<floatType>() };
	typename vec3<floatType>::Type myf = { 0, 0, 0 };

	int index = cellSizes[own_cid] + threadIdx.x;
	if (threadIdx.x < (cellSizes[own_cid + 1] - cellSizes[own_cid])) {
		myposition.x = cell._posX[index];
		myposition.y = cell._posY[index];
		myposition.z = cell._posZ[index];
	}
	//other cells
	for (auto other_index = 0; other_index < offsets_size; ++other_index) {
		const int other_id = own_cid + offsets[other_index];
		const int cell2Start = cellSizes[other_id];
		const int sizeCell2 = cellSizes[other_id + 1] - cell2Start;

		cell2_pos_shared[threadIdx.x] = {cell._posX[cell2Start+threadIdx.x], cell._posY[cell2Start+threadIdx.x], cell._posZ[cell2Start+threadIdx.x]};
		cell2_forces_shared[threadIdx.x] = {0,0,0};
		__syncthreads();
		for (int j = 0; j < sizeCell2; ++j) {
			const int offset = (j + threadIdx.x) % sizeCell2;
			myf = bodyBodyFN3<floatType, false>(myposition,
					cell2_pos_shared[offset], myf,
					cell2_forces_shared + offset);
		}
		__syncthreads();

		atomicAdd(cell._forceX + cell2Start + threadIdx.x,
				cell2_forces_shared[threadIdx.x].x);
		atomicAdd(cell._forceY + cell2Start + threadIdx.x,
				cell2_forces_shared[threadIdx.x].y);
		atomicAdd(cell._forceZ + cell2Start + threadIdx.x,
				cell2_forces_shared[threadIdx.x].z);
		__syncthreads();
	}
	//same cells
	{
		const int cell1Start = cellSizes[own_cid];
		const int sizeCell1 = cellSizes[own_cid + 1] - cell1Start;

		cell2_pos_shared[threadIdx.x] = {cell._posX[cell1Start+threadIdx.x], cell._posY[cell1Start+threadIdx.x], cell._posZ[cell1Start+threadIdx.x]};
		__syncthreads();
		for (int j = 0; j < sizeCell1; ++j) {
			myf = bodyBodyF<floatType>(myposition, cell2_pos_shared[j], myf);
		}
		__syncthreads();
	}
	if (threadIdx.x < (cellSizes[own_cid + 1] - cellSizes[own_cid])) {
		atomicAdd(cell._forceX + index, myf.x);
		atomicAdd(cell._forceY + index, myf.y);
		atomicAdd(cell._forceZ + index, myf.z);
	}
}

template<typename floatType>
void LJFunctorCudaWrapper<floatType>::LinkedCellsTraversalNoN3Wrapper(
		FunctorCudaSoA<floatType>* cell1Base, unsigned int reqThreads,
		unsigned int cids_size, unsigned int* cids, unsigned int cellSizes_size,
		size_t* cellSizes, unsigned int offsets_size, int* offsets,
		cudaStream_t stream) {
	LJFunctorCudaSoA<floatType> cell1 =
			*static_cast<LJFunctorCudaSoA<floatType>*>(cell1Base);

	switch (reqThreads) {
	case 32:
		LinkedCellsTraversalNoN3<floatType, 32> <<<cids_size, 32, 0, stream>>>(
				cell1, cids, cellSizes, offsets_size, offsets);
		break;
	case 64:
		LinkedCellsTraversalNoN3<floatType, 64> <<<cids_size, 64, 0, stream>>>(
				cell1, cids, cellSizes, offsets_size, offsets);
		break;
	case 96:
		LinkedCellsTraversalNoN3<floatType, 96> <<<cids_size, 96, 0, stream>>>(
				cell1, cids, cellSizes, offsets_size, offsets);
		break;
	case 128:
		LinkedCellsTraversalNoN3<floatType, 128> <<<cids_size, 128, 0, stream>>>(
				cell1, cids, cellSizes, offsets_size, offsets);
		break;
	case 256:
		LinkedCellsTraversalNoN3<floatType, 256> <<<cids_size, 256, 0, stream>>>(
				cell1, cids, cellSizes, offsets_size, offsets);
		break;
	case 512:
		LinkedCellsTraversalNoN3<floatType, 512> <<<cids_size, 512, 0, stream>>>(
				cell1, cids, cellSizes, offsets_size, offsets);
		break;
	case 1024:
		LinkedCellsTraversalNoN3<floatType, 1024> <<<cids_size, 1024, 0, stream>>>(
				cell1, cids, cellSizes, offsets_size, offsets);
		break;
	default:
		autopas::utils::ExceptionHandler::exception(
				"Linked Cells NoN3: cuda Kernel size not available for Linked cells available 32, 64, 96. Too many particles in a cell. Requested: {}",
				reqThreads);
		break;
	}
	autopas::utils::CudaExceptionHandler::checkLastCudaCall();
}

template<typename floatType>
void LJFunctorCudaWrapper<floatType>::LinkedCellsTraversalN3Wrapper(
		FunctorCudaSoA<floatType>* cell1Base, unsigned int reqThreads,
		unsigned int cids_size, unsigned int* cids, unsigned int cellSizes_size,
		size_t* cellSizes, unsigned int offsets_size, int* offsets,
		cudaStream_t stream) {
	LJFunctorCudaSoA<floatType> cell1 =
			*static_cast<LJFunctorCudaSoA<floatType>*>(cell1Base);

	switch (reqThreads) {
	case 32:
		LinkedCellsTraversalN3<floatType, 32> <<<cids_size, 32, 0, stream>>>(
				cell1, cids, cellSizes, offsets_size, offsets);
		break;
	case 64:
		LinkedCellsTraversalN3<floatType, 64> <<<cids_size, 64, 0, stream>>>(
				cell1, cids, cellSizes, offsets_size, offsets);
		break;
	case 96:
		LinkedCellsTraversalN3<floatType, 96> <<<cids_size, 96, 0, stream>>>(
				cell1, cids, cellSizes, offsets_size, offsets);
		break;
	default:
		autopas::utils::ExceptionHandler::exception(
				"Linked Cells N3:cuda Kernel size not available for Linked cells available 32, 64, 96. Too many particles in a cell. Requested: {}",
				reqThreads);
		break;
	}
	autopas::utils::CudaExceptionHandler::checkLastCudaCall();
}

<<<<<<< HEAD
template void CudaWrapper::LinkedCellsTraversalN3Wrapper<float>(
		LJFunctorCudaSoA<float> cell1, unsigned int cids_size,
		unsigned int* cids, unsigned int cellSizes_size, size_t* cellSizes,
		unsigned int offsets_size, int* offsets, cudaStream_t stream);

template void CudaWrapper::LinkedCellsTraversalN3Wrapper<double>(
		LJFunctorCudaSoA<double> cell1, unsigned int cids_size,
		unsigned int* cids, unsigned int cellSizes_size, size_t* cellSizes,
		unsigned int offsets_size, int* offsets, cudaStream_t stream);

template<typename floatType, int block_size>
__global__
void CellVerletTraversalNoN3(LJFunctorCudaSoA<floatType> cell,
		unsigned int others_size, unsigned int* other_ids) {

	__shared__ typename vec3<floatType>::Type cell2_pos_shared[block_size];
	typename vec3<floatType>::Type myposition = { getInfinity<floatType>(),
			getInfinity<floatType>(), getInfinity<floatType>() };
	typename vec3<floatType>::Type myf = { 0, 0, 0 };

	unsigned int index = blockIdx.x * blockDim.x + threadIdx.x;
	myposition.x = cell._posX[index];
	myposition.y = cell._posY[index];
	myposition.z = cell._posZ[index];

	//other cells
	for (auto other_index = others_size * blockIdx.x;
			other_ids[other_index] < UINT_MAX; ++other_index) {
		const unsigned int cell2Start = blockDim.x * other_ids[other_index];

		cell2_pos_shared[threadIdx.x] = {cell._posX[cell2Start+threadIdx.x], cell._posY[cell2Start+threadIdx.x], cell._posZ[cell2Start+threadIdx.x]};
		__syncthreads();
		for (int j = 0; j < block_size; ++j) {
			myf = bodyBodyF<floatType>(myposition, cell2_pos_shared[j], myf);
		}
		__syncthreads();
	}
	atomicAdd(cell._forceX + index, myf.x);
	atomicAdd(cell._forceY + index, myf.y);
	atomicAdd(cell._forceZ + index, myf.z);
}

template<typename floatType>
void CudaWrapper::CellVerletTraversalNoN3Wrapper(
		LJFunctorCudaSoA<floatType> cell1, unsigned int ncells,
		unsigned int clusterSize, unsigned int others_size,
		unsigned int* other_ids, cudaStream_t stream) {
	switch (clusterSize) {
	case 32:
		CellVerletTraversalNoN3<floatType, 32> <<<ncells, 32, 0, stream>>>(
				cell1, others_size, other_ids);
		break;
	case 64:
		CellVerletTraversalNoN3<floatType, 64> <<<ncells, 64, 0, stream>>>(
				cell1, others_size, other_ids);
		break;
	case 96:
		CellVerletTraversalNoN3<floatType, 96> <<<ncells, 96, 0, stream>>>(
				cell1, others_size, other_ids);
		break;
	case 128:
		CellVerletTraversalNoN3<floatType, 128> <<<ncells, 128, 0, stream>>>(
				cell1, others_size, other_ids);
		break;
	case 256:
		CellVerletTraversalNoN3<floatType, 256> <<<ncells, 256, 0, stream>>>(
				cell1, others_size, other_ids);
		break;
	case 512:
		CellVerletTraversalNoN3<floatType, 512> <<<ncells, 512, 0, stream>>>(
				cell1, others_size, other_ids);
		break;
	case 1024:
		CellVerletTraversalNoN3<floatType, 1024> <<<ncells, 1024, 0, stream>>>(
				cell1, others_size, other_ids);
		break;
	default:
		autopas::utils::ExceptionHandler::exception(
				"cuda Kernel size not available for Verlet cells available 32, 64, 96. Too many particles in a cell. Requested: {}",
				_num_threads);
		break;
	}
	autopas::utils::CudaExceptionHandler::checkLastCudaCall();
=======
template<>
void LJFunctorCudaWrapper<float>::loadConstants(
		FunctorCudaConstants<float>* constants) {
	LJFunctorConstants<float>* c =
			static_cast<LJFunctorConstants<float>*>(constants);

	cudaMemcpyToSymbol(global_constants_float, c,
			sizeof(LJFunctorConstants<float> ));
>>>>>>> 2b412300
}
template<>
void LJFunctorCudaWrapper<double>::loadConstants(
		FunctorCudaConstants<double>* constants) {
	LJFunctorConstants<double>* c =
			static_cast<LJFunctorConstants<double>*>(constants);

<<<<<<< HEAD
template void CudaWrapper::CellVerletTraversalNoN3Wrapper<float>(
		LJFunctorCudaSoA<float> cell1, unsigned int ncells,
		unsigned int clusterSize, unsigned int others_size,
		unsigned int* other_ids, cudaStream_t stream);

template void CudaWrapper::CellVerletTraversalNoN3Wrapper<double>(
		LJFunctorCudaSoA<double> cell1, unsigned int ncells,
		unsigned int clusterSize, unsigned int others_size,
		unsigned int* other_ids, cudaStream_t stream);

template<typename floatType, int block_size>
__global__
void CellVerletTraversalN3(LJFunctorCudaSoA<floatType> cell,
		unsigned int others_size, unsigned int* other_ids) {
	const unsigned int mask = block_size - 1;

	__shared__ typename vec3<floatType>::Type cell2_pos_shared[block_size];
	__shared__ typename vec3<floatType>::Type cell2_forces_shared[block_size];

	typename vec3<floatType>::Type myposition = { getInfinity<floatType>(),
			getInfinity<floatType>(), getInfinity<floatType>() };
	typename vec3<floatType>::Type myf = { 0, 0, 0 };

	int index = blockIdx.x * blockDim.x + threadIdx.x;
	myposition.x = cell._posX[index];
	myposition.y = cell._posY[index];
	myposition.z = cell._posZ[index];

	//other cells
	for (auto other_index = others_size * blockIdx.x;
			other_ids[other_index] != UINT_MAX; ++other_index) {
		const unsigned int cell2Start = blockDim.x * other_ids[other_index];

		cell2_pos_shared[threadIdx.x] = {cell._posX[cell2Start+threadIdx.x], cell._posY[cell2Start+threadIdx.x], cell._posZ[cell2Start+threadIdx.x]};
		cell2_forces_shared[threadIdx.x] = {0,0,0};
		__syncthreads();
		for (int j = 0; j < block_size; ++j) {
			unsigned int offset = 0;
			if ((block_size & (block_size - 1)) == 0) {
				offset = (j + threadIdx.x) & mask;
			} else {
				offset = (j + threadIdx.x) % block_size;
			}
			myf = bodyBodyFN3<floatType, false>(myposition,
					cell2_pos_shared[offset], myf,
					cell2_forces_shared + offset);
		}
		__syncthreads();

		atomicAdd(cell._forceX + cell2Start + threadIdx.x,
				cell2_forces_shared[threadIdx.x].x);
		atomicAdd(cell._forceY + cell2Start + threadIdx.x,
				cell2_forces_shared[threadIdx.x].y);
		atomicAdd(cell._forceZ + cell2Start + threadIdx.x,
				cell2_forces_shared[threadIdx.x].z);
		__syncthreads();
	}

	//same cluster without N3
	{
		const unsigned int cellStart = blockIdx.x * blockDim.x;

		cell2_pos_shared[threadIdx.x] = {cell._posX[cellStart+threadIdx.x], cell._posY[cellStart+threadIdx.x], cell._posZ[cellStart+threadIdx.x]};
		__syncthreads();
		for (int j = 0; j < block_size; ++j) {
			myf = bodyBodyF<floatType>(myposition, cell2_pos_shared[j], myf);
		}
		__syncthreads();
	}
	atomicAdd(cell._forceX + index, myf.x);
	atomicAdd(cell._forceY + index, myf.y);
	atomicAdd(cell._forceZ + index, myf.z);
}

template<typename floatType>
void CudaWrapper::CellVerletTraversalN3Wrapper(
		LJFunctorCudaSoA<floatType> cell1, unsigned int ncells,
		unsigned int clusterSize, unsigned int others_size,
		unsigned int* other_ids, cudaStream_t stream) {
	switch (clusterSize) {
	case 32:
		CellVerletTraversalN3<floatType, 32> <<<ncells, 32, 0, stream>>>(cell1,
				others_size, other_ids);
		break;
	case 64:
		CellVerletTraversalN3<floatType, 64> <<<ncells, 64, 0, stream>>>(cell1,
				others_size, other_ids);
		break;
	case 96:
		CellVerletTraversalN3<floatType, 96> <<<ncells, 96, 0, stream>>>(cell1,
				others_size, other_ids);
		break;
	default:
		autopas::utils::ExceptionHandler::exception(
				"cuda Kernel size not available for Verlet cells available 32, 64, 96. Too many particles in a cell. Requested: {}",
				_num_threads);
		break;
	}
	autopas::utils::CudaExceptionHandler::checkLastCudaCall();
}

template void CudaWrapper::CellVerletTraversalN3Wrapper<float>(
		LJFunctorCudaSoA<float> cell1, unsigned int ncells,
		unsigned int clusterSize, unsigned int others_size,
		unsigned int* other_ids, cudaStream_t stream);

template void CudaWrapper::CellVerletTraversalN3Wrapper<double>(
		LJFunctorCudaSoA<double> cell1, unsigned int ncells,
		unsigned int clusterSize, unsigned int others_size,
		unsigned int* other_ids, cudaStream_t stream);

template<typename floatType>
void CudaWrapper::loadConstants(floatType cutoffsquare, floatType epsilon24,
		floatType sigmasquare) {

	constants<floatType> c;
	c.cutoffsquare = cutoffsquare;
	c.epsilon24 = epsilon24;
	c.sigmasquare = sigmasquare;
	cudaMemcpyToSymbol(global_constants_double, &c,
			sizeof(constants<floatType> ));
}
template void CudaWrapper::loadConstants<float>(float cutoffsquare,
		float epsilon24, float sigmasquare);
template void CudaWrapper::loadConstants<double>(double cutoffsquare,
		double epsilon24, double sigmasquare);
=======
	cudaMemcpyToSymbol(global_constants_double, c,
			sizeof(LJFunctorConstants<double> ));
}

template<typename T>
void LJFunctorCudaWrapper<T>::loadConstants(
		FunctorCudaConstants<T>* constants) {
	autopas::utils::ExceptionHandler::exception(
			"Cuda constants with unknown Type loaded");
}

template class LJFunctorCudaWrapper<float> ;
template class LJFunctorCudaWrapper<double> ;
>>>>>>> 2b412300

} // namespace autopas<|MERGE_RESOLUTION|>--- conflicted
+++ resolved
@@ -4,10 +4,10 @@
  * @date 9.1.2019
  * @author jspahl
  */
+#include <iostream>
 #include "autopas/pairwiseFunctors/LJFunctorCuda.cuh"
-#include <iostream>
+#include "autopas/utils/CudaExceptionHandler.h"
 #include "autopas/utils/ExceptionHandler.h"
-#include "autopas/utils/CudaExceptionHandler.h"
 #include "math_constants.h"
 
 namespace autopas {
@@ -15,898 +15,765 @@
 __constant__ LJFunctorConstants<float> global_constants_float;
 __constant__ LJFunctorConstants<double> global_constants_double;
 
-template<typename T>
-__device__      inline LJFunctorConstants<T>& getConstants() {
-	return global_constants_float;
-}
-template<>
-__device__      inline LJFunctorConstants<double>& getConstants<double>() {
-	return global_constants_double;
-}
-
-template<typename T>
-__device__      inline T getInfinity() {
-	return CUDART_INF_F;
-}
-template<>
+template <typename T>
+__device__ inline LJFunctorConstants<T>& getConstants() {
+  return global_constants_float;
+}
+template <>
+__device__ inline LJFunctorConstants<double>& getConstants<double>() {
+  return global_constants_double;
+}
+
+template <typename T>
+__device__ inline T getInfinity() {
+  return CUDART_INF_F;
+}
+template <>
 __device__ inline double getInfinity<double>() {
-	return CUDART_INF;
-}
-
-template<typename floatType>
-__device__
-     inline typename vec3<floatType>::Type bodyBodyF(
-		typename vec3<floatType>::Type i, typename vec3<floatType>::Type j,
-		typename vec3<floatType>::Type fi) {
-	floatType drx = i.x - j.x;
-	floatType dry = i.y - j.y;
-	floatType drz = i.z - j.z;
-
-	floatType dr2 = drx * drx + dry * dry + drz * drz;
-
-	if (dr2 > getConstants<floatType>().cutoffsquare | dr2 == 0.0) {
-		return fi;
-	}
-
-	floatType invdr2 = 1. / dr2;
-	floatType lj6 = getConstants<floatType>().sigmasquare * invdr2;
-	lj6 = lj6 * lj6 * lj6;
-	floatType lj12 = lj6 * lj6;
-	floatType lj12m6 = lj12 - lj6;
-	floatType fac = getConstants<floatType>().epsilon24 * (lj12 + lj12m6)
-			* invdr2;
-
-	fi.x += drx * fac;
-	fi.y += dry * fac;
-	fi.z += drz * fac;
-
-	return fi;
-}
-
-template<typename floatType, bool n3AdditionSafe = false>
-__device__
-     inline typename vec3<floatType>::Type bodyBodyFN3(
-		typename vec3<floatType>::Type i, typename vec3<floatType>::Type j,
-		typename vec3<floatType>::Type fi, typename vec3<floatType>::Type* fj) {
-	floatType drx = i.x - j.x;
-	floatType dry = i.y - j.y;
-	floatType drz = i.z - j.z;
-
-	floatType dr2 = drx * drx + dry * dry + drz * drz;
-
-	if (dr2 > getConstants<floatType>().cutoffsquare) {
-		return fi;
-	}
-
-	floatType invdr2 = 1. / dr2;
-	floatType lj6 = getConstants<floatType>().sigmasquare * invdr2;
-	lj6 = lj6 * lj6 * lj6;
-	floatType lj12 = lj6 * lj6;
-	floatType lj12m6 = lj12 - lj6;
-	floatType fac = getConstants<floatType>().epsilon24 * (lj12 + lj12m6)
-			* invdr2;
-
-	floatType dfx = drx * fac;
-	floatType dfy = dry * fac;
-	floatType dfz = drz * fac;
-
-	fi.x += dfx;
-	fi.y += dfy;
-	fi.z += dfz;
-
-	if (n3AdditionSafe) {
-		fj->x -= dfx;
-		fj->y -= dfy;
-		fj->z -= dfz;
-	} else {
-		atomicAdd(&(fj->x), -dfx);
-		atomicAdd(&(fj->y), -dfy);
-		atomicAdd(&(fj->z), -dfz);
-	}
-	return fi;
-}
-
-template<typename floatType, int block_size>
-__global__
-void SoAFunctorNoN3(LJFunctorCudaSoA<floatType> cell1) {
-	__shared__ typename vec3<floatType>::Type block_pos[block_size];
-	int i, tile;
-	int tid = blockIdx.x * blockDim.x + threadIdx.x;
-
-	typename vec3<floatType>::Type myposition = { 0, 0, 0 };
-	typename vec3<floatType>::Type myf = { 0, 0, 0 };
-	if (tid < cell1._size) {
-		myposition.x = cell1._posX[tid];
-		myposition.y = cell1._posY[tid];
-		myposition.z = cell1._posZ[tid];
-	}
-
-	for (i = block_size, tile = 0; i < cell1._size; i += block_size, ++tile) {
-		int idx = tile * block_size + threadIdx.x;
-
-		block_pos[threadIdx.x] = {cell1._posX[idx], cell1._posY[idx], cell1._posZ[idx]};
-		__syncthreads();
-		if (tid < cell1._size) {
-			for (int j = 0; j < blockDim.x; ++j) {
-				myf = bodyBodyF<floatType>(myposition, block_pos[j], myf);
-			}
-		}
-		__syncthreads();
-	}
-	{
-		int idx = tile * block_size + threadIdx.x;
-		block_pos[threadIdx.x] = {cell1._posX[idx], cell1._posY[idx], cell1._posZ[idx]};
-		__syncthreads();
-
-		const int size = cell1._size - tile * blockDim.x;
-		for (int j = 0; j < size; ++j) {
-			myf = bodyBodyF<floatType>(myposition, block_pos[j], myf);
-		}
-
-		__syncthreads();
-	}
-
-	atomicAdd(cell1._forceX + tid, myf.x);
-	atomicAdd(cell1._forceY + tid, myf.y);
-	atomicAdd(cell1._forceZ + tid, myf.z);
-}
-
-template<typename floatType, int block_size>
-__global__
-void SoAFunctorNoN3Pair(LJFunctorCudaSoA<floatType> cell1,
-		LJFunctorCudaSoA<floatType> cell2) {
-	__shared__ typename vec3<floatType>::Type block_pos[block_size];
-	int i, tile;
-	int tid = blockIdx.x * block_size + threadIdx.x;
-	typename vec3<floatType>::Type myposition;
-	typename vec3<floatType>::Type myf = { 0, 0, 0 };
-
-	if (tid < cell1._size) {
-		myposition.x = cell1._posX[tid];
-		myposition.y = cell1._posY[tid];
-		myposition.z = cell1._posZ[tid];
-	}
-
-	for (i = 0, tile = 0; i < cell2._size; i += block_size, ++tile) {
-		int idx = tile * block_size + threadIdx.x;
-
-		if (idx < cell2._size)
-			block_pos[threadIdx.x] = {cell2._posX[idx], cell2._posY[idx], cell2._posZ[idx]};
-		__syncthreads();
-
-		const int size = min(block_size, cell2._size - i);
-		for (int j = 0; j < size; ++j) {
-			myf = bodyBodyF<floatType>(myposition, block_pos[j], myf);
-		}
-		__syncthreads();
-	}
-	atomicAdd(cell1._forceX + tid, myf.x);
-	atomicAdd(cell1._forceY + tid, myf.y);
-	atomicAdd(cell1._forceZ + tid, myf.z);
-}
-
-template<typename floatType, int block_size, bool NMisMultipleBlockSize = false>
-__global__
-void SoAFunctorN3(LJFunctorCudaSoA<floatType> cell1) {
-	static_assert((block_size & (block_size - 1)) == 0, "block size must be power of 2");
-	__shared__ typename vec3<floatType>::Type cell1_pos_shared[block_size];
-	__shared__ typename vec3<floatType>::Type cell1_forces_shared[block_size];
-	int tid = blockIdx.x * block_size + threadIdx.x;
-	typename vec3<floatType>::Type myposition = { getInfinity<floatType>(),
-			getInfinity<floatType>(), getInfinity<floatType>() };
-	typename vec3<floatType>::Type myf = { 0, 0, 0 };
-	int i, tile;
-	const int mask = block_size - 1;
-
-	if (not NMisMultipleBlockSize && tid < cell1._size) {
-		myposition.x = cell1._posX[tid];
-		myposition.y = cell1._posY[tid];
-		myposition.z = cell1._posZ[tid];
-	}
-
-	for (i = 0, tile = 0; tile < blockIdx.x; i += block_size, ++tile) {
-		int idx = tile * block_size + threadIdx.x;
-		cell1_pos_shared[threadIdx.x] = {cell1._posX[idx], cell1._posY[idx], cell1._posZ[idx]};
-		cell1_forces_shared[threadIdx.x] = {0,0,0};
-		__syncthreads();
-
-		for (int j = 0; j < block_size; ++j) {
-			const int offset = (j + threadIdx.x) & mask;
-			myf = bodyBodyFN3<floatType>(myposition, cell1_pos_shared[offset],
-					myf, cell1_forces_shared + offset);
-		}
-		__syncthreads();
-
-		atomicAdd(cell1._forceX + idx, cell1_forces_shared[threadIdx.x].x);
-		atomicAdd(cell1._forceY + idx, cell1_forces_shared[threadIdx.x].y);
-		atomicAdd(cell1._forceZ + idx, cell1_forces_shared[threadIdx.x].z);
-		__syncthreads();
-	}
-
-	{
-		int idx = blockIdx.x * block_size + threadIdx.x;
-		cell1_pos_shared[threadIdx.x] = {cell1._posX[idx], cell1._posY[idx], cell1._posZ[idx]};
-		cell1_forces_shared[threadIdx.x] = {0,0,0};
-		__syncthreads();
-
-		for (int j = threadIdx.x - 1; j >= 0; --j) {
-			myf = bodyBodyFN3<floatType>(myposition, cell1_pos_shared[j], myf,
-					cell1_forces_shared + j);
-		}
-		__syncthreads();
-
-		atomicAdd(cell1._forceX + idx, cell1_forces_shared[threadIdx.x].x);
-		atomicAdd(cell1._forceY + idx, cell1_forces_shared[threadIdx.x].y);
-		atomicAdd(cell1._forceZ + idx, cell1_forces_shared[threadIdx.x].z);
-		__syncthreads();
-	}
-
-	atomicAdd(cell1._forceX + tid, myf.x);
-	atomicAdd(cell1._forceY + tid, myf.y);
-	atomicAdd(cell1._forceZ + tid, myf.z);
-}
-
-template<typename floatType, int block_size, bool NMisMultipleBlockSize = false>
-__global__
-void SoAFunctorN3Pair(LJFunctorCudaSoA<floatType> cell1,
-		LJFunctorCudaSoA<floatType> cell2) {
-	static_assert((block_size & (block_size - 1)) == 0, "block size must be power of 2");
-	__shared__ typename vec3<floatType>::Type cell2_pos_shared[block_size];
-	__shared__ typename vec3<floatType>::Type cell2_forces_shared[block_size];
-	int tid = blockIdx.x * block_size + threadIdx.x;
-	typename vec3<floatType>::Type myposition = { getInfinity<floatType>(),
-			getInfinity<floatType>(), getInfinity<floatType>() };
-	typename vec3<floatType>::Type myf = { 0, 0, 0 };
-	int i, tile;
-	const int mask = block_size - 1;
-
-	if (not NMisMultipleBlockSize && tid < cell1._size) {
-		myposition.x = cell1._posX[tid];
-		myposition.y = cell1._posY[tid];
-		myposition.z = cell1._posZ[tid];
-	}
-	for (i = block_size, tile = 0; i <= cell2._size; i += block_size, ++tile) {
-		int idx = tile * block_size + threadIdx.x;
-		cell2_pos_shared[threadIdx.x] = {cell2._posX[idx], cell2._posY[idx], cell2._posZ[idx]};
-		cell2_forces_shared[threadIdx.x] = {0,0,0};
-		__syncthreads();
-
-		for (int j = 0; j < block_size; ++j) {
-			const int offset = (j + threadIdx.x) & mask;
-			myf = bodyBodyFN3<floatType, true>(myposition,
-					cell2_pos_shared[offset], myf,
-					cell2_forces_shared + offset);
-		}
-		__syncthreads();
-
-		atomicAdd(cell2._forceX + idx, cell2_forces_shared[threadIdx.x].x);
-		atomicAdd(cell2._forceY + idx, cell2_forces_shared[threadIdx.x].y);
-		atomicAdd(cell2._forceZ + idx, cell2_forces_shared[threadIdx.x].z);
-		__syncthreads();
-	}
-	if ((not NMisMultipleBlockSize) && (i > cell2._size)) {
-		int idx = tile * block_size + threadIdx.x;
-		if (idx < cell2._size) {
-			cell2_pos_shared[threadIdx.x] = {cell2._posX[idx], cell2._posY[idx], cell2._posZ[idx]};
-			cell2_forces_shared[threadIdx.x] = {0,0,0};
-		}
-		__syncthreads();
-
-		const int size = block_size + cell2._size - i;
-		for (int j = 0; j < size; ++j) {
-			const int offset = (j + threadIdx.x) % size;
-			myf = bodyBodyFN3<floatType>(myposition, cell2_pos_shared[offset],
-					myf, cell2_forces_shared + offset);
-		}
-		__syncthreads();
-		if (idx < cell2._size) {
-			atomicAdd(cell2._forceX + idx, cell2_forces_shared[threadIdx.x].x);
-			atomicAdd(cell2._forceY + idx, cell2_forces_shared[threadIdx.x].y);
-			atomicAdd(cell2._forceZ + idx, cell2_forces_shared[threadIdx.x].z);
-			__syncthreads();
-		}
-	}
-
-	atomicAdd(cell1._forceX + tid, myf.x);
-	atomicAdd(cell1._forceY + tid, myf.y);
-	atomicAdd(cell1._forceZ + tid, myf.z);
-}
-
-template<typename floatType>
-void LJFunctorCudaWrapper<floatType>::SoAFunctorNoN3Wrapper(
-		FunctorCudaSoA<floatType>* cell1Base, cudaStream_t stream) {
-	LJFunctorCudaSoA<floatType> cell1 =
-			*static_cast<LJFunctorCudaSoA<floatType>*>(cell1Base);
-
-	std::cout << "Here" << std::endl;
-	switch (_num_threads) {
-	case 32:
-		SoAFunctorNoN3<floatType, 32> <<<numRequiredBlocks(cell1._size), 32, 0,
-				stream>>>(cell1);
-		break;
-	case 64:
-		SoAFunctorNoN3<floatType, 64> <<<numRequiredBlocks(cell1._size), 64, 0,
-				stream>>>(cell1);
-		break;
-	case 96:
-		SoAFunctorNoN3<floatType, 96> <<<numRequiredBlocks(cell1._size), 96, 0,
-				stream>>>(cell1);
-		break;
-	case 128:
-		SoAFunctorNoN3<floatType, 128> <<<numRequiredBlocks(cell1._size), 128,
-				0, stream>>>(cell1);
-		break;
-	case 256:
-		SoAFunctorNoN3<floatType, 256> <<<numRequiredBlocks(cell1._size), 256,
-				0, stream>>>(cell1);
-		break;
-	case 512:
-		SoAFunctorNoN3<floatType, 512> <<<numRequiredBlocks(cell1._size), 512,
-				0, stream>>>(cell1);
-		break;
-	case 1024:
-		SoAFunctorNoN3<floatType, 1024> <<<numRequiredBlocks(cell1._size), 1024,
-				0, stream>>>(cell1);
-		break;
-	default:
-		autopas::utils::ExceptionHandler::exception(
-				std::string("cuda Kernel size not available"));
-		break;
-	}
-	autopas::utils::CudaExceptionHandler::checkLastCudaCall();
-}
-
-template<typename floatType>
-void LJFunctorCudaWrapper<floatType>::SoAFunctorNoN3PairWrapper(
-		FunctorCudaSoA<floatType>* cell1Base,
-		FunctorCudaSoA<floatType>* cell2Base, cudaStream_t stream) {
-	LJFunctorCudaSoA<floatType> cell1 =
-			*static_cast<LJFunctorCudaSoA<floatType>*>(cell1Base);
-	LJFunctorCudaSoA<floatType> cell2 =
-			*static_cast<LJFunctorCudaSoA<floatType>*>(cell2Base);
-
-	switch (_num_threads) {
-	case 32:
-		SoAFunctorNoN3Pair<floatType, 32> <<<numRequiredBlocks(cell1._size), 32,
-				0, stream>>>(cell1, cell2);
-		break;
-	case 64:
-		SoAFunctorNoN3Pair<floatType, 64> <<<numRequiredBlocks(cell1._size), 64,
-				0, stream>>>(cell1, cell2);
-		break;
-	case 96:
-		SoAFunctorNoN3Pair<floatType, 96> <<<numRequiredBlocks(cell1._size), 96,
-				0, stream>>>(cell1, cell2);
-		break;
-	case 128:
-		SoAFunctorNoN3Pair<floatType, 128> <<<numRequiredBlocks(cell1._size),
-				128, 0, stream>>>(cell1, cell2);
-		break;
-	case 256:
-		SoAFunctorNoN3Pair<floatType, 256> <<<numRequiredBlocks(cell1._size),
-				256, 0, stream>>>(cell1, cell2);
-		break;
-	case 512:
-		SoAFunctorNoN3Pair<floatType, 512> <<<numRequiredBlocks(cell1._size),
-				512, 0, stream>>>(cell1, cell2);
-		break;
-	case 1024:
-		SoAFunctorNoN3Pair<floatType, 1024> <<<numRequiredBlocks(cell1._size),
-				1024, 0, stream>>>(cell1, cell2);
-		break;
-	default:
-		autopas::utils::ExceptionHandler::exception(
-				std::string("cuda Kernel size not available"));
-		break;
-	}
-	autopas::utils::CudaExceptionHandler::checkLastCudaCall();
-}
-
-template<typename floatType>
-void LJFunctorCudaWrapper<floatType>::SoAFunctorN3Wrapper(
-		FunctorCudaSoA<floatType>* cell1Base, cudaStream_t stream) {
-	LJFunctorCudaSoA<floatType> cell1 =
-			*static_cast<LJFunctorCudaSoA<floatType>*>(cell1Base);
-
-	switch (_num_threads) {
-	case 32:
-		SoAFunctorN3<floatType, 32> <<<numRequiredBlocks(cell1._size), 32, 0,
-				stream>>>(cell1);
-		break;
-	case 64:
-		SoAFunctorN3<floatType, 64> <<<numRequiredBlocks(cell1._size), 64, 0,
-				stream>>>(cell1);
-		break;
-	case 128:
-		SoAFunctorN3<floatType, 128> <<<numRequiredBlocks(cell1._size), 128, 0,
-				stream>>>(cell1);
-		break;
-	case 256:
-		SoAFunctorN3<floatType, 256> <<<numRequiredBlocks(cell1._size), 256, 0,
-				stream>>>(cell1);
-		break;
-	case 512:
-		SoAFunctorN3<floatType, 512> <<<numRequiredBlocks(cell1._size), 512, 0,
-				stream>>>(cell1);
-		break;
-	case 1024:
-		SoAFunctorN3<floatType, 1024> <<<numRequiredBlocks(cell1._size), 1024,
-				0, stream>>>(cell1);
-		break;
-	default:
-		autopas::utils::ExceptionHandler::exception(
-				std::string("cuda Kernel size not available"));
-		break;
-	}
-	autopas::utils::CudaExceptionHandler::checkLastCudaCall();
-}
-
-template<typename floatType>
-void LJFunctorCudaWrapper<floatType>::SoAFunctorN3PairWrapper(
-		FunctorCudaSoA<floatType>* cell1Base,
-		FunctorCudaSoA<floatType>* cell2Base, cudaStream_t stream) {
-
-	LJFunctorCudaSoA<floatType> cell1 =
-			*static_cast<LJFunctorCudaSoA<floatType>*>(cell1Base);
-	LJFunctorCudaSoA<floatType> cell2 =
-			*static_cast<LJFunctorCudaSoA<floatType>*>(cell2Base);
-
-	switch (_num_threads) {
-	case 32:
-		SoAFunctorN3Pair<floatType, 32> <<<numRequiredBlocks(cell1._size), 32,
-				0, stream>>>(cell1, cell2);
-		break;
-	case 64:
-		SoAFunctorN3Pair<floatType, 64> <<<numRequiredBlocks(cell1._size), 64,
-				0, stream>>>(cell1, cell2);
-		break;
-	case 128:
-		SoAFunctorN3Pair<floatType, 128> <<<numRequiredBlocks(cell1._size), 128,
-				0, stream>>>(cell1, cell2);
-		break;
-	case 256:
-		SoAFunctorN3Pair<floatType, 256> <<<numRequiredBlocks(cell1._size), 256,
-				0, stream>>>(cell1, cell2);
-		break;
-	case 512:
-		SoAFunctorN3Pair<floatType, 512> <<<numRequiredBlocks(cell1._size), 512,
-				0, stream>>>(cell1, cell2);
-		break;
-	case 1024:
-		SoAFunctorN3Pair<floatType, 1024> <<<numRequiredBlocks(cell1._size),
-				1024, 0, stream>>>(cell1, cell2);
-		break;
-	default:
-		autopas::utils::ExceptionHandler::exception(
-				std::string("cuda Kernel size not available"));
-		break;
-	}
-	autopas::utils::CudaExceptionHandler::checkLastCudaCall();
-
-}
-
-template<typename floatType, int block_size>
-__global__
-void LinkedCellsTraversalNoN3(LJFunctorCudaSoA<floatType> cell,
-		unsigned int* cids, size_t* cellSizes, unsigned int offsets_size,
-		int* offsets) {
-
-	int own_cid = cids[blockIdx.x];
-	__shared__ typename vec3<floatType>::Type cell2_pos_shared[block_size];
-	typename vec3<floatType>::Type myposition = { getInfinity<floatType>(),
-			getInfinity<floatType>(), getInfinity<floatType>() };
-	typename vec3<floatType>::Type myf = { 0, 0, 0 };
-
-	int index = cellSizes[own_cid] + threadIdx.x;
-	if (threadIdx.x < (cellSizes[own_cid + 1] - cellSizes[own_cid])) {
-		myposition.x = cell._posX[index];
-		myposition.y = cell._posY[index];
-		myposition.z = cell._posZ[index];
-	}
-	//other cells
-	for (auto other_index = 0; other_index < offsets_size; ++other_index) {
-		const int other_id = own_cid + offsets[other_index];
-		const int cell2Start = cellSizes[other_id];
-		const int sizeCell2 = cellSizes[other_id + 1] - cell2Start;
-
-		cell2_pos_shared[threadIdx.x] = {cell._posX[cell2Start+threadIdx.x], cell._posY[cell2Start+threadIdx.x], cell._posZ[cell2Start+threadIdx.x]};
-		__syncthreads();
-		for (int j = 0; j < sizeCell2; ++j) {
-			myf = bodyBodyF<floatType>(myposition, cell2_pos_shared[j], myf);
-		}
-		__syncthreads();
-	}
-	if (threadIdx.x < (cellSizes[own_cid + 1] - cellSizes[own_cid])) {
-		atomicAdd(cell._forceX + index, myf.x);
-		atomicAdd(cell._forceY + index, myf.y);
-		atomicAdd(cell._forceZ + index, myf.z);
-	}
-}
-
-template<typename floatType, int block_size>
-__global__
-void LinkedCellsTraversalN3(LJFunctorCudaSoA<floatType> cell,
-		unsigned int* cids, size_t* cellSizes, unsigned int offsets_size,
-		int* offsets) {
-
-	int own_cid = cids[blockIdx.x];
-	__shared__ typename vec3<floatType>::Type cell2_pos_shared[block_size];
-	__shared__ typename vec3<floatType>::Type cell2_forces_shared[block_size];
-
-	typename vec3<floatType>::Type myposition = { getInfinity<floatType>(),
-			getInfinity<floatType>(), getInfinity<floatType>() };
-	typename vec3<floatType>::Type myf = { 0, 0, 0 };
-
-	int index = cellSizes[own_cid] + threadIdx.x;
-	if (threadIdx.x < (cellSizes[own_cid + 1] - cellSizes[own_cid])) {
-		myposition.x = cell._posX[index];
-		myposition.y = cell._posY[index];
-		myposition.z = cell._posZ[index];
-	}
-	//other cells
-	for (auto other_index = 0; other_index < offsets_size; ++other_index) {
-		const int other_id = own_cid + offsets[other_index];
-		const int cell2Start = cellSizes[other_id];
-		const int sizeCell2 = cellSizes[other_id + 1] - cell2Start;
-
-		cell2_pos_shared[threadIdx.x] = {cell._posX[cell2Start+threadIdx.x], cell._posY[cell2Start+threadIdx.x], cell._posZ[cell2Start+threadIdx.x]};
-		cell2_forces_shared[threadIdx.x] = {0,0,0};
-		__syncthreads();
-		for (int j = 0; j < sizeCell2; ++j) {
-			const int offset = (j + threadIdx.x) % sizeCell2;
-			myf = bodyBodyFN3<floatType, false>(myposition,
-					cell2_pos_shared[offset], myf,
-					cell2_forces_shared + offset);
-		}
-		__syncthreads();
-
-		atomicAdd(cell._forceX + cell2Start + threadIdx.x,
-				cell2_forces_shared[threadIdx.x].x);
-		atomicAdd(cell._forceY + cell2Start + threadIdx.x,
-				cell2_forces_shared[threadIdx.x].y);
-		atomicAdd(cell._forceZ + cell2Start + threadIdx.x,
-				cell2_forces_shared[threadIdx.x].z);
-		__syncthreads();
-	}
-	//same cells
-	{
-		const int cell1Start = cellSizes[own_cid];
-		const int sizeCell1 = cellSizes[own_cid + 1] - cell1Start;
-
-		cell2_pos_shared[threadIdx.x] = {cell._posX[cell1Start+threadIdx.x], cell._posY[cell1Start+threadIdx.x], cell._posZ[cell1Start+threadIdx.x]};
-		__syncthreads();
-		for (int j = 0; j < sizeCell1; ++j) {
-			myf = bodyBodyF<floatType>(myposition, cell2_pos_shared[j], myf);
-		}
-		__syncthreads();
-	}
-	if (threadIdx.x < (cellSizes[own_cid + 1] - cellSizes[own_cid])) {
-		atomicAdd(cell._forceX + index, myf.x);
-		atomicAdd(cell._forceY + index, myf.y);
-		atomicAdd(cell._forceZ + index, myf.z);
-	}
-}
-
-template<typename floatType>
-void LJFunctorCudaWrapper<floatType>::LinkedCellsTraversalNoN3Wrapper(
-		FunctorCudaSoA<floatType>* cell1Base, unsigned int reqThreads,
-		unsigned int cids_size, unsigned int* cids, unsigned int cellSizes_size,
-		size_t* cellSizes, unsigned int offsets_size, int* offsets,
-		cudaStream_t stream) {
-	LJFunctorCudaSoA<floatType> cell1 =
-			*static_cast<LJFunctorCudaSoA<floatType>*>(cell1Base);
-
-	switch (reqThreads) {
-	case 32:
-		LinkedCellsTraversalNoN3<floatType, 32> <<<cids_size, 32, 0, stream>>>(
-				cell1, cids, cellSizes, offsets_size, offsets);
-		break;
-	case 64:
-		LinkedCellsTraversalNoN3<floatType, 64> <<<cids_size, 64, 0, stream>>>(
-				cell1, cids, cellSizes, offsets_size, offsets);
-		break;
-	case 96:
-		LinkedCellsTraversalNoN3<floatType, 96> <<<cids_size, 96, 0, stream>>>(
-				cell1, cids, cellSizes, offsets_size, offsets);
-		break;
-	case 128:
-		LinkedCellsTraversalNoN3<floatType, 128> <<<cids_size, 128, 0, stream>>>(
-				cell1, cids, cellSizes, offsets_size, offsets);
-		break;
-	case 256:
-		LinkedCellsTraversalNoN3<floatType, 256> <<<cids_size, 256, 0, stream>>>(
-				cell1, cids, cellSizes, offsets_size, offsets);
-		break;
-	case 512:
-		LinkedCellsTraversalNoN3<floatType, 512> <<<cids_size, 512, 0, stream>>>(
-				cell1, cids, cellSizes, offsets_size, offsets);
-		break;
-	case 1024:
-		LinkedCellsTraversalNoN3<floatType, 1024> <<<cids_size, 1024, 0, stream>>>(
-				cell1, cids, cellSizes, offsets_size, offsets);
-		break;
-	default:
-		autopas::utils::ExceptionHandler::exception(
-				"Linked Cells NoN3: cuda Kernel size not available for Linked cells available 32, 64, 96. Too many particles in a cell. Requested: {}",
-				reqThreads);
-		break;
-	}
-	autopas::utils::CudaExceptionHandler::checkLastCudaCall();
-}
-
-template<typename floatType>
-void LJFunctorCudaWrapper<floatType>::LinkedCellsTraversalN3Wrapper(
-		FunctorCudaSoA<floatType>* cell1Base, unsigned int reqThreads,
-		unsigned int cids_size, unsigned int* cids, unsigned int cellSizes_size,
-		size_t* cellSizes, unsigned int offsets_size, int* offsets,
-		cudaStream_t stream) {
-	LJFunctorCudaSoA<floatType> cell1 =
-			*static_cast<LJFunctorCudaSoA<floatType>*>(cell1Base);
-
-	switch (reqThreads) {
-	case 32:
-		LinkedCellsTraversalN3<floatType, 32> <<<cids_size, 32, 0, stream>>>(
-				cell1, cids, cellSizes, offsets_size, offsets);
-		break;
-	case 64:
-		LinkedCellsTraversalN3<floatType, 64> <<<cids_size, 64, 0, stream>>>(
-				cell1, cids, cellSizes, offsets_size, offsets);
-		break;
-	case 96:
-		LinkedCellsTraversalN3<floatType, 96> <<<cids_size, 96, 0, stream>>>(
-				cell1, cids, cellSizes, offsets_size, offsets);
-		break;
-	default:
-		autopas::utils::ExceptionHandler::exception(
-				"Linked Cells N3:cuda Kernel size not available for Linked cells available 32, 64, 96. Too many particles in a cell. Requested: {}",
-				reqThreads);
-		break;
-	}
-	autopas::utils::CudaExceptionHandler::checkLastCudaCall();
-}
-
-<<<<<<< HEAD
-template void CudaWrapper::LinkedCellsTraversalN3Wrapper<float>(
-		LJFunctorCudaSoA<float> cell1, unsigned int cids_size,
-		unsigned int* cids, unsigned int cellSizes_size, size_t* cellSizes,
-		unsigned int offsets_size, int* offsets, cudaStream_t stream);
-
-template void CudaWrapper::LinkedCellsTraversalN3Wrapper<double>(
-		LJFunctorCudaSoA<double> cell1, unsigned int cids_size,
-		unsigned int* cids, unsigned int cellSizes_size, size_t* cellSizes,
-		unsigned int offsets_size, int* offsets, cudaStream_t stream);
-
-template<typename floatType, int block_size>
-__global__
-void CellVerletTraversalNoN3(LJFunctorCudaSoA<floatType> cell,
-		unsigned int others_size, unsigned int* other_ids) {
-
-	__shared__ typename vec3<floatType>::Type cell2_pos_shared[block_size];
-	typename vec3<floatType>::Type myposition = { getInfinity<floatType>(),
-			getInfinity<floatType>(), getInfinity<floatType>() };
-	typename vec3<floatType>::Type myf = { 0, 0, 0 };
-
-	unsigned int index = blockIdx.x * blockDim.x + threadIdx.x;
-	myposition.x = cell._posX[index];
-	myposition.y = cell._posY[index];
-	myposition.z = cell._posZ[index];
-
-	//other cells
-	for (auto other_index = others_size * blockIdx.x;
-			other_ids[other_index] < UINT_MAX; ++other_index) {
-		const unsigned int cell2Start = blockDim.x * other_ids[other_index];
-
-		cell2_pos_shared[threadIdx.x] = {cell._posX[cell2Start+threadIdx.x], cell._posY[cell2Start+threadIdx.x], cell._posZ[cell2Start+threadIdx.x]};
-		__syncthreads();
-		for (int j = 0; j < block_size; ++j) {
-			myf = bodyBodyF<floatType>(myposition, cell2_pos_shared[j], myf);
-		}
-		__syncthreads();
-	}
-	atomicAdd(cell._forceX + index, myf.x);
-	atomicAdd(cell._forceY + index, myf.y);
-	atomicAdd(cell._forceZ + index, myf.z);
-}
-
-template<typename floatType>
-void CudaWrapper::CellVerletTraversalNoN3Wrapper(
-		LJFunctorCudaSoA<floatType> cell1, unsigned int ncells,
-		unsigned int clusterSize, unsigned int others_size,
-		unsigned int* other_ids, cudaStream_t stream) {
-	switch (clusterSize) {
-	case 32:
-		CellVerletTraversalNoN3<floatType, 32> <<<ncells, 32, 0, stream>>>(
-				cell1, others_size, other_ids);
-		break;
-	case 64:
-		CellVerletTraversalNoN3<floatType, 64> <<<ncells, 64, 0, stream>>>(
-				cell1, others_size, other_ids);
-		break;
-	case 96:
-		CellVerletTraversalNoN3<floatType, 96> <<<ncells, 96, 0, stream>>>(
-				cell1, others_size, other_ids);
-		break;
-	case 128:
-		CellVerletTraversalNoN3<floatType, 128> <<<ncells, 128, 0, stream>>>(
-				cell1, others_size, other_ids);
-		break;
-	case 256:
-		CellVerletTraversalNoN3<floatType, 256> <<<ncells, 256, 0, stream>>>(
-				cell1, others_size, other_ids);
-		break;
-	case 512:
-		CellVerletTraversalNoN3<floatType, 512> <<<ncells, 512, 0, stream>>>(
-				cell1, others_size, other_ids);
-		break;
-	case 1024:
-		CellVerletTraversalNoN3<floatType, 1024> <<<ncells, 1024, 0, stream>>>(
-				cell1, others_size, other_ids);
-		break;
-	default:
-		autopas::utils::ExceptionHandler::exception(
-				"cuda Kernel size not available for Verlet cells available 32, 64, 96. Too many particles in a cell. Requested: {}",
-				_num_threads);
-		break;
-	}
-	autopas::utils::CudaExceptionHandler::checkLastCudaCall();
-=======
-template<>
-void LJFunctorCudaWrapper<float>::loadConstants(
-		FunctorCudaConstants<float>* constants) {
-	LJFunctorConstants<float>* c =
-			static_cast<LJFunctorConstants<float>*>(constants);
-
-	cudaMemcpyToSymbol(global_constants_float, c,
-			sizeof(LJFunctorConstants<float> ));
->>>>>>> 2b412300
-}
-template<>
-void LJFunctorCudaWrapper<double>::loadConstants(
-		FunctorCudaConstants<double>* constants) {
-	LJFunctorConstants<double>* c =
-			static_cast<LJFunctorConstants<double>*>(constants);
-
-<<<<<<< HEAD
-template void CudaWrapper::CellVerletTraversalNoN3Wrapper<float>(
-		LJFunctorCudaSoA<float> cell1, unsigned int ncells,
-		unsigned int clusterSize, unsigned int others_size,
-		unsigned int* other_ids, cudaStream_t stream);
-
-template void CudaWrapper::CellVerletTraversalNoN3Wrapper<double>(
-		LJFunctorCudaSoA<double> cell1, unsigned int ncells,
-		unsigned int clusterSize, unsigned int others_size,
-		unsigned int* other_ids, cudaStream_t stream);
-
-template<typename floatType, int block_size>
-__global__
-void CellVerletTraversalN3(LJFunctorCudaSoA<floatType> cell,
-		unsigned int others_size, unsigned int* other_ids) {
-	const unsigned int mask = block_size - 1;
-
-	__shared__ typename vec3<floatType>::Type cell2_pos_shared[block_size];
-	__shared__ typename vec3<floatType>::Type cell2_forces_shared[block_size];
-
-	typename vec3<floatType>::Type myposition = { getInfinity<floatType>(),
-			getInfinity<floatType>(), getInfinity<floatType>() };
-	typename vec3<floatType>::Type myf = { 0, 0, 0 };
-
-	int index = blockIdx.x * blockDim.x + threadIdx.x;
-	myposition.x = cell._posX[index];
-	myposition.y = cell._posY[index];
-	myposition.z = cell._posZ[index];
-
-	//other cells
-	for (auto other_index = others_size * blockIdx.x;
-			other_ids[other_index] != UINT_MAX; ++other_index) {
-		const unsigned int cell2Start = blockDim.x * other_ids[other_index];
-
-		cell2_pos_shared[threadIdx.x] = {cell._posX[cell2Start+threadIdx.x], cell._posY[cell2Start+threadIdx.x], cell._posZ[cell2Start+threadIdx.x]};
-		cell2_forces_shared[threadIdx.x] = {0,0,0};
-		__syncthreads();
-		for (int j = 0; j < block_size; ++j) {
-			unsigned int offset = 0;
-			if ((block_size & (block_size - 1)) == 0) {
-				offset = (j + threadIdx.x) & mask;
-			} else {
-				offset = (j + threadIdx.x) % block_size;
-			}
-			myf = bodyBodyFN3<floatType, false>(myposition,
-					cell2_pos_shared[offset], myf,
-					cell2_forces_shared + offset);
-		}
-		__syncthreads();
-
-		atomicAdd(cell._forceX + cell2Start + threadIdx.x,
-				cell2_forces_shared[threadIdx.x].x);
-		atomicAdd(cell._forceY + cell2Start + threadIdx.x,
-				cell2_forces_shared[threadIdx.x].y);
-		atomicAdd(cell._forceZ + cell2Start + threadIdx.x,
-				cell2_forces_shared[threadIdx.x].z);
-		__syncthreads();
-	}
-
-	//same cluster without N3
-	{
-		const unsigned int cellStart = blockIdx.x * blockDim.x;
-
-		cell2_pos_shared[threadIdx.x] = {cell._posX[cellStart+threadIdx.x], cell._posY[cellStart+threadIdx.x], cell._posZ[cellStart+threadIdx.x]};
-		__syncthreads();
-		for (int j = 0; j < block_size; ++j) {
-			myf = bodyBodyF<floatType>(myposition, cell2_pos_shared[j], myf);
-		}
-		__syncthreads();
-	}
-	atomicAdd(cell._forceX + index, myf.x);
-	atomicAdd(cell._forceY + index, myf.y);
-	atomicAdd(cell._forceZ + index, myf.z);
-}
-
-template<typename floatType>
-void CudaWrapper::CellVerletTraversalN3Wrapper(
-		LJFunctorCudaSoA<floatType> cell1, unsigned int ncells,
-		unsigned int clusterSize, unsigned int others_size,
-		unsigned int* other_ids, cudaStream_t stream) {
-	switch (clusterSize) {
-	case 32:
-		CellVerletTraversalN3<floatType, 32> <<<ncells, 32, 0, stream>>>(cell1,
-				others_size, other_ids);
-		break;
-	case 64:
-		CellVerletTraversalN3<floatType, 64> <<<ncells, 64, 0, stream>>>(cell1,
-				others_size, other_ids);
-		break;
-	case 96:
-		CellVerletTraversalN3<floatType, 96> <<<ncells, 96, 0, stream>>>(cell1,
-				others_size, other_ids);
-		break;
-	default:
-		autopas::utils::ExceptionHandler::exception(
-				"cuda Kernel size not available for Verlet cells available 32, 64, 96. Too many particles in a cell. Requested: {}",
-				_num_threads);
-		break;
-	}
-	autopas::utils::CudaExceptionHandler::checkLastCudaCall();
-}
-
-template void CudaWrapper::CellVerletTraversalN3Wrapper<float>(
-		LJFunctorCudaSoA<float> cell1, unsigned int ncells,
-		unsigned int clusterSize, unsigned int others_size,
-		unsigned int* other_ids, cudaStream_t stream);
-
-template void CudaWrapper::CellVerletTraversalN3Wrapper<double>(
-		LJFunctorCudaSoA<double> cell1, unsigned int ncells,
-		unsigned int clusterSize, unsigned int others_size,
-		unsigned int* other_ids, cudaStream_t stream);
-
-template<typename floatType>
-void CudaWrapper::loadConstants(floatType cutoffsquare, floatType epsilon24,
-		floatType sigmasquare) {
-
-	constants<floatType> c;
-	c.cutoffsquare = cutoffsquare;
-	c.epsilon24 = epsilon24;
-	c.sigmasquare = sigmasquare;
-	cudaMemcpyToSymbol(global_constants_double, &c,
-			sizeof(constants<floatType> ));
-}
-template void CudaWrapper::loadConstants<float>(float cutoffsquare,
-		float epsilon24, float sigmasquare);
-template void CudaWrapper::loadConstants<double>(double cutoffsquare,
-		double epsilon24, double sigmasquare);
-=======
-	cudaMemcpyToSymbol(global_constants_double, c,
-			sizeof(LJFunctorConstants<double> ));
-}
-
-template<typename T>
-void LJFunctorCudaWrapper<T>::loadConstants(
-		FunctorCudaConstants<T>* constants) {
-	autopas::utils::ExceptionHandler::exception(
-			"Cuda constants with unknown Type loaded");
-}
-
-template class LJFunctorCudaWrapper<float> ;
-template class LJFunctorCudaWrapper<double> ;
->>>>>>> 2b412300
-
-} // namespace autopas+  return CUDART_INF;
+}
+
+template <typename floatType>
+__device__ inline typename vec3<floatType>::Type bodyBodyF(typename vec3<floatType>::Type i,
+                                                           typename vec3<floatType>::Type j,
+                                                           typename vec3<floatType>::Type fi) {
+  floatType drx = i.x - j.x;
+  floatType dry = i.y - j.y;
+  floatType drz = i.z - j.z;
+
+  floatType dr2 = drx * drx + dry * dry + drz * drz;
+
+  if (dr2 > getConstants<floatType>().cutoffsquare | dr2 == 0.0) {
+    return fi;
+  }
+
+  floatType invdr2 = 1. / dr2;
+  floatType lj6 = getConstants<floatType>().sigmasquare * invdr2;
+  lj6 = lj6 * lj6 * lj6;
+  floatType lj12 = lj6 * lj6;
+  floatType lj12m6 = lj12 - lj6;
+  floatType fac = getConstants<floatType>().epsilon24 * (lj12 + lj12m6) * invdr2;
+
+  fi.x += drx * fac;
+  fi.y += dry * fac;
+  fi.z += drz * fac;
+
+  return fi;
+}
+
+template <typename floatType, bool n3AdditionSafe = false>
+__device__ inline typename vec3<floatType>::Type bodyBodyFN3(typename vec3<floatType>::Type i,
+                                                             typename vec3<floatType>::Type j,
+                                                             typename vec3<floatType>::Type fi,
+                                                             typename vec3<floatType>::Type* fj) {
+  floatType drx = i.x - j.x;
+  floatType dry = i.y - j.y;
+  floatType drz = i.z - j.z;
+
+  floatType dr2 = drx * drx + dry * dry + drz * drz;
+
+  if (dr2 > getConstants<floatType>().cutoffsquare) {
+    return fi;
+  }
+
+  floatType invdr2 = 1. / dr2;
+  floatType lj6 = getConstants<floatType>().sigmasquare * invdr2;
+  lj6 = lj6 * lj6 * lj6;
+  floatType lj12 = lj6 * lj6;
+  floatType lj12m6 = lj12 - lj6;
+  floatType fac = getConstants<floatType>().epsilon24 * (lj12 + lj12m6) * invdr2;
+
+  floatType dfx = drx * fac;
+  floatType dfy = dry * fac;
+  floatType dfz = drz * fac;
+
+  fi.x += dfx;
+  fi.y += dfy;
+  fi.z += dfz;
+
+  if (n3AdditionSafe) {
+    fj->x -= dfx;
+    fj->y -= dfy;
+    fj->z -= dfz;
+  } else {
+    atomicAdd(&(fj->x), -dfx);
+    atomicAdd(&(fj->y), -dfy);
+    atomicAdd(&(fj->z), -dfz);
+  }
+  return fi;
+}
+
+template <typename floatType, int block_size>
+__global__ void SoAFunctorNoN3(LJFunctorCudaSoA<floatType> cell1) {
+  __shared__ typename vec3<floatType>::Type block_pos[block_size];
+  int i, tile;
+  int tid = blockIdx.x * blockDim.x + threadIdx.x;
+
+  typename vec3<floatType>::Type myposition = {0, 0, 0};
+  typename vec3<floatType>::Type myf = {0, 0, 0};
+  if (tid < cell1._size) {
+    myposition.x = cell1._posX[tid];
+    myposition.y = cell1._posY[tid];
+    myposition.z = cell1._posZ[tid];
+  }
+
+  for (i = block_size, tile = 0; i < cell1._size; i += block_size, ++tile) {
+    int idx = tile * block_size + threadIdx.x;
+
+    block_pos[threadIdx.x] = {cell1._posX[idx], cell1._posY[idx], cell1._posZ[idx]};
+    __syncthreads();
+    if (tid < cell1._size) {
+      for (int j = 0; j < blockDim.x; ++j) {
+        myf = bodyBodyF<floatType>(myposition, block_pos[j], myf);
+      }
+    }
+    __syncthreads();
+  }
+  {
+    int idx = tile * block_size + threadIdx.x;
+    block_pos[threadIdx.x] = {cell1._posX[idx], cell1._posY[idx], cell1._posZ[idx]};
+    __syncthreads();
+
+    const int size = cell1._size - tile * blockDim.x;
+    for (int j = 0; j < size; ++j) {
+      myf = bodyBodyF<floatType>(myposition, block_pos[j], myf);
+    }
+
+    __syncthreads();
+  }
+
+  atomicAdd(cell1._forceX + tid, myf.x);
+  atomicAdd(cell1._forceY + tid, myf.y);
+  atomicAdd(cell1._forceZ + tid, myf.z);
+}
+
+template <typename floatType, int block_size>
+__global__ void SoAFunctorNoN3Pair(LJFunctorCudaSoA<floatType> cell1, LJFunctorCudaSoA<floatType> cell2) {
+  __shared__ typename vec3<floatType>::Type block_pos[block_size];
+  int i, tile;
+  int tid = blockIdx.x * block_size + threadIdx.x;
+  typename vec3<floatType>::Type myposition;
+  typename vec3<floatType>::Type myf = {0, 0, 0};
+
+  if (tid < cell1._size) {
+    myposition.x = cell1._posX[tid];
+    myposition.y = cell1._posY[tid];
+    myposition.z = cell1._posZ[tid];
+  }
+
+  for (i = 0, tile = 0; i < cell2._size; i += block_size, ++tile) {
+    int idx = tile * block_size + threadIdx.x;
+
+    if (idx < cell2._size) block_pos[threadIdx.x] = {cell2._posX[idx], cell2._posY[idx], cell2._posZ[idx]};
+    __syncthreads();
+
+    const int size = min(block_size, cell2._size - i);
+    for (int j = 0; j < size; ++j) {
+      myf = bodyBodyF<floatType>(myposition, block_pos[j], myf);
+    }
+    __syncthreads();
+  }
+  atomicAdd(cell1._forceX + tid, myf.x);
+  atomicAdd(cell1._forceY + tid, myf.y);
+  atomicAdd(cell1._forceZ + tid, myf.z);
+}
+
+template <typename floatType, int block_size, bool NMisMultipleBlockSize = false>
+__global__ void SoAFunctorN3(LJFunctorCudaSoA<floatType> cell1) {
+  static_assert((block_size & (block_size - 1)) == 0, "block size must be power of 2");
+  __shared__ typename vec3<floatType>::Type cell1_pos_shared[block_size];
+  __shared__ typename vec3<floatType>::Type cell1_forces_shared[block_size];
+  int tid = blockIdx.x * block_size + threadIdx.x;
+  typename vec3<floatType>::Type myposition = {getInfinity<floatType>(), getInfinity<floatType>(),
+                                               getInfinity<floatType>()};
+  typename vec3<floatType>::Type myf = {0, 0, 0};
+  int i, tile;
+  const int mask = block_size - 1;
+
+  if (not NMisMultipleBlockSize && tid < cell1._size) {
+    myposition.x = cell1._posX[tid];
+    myposition.y = cell1._posY[tid];
+    myposition.z = cell1._posZ[tid];
+  }
+
+  for (i = 0, tile = 0; tile < blockIdx.x; i += block_size, ++tile) {
+    int idx = tile * block_size + threadIdx.x;
+    cell1_pos_shared[threadIdx.x] = {cell1._posX[idx], cell1._posY[idx], cell1._posZ[idx]};
+    cell1_forces_shared[threadIdx.x] = {0, 0, 0};
+    __syncthreads();
+
+    for (int j = 0; j < block_size; ++j) {
+      const int offset = (j + threadIdx.x) & mask;
+      myf = bodyBodyFN3<floatType>(myposition, cell1_pos_shared[offset], myf, cell1_forces_shared + offset);
+    }
+    __syncthreads();
+
+    atomicAdd(cell1._forceX + idx, cell1_forces_shared[threadIdx.x].x);
+    atomicAdd(cell1._forceY + idx, cell1_forces_shared[threadIdx.x].y);
+    atomicAdd(cell1._forceZ + idx, cell1_forces_shared[threadIdx.x].z);
+    __syncthreads();
+  }
+
+  {
+    int idx = blockIdx.x * block_size + threadIdx.x;
+    cell1_pos_shared[threadIdx.x] = {cell1._posX[idx], cell1._posY[idx], cell1._posZ[idx]};
+    cell1_forces_shared[threadIdx.x] = {0, 0, 0};
+    __syncthreads();
+
+    for (int j = threadIdx.x - 1; j >= 0; --j) {
+      myf = bodyBodyFN3<floatType>(myposition, cell1_pos_shared[j], myf, cell1_forces_shared + j);
+    }
+    __syncthreads();
+
+    atomicAdd(cell1._forceX + idx, cell1_forces_shared[threadIdx.x].x);
+    atomicAdd(cell1._forceY + idx, cell1_forces_shared[threadIdx.x].y);
+    atomicAdd(cell1._forceZ + idx, cell1_forces_shared[threadIdx.x].z);
+    __syncthreads();
+  }
+
+  atomicAdd(cell1._forceX + tid, myf.x);
+  atomicAdd(cell1._forceY + tid, myf.y);
+  atomicAdd(cell1._forceZ + tid, myf.z);
+}
+
+template <typename floatType, int block_size, bool NMisMultipleBlockSize = false>
+__global__ void SoAFunctorN3Pair(LJFunctorCudaSoA<floatType> cell1, LJFunctorCudaSoA<floatType> cell2) {
+  static_assert((block_size & (block_size - 1)) == 0, "block size must be power of 2");
+  __shared__ typename vec3<floatType>::Type cell2_pos_shared[block_size];
+  __shared__ typename vec3<floatType>::Type cell2_forces_shared[block_size];
+  int tid = blockIdx.x * block_size + threadIdx.x;
+  typename vec3<floatType>::Type myposition = {getInfinity<floatType>(), getInfinity<floatType>(),
+                                               getInfinity<floatType>()};
+  typename vec3<floatType>::Type myf = {0, 0, 0};
+  int i, tile;
+  const int mask = block_size - 1;
+
+  if (not NMisMultipleBlockSize && tid < cell1._size) {
+    myposition.x = cell1._posX[tid];
+    myposition.y = cell1._posY[tid];
+    myposition.z = cell1._posZ[tid];
+  }
+  for (i = block_size, tile = 0; i <= cell2._size; i += block_size, ++tile) {
+    int idx = tile * block_size + threadIdx.x;
+    cell2_pos_shared[threadIdx.x] = {cell2._posX[idx], cell2._posY[idx], cell2._posZ[idx]};
+    cell2_forces_shared[threadIdx.x] = {0, 0, 0};
+    __syncthreads();
+
+    for (int j = 0; j < block_size; ++j) {
+      const int offset = (j + threadIdx.x) & mask;
+      myf = bodyBodyFN3<floatType, true>(myposition, cell2_pos_shared[offset], myf, cell2_forces_shared + offset);
+    }
+    __syncthreads();
+
+    atomicAdd(cell2._forceX + idx, cell2_forces_shared[threadIdx.x].x);
+    atomicAdd(cell2._forceY + idx, cell2_forces_shared[threadIdx.x].y);
+    atomicAdd(cell2._forceZ + idx, cell2_forces_shared[threadIdx.x].z);
+    __syncthreads();
+  }
+  if ((not NMisMultipleBlockSize) && (i > cell2._size)) {
+    int idx = tile * block_size + threadIdx.x;
+    if (idx < cell2._size) {
+      cell2_pos_shared[threadIdx.x] = {cell2._posX[idx], cell2._posY[idx], cell2._posZ[idx]};
+      cell2_forces_shared[threadIdx.x] = {0, 0, 0};
+    }
+    __syncthreads();
+
+    const int size = block_size + cell2._size - i;
+    for (int j = 0; j < size; ++j) {
+      const int offset = (j + threadIdx.x) % size;
+      myf = bodyBodyFN3<floatType>(myposition, cell2_pos_shared[offset], myf, cell2_forces_shared + offset);
+    }
+    __syncthreads();
+    if (idx < cell2._size) {
+      atomicAdd(cell2._forceX + idx, cell2_forces_shared[threadIdx.x].x);
+      atomicAdd(cell2._forceY + idx, cell2_forces_shared[threadIdx.x].y);
+      atomicAdd(cell2._forceZ + idx, cell2_forces_shared[threadIdx.x].z);
+      __syncthreads();
+    }
+  }
+
+  atomicAdd(cell1._forceX + tid, myf.x);
+  atomicAdd(cell1._forceY + tid, myf.y);
+  atomicAdd(cell1._forceZ + tid, myf.z);
+}
+
+template <typename floatType>
+void LJFunctorCudaWrapper<floatType>::SoAFunctorNoN3Wrapper(FunctorCudaSoA<floatType>* cell1Base, cudaStream_t stream) {
+  LJFunctorCudaSoA<floatType> cell1 = *static_cast<LJFunctorCudaSoA<floatType>*>(cell1Base);
+
+  std::cout << "Here" << std::endl;
+  switch (_num_threads) {
+    case 32:
+      SoAFunctorNoN3<floatType, 32><<<numRequiredBlocks(cell1._size), 32, 0, stream>>>(cell1);
+      break;
+    case 64:
+      SoAFunctorNoN3<floatType, 64><<<numRequiredBlocks(cell1._size), 64, 0, stream>>>(cell1);
+      break;
+    case 96:
+      SoAFunctorNoN3<floatType, 96><<<numRequiredBlocks(cell1._size), 96, 0, stream>>>(cell1);
+      break;
+    case 128:
+      SoAFunctorNoN3<floatType, 128><<<numRequiredBlocks(cell1._size), 128, 0, stream>>>(cell1);
+      break;
+    case 256:
+      SoAFunctorNoN3<floatType, 256><<<numRequiredBlocks(cell1._size), 256, 0, stream>>>(cell1);
+      break;
+    case 512:
+      SoAFunctorNoN3<floatType, 512><<<numRequiredBlocks(cell1._size), 512, 0, stream>>>(cell1);
+      break;
+    case 1024:
+      SoAFunctorNoN3<floatType, 1024><<<numRequiredBlocks(cell1._size), 1024, 0, stream>>>(cell1);
+      break;
+    default:
+      autopas::utils::ExceptionHandler::exception(std::string("cuda Kernel size not available"));
+      break;
+  }
+  autopas::utils::CudaExceptionHandler::checkLastCudaCall();
+}
+
+template <typename floatType>
+void LJFunctorCudaWrapper<floatType>::SoAFunctorNoN3PairWrapper(FunctorCudaSoA<floatType>* cell1Base,
+                                                                FunctorCudaSoA<floatType>* cell2Base,
+                                                                cudaStream_t stream) {
+  LJFunctorCudaSoA<floatType> cell1 = *static_cast<LJFunctorCudaSoA<floatType>*>(cell1Base);
+  LJFunctorCudaSoA<floatType> cell2 = *static_cast<LJFunctorCudaSoA<floatType>*>(cell2Base);
+
+  switch (_num_threads) {
+    case 32:
+      SoAFunctorNoN3Pair<floatType, 32><<<numRequiredBlocks(cell1._size), 32, 0, stream>>>(cell1, cell2);
+      break;
+    case 64:
+      SoAFunctorNoN3Pair<floatType, 64><<<numRequiredBlocks(cell1._size), 64, 0, stream>>>(cell1, cell2);
+      break;
+    case 96:
+      SoAFunctorNoN3Pair<floatType, 96><<<numRequiredBlocks(cell1._size), 96, 0, stream>>>(cell1, cell2);
+      break;
+    case 128:
+      SoAFunctorNoN3Pair<floatType, 128><<<numRequiredBlocks(cell1._size), 128, 0, stream>>>(cell1, cell2);
+      break;
+    case 256:
+      SoAFunctorNoN3Pair<floatType, 256><<<numRequiredBlocks(cell1._size), 256, 0, stream>>>(cell1, cell2);
+      break;
+    case 512:
+      SoAFunctorNoN3Pair<floatType, 512><<<numRequiredBlocks(cell1._size), 512, 0, stream>>>(cell1, cell2);
+      break;
+    case 1024:
+      SoAFunctorNoN3Pair<floatType, 1024><<<numRequiredBlocks(cell1._size), 1024, 0, stream>>>(cell1, cell2);
+      break;
+    default:
+      autopas::utils::ExceptionHandler::exception(std::string("cuda Kernel size not available"));
+      break;
+  }
+  autopas::utils::CudaExceptionHandler::checkLastCudaCall();
+}
+
+template <typename floatType>
+void LJFunctorCudaWrapper<floatType>::SoAFunctorN3Wrapper(FunctorCudaSoA<floatType>* cell1Base, cudaStream_t stream) {
+  LJFunctorCudaSoA<floatType> cell1 = *static_cast<LJFunctorCudaSoA<floatType>*>(cell1Base);
+
+  switch (_num_threads) {
+    case 32:
+      SoAFunctorN3<floatType, 32><<<numRequiredBlocks(cell1._size), 32, 0, stream>>>(cell1);
+      break;
+    case 64:
+      SoAFunctorN3<floatType, 64><<<numRequiredBlocks(cell1._size), 64, 0, stream>>>(cell1);
+      break;
+    case 128:
+      SoAFunctorN3<floatType, 128><<<numRequiredBlocks(cell1._size), 128, 0, stream>>>(cell1);
+      break;
+    case 256:
+      SoAFunctorN3<floatType, 256><<<numRequiredBlocks(cell1._size), 256, 0, stream>>>(cell1);
+      break;
+    case 512:
+      SoAFunctorN3<floatType, 512><<<numRequiredBlocks(cell1._size), 512, 0, stream>>>(cell1);
+      break;
+    case 1024:
+      SoAFunctorN3<floatType, 1024><<<numRequiredBlocks(cell1._size), 1024, 0, stream>>>(cell1);
+      break;
+    default:
+      autopas::utils::ExceptionHandler::exception(std::string("cuda Kernel size not available"));
+      break;
+  }
+  autopas::utils::CudaExceptionHandler::checkLastCudaCall();
+}
+
+template <typename floatType>
+void LJFunctorCudaWrapper<floatType>::SoAFunctorN3PairWrapper(FunctorCudaSoA<floatType>* cell1Base,
+                                                              FunctorCudaSoA<floatType>* cell2Base,
+                                                              cudaStream_t stream) {
+  LJFunctorCudaSoA<floatType> cell1 = *static_cast<LJFunctorCudaSoA<floatType>*>(cell1Base);
+  LJFunctorCudaSoA<floatType> cell2 = *static_cast<LJFunctorCudaSoA<floatType>*>(cell2Base);
+
+  switch (_num_threads) {
+    case 32:
+      SoAFunctorN3Pair<floatType, 32><<<numRequiredBlocks(cell1._size), 32, 0, stream>>>(cell1, cell2);
+      break;
+    case 64:
+      SoAFunctorN3Pair<floatType, 64><<<numRequiredBlocks(cell1._size), 64, 0, stream>>>(cell1, cell2);
+      break;
+    case 128:
+      SoAFunctorN3Pair<floatType, 128><<<numRequiredBlocks(cell1._size), 128, 0, stream>>>(cell1, cell2);
+      break;
+    case 256:
+      SoAFunctorN3Pair<floatType, 256><<<numRequiredBlocks(cell1._size), 256, 0, stream>>>(cell1, cell2);
+      break;
+    case 512:
+      SoAFunctorN3Pair<floatType, 512><<<numRequiredBlocks(cell1._size), 512, 0, stream>>>(cell1, cell2);
+      break;
+    case 1024:
+      SoAFunctorN3Pair<floatType, 1024><<<numRequiredBlocks(cell1._size), 1024, 0, stream>>>(cell1, cell2);
+      break;
+    default:
+      autopas::utils::ExceptionHandler::exception(std::string("cuda Kernel size not available"));
+      break;
+  }
+  autopas::utils::CudaExceptionHandler::checkLastCudaCall();
+}
+
+template <typename floatType, int block_size>
+__global__ void LinkedCellsTraversalNoN3(LJFunctorCudaSoA<floatType> cell, unsigned int* cids, size_t* cellSizes,
+                                         unsigned int offsets_size, int* offsets) {
+  int own_cid = cids[blockIdx.x];
+  __shared__ typename vec3<floatType>::Type cell2_pos_shared[block_size];
+  typename vec3<floatType>::Type myposition = {getInfinity<floatType>(), getInfinity<floatType>(),
+                                               getInfinity<floatType>()};
+  typename vec3<floatType>::Type myf = {0, 0, 0};
+
+  int index = cellSizes[own_cid] + threadIdx.x;
+  if (threadIdx.x < (cellSizes[own_cid + 1] - cellSizes[own_cid])) {
+    myposition.x = cell._posX[index];
+    myposition.y = cell._posY[index];
+    myposition.z = cell._posZ[index];
+  }
+  // other cells
+  for (auto other_index = 0; other_index < offsets_size; ++other_index) {
+    const int other_id = own_cid + offsets[other_index];
+    const int cell2Start = cellSizes[other_id];
+    const int sizeCell2 = cellSizes[other_id + 1] - cell2Start;
+
+    cell2_pos_shared[threadIdx.x] = {cell._posX[cell2Start + threadIdx.x], cell._posY[cell2Start + threadIdx.x],
+                                     cell._posZ[cell2Start + threadIdx.x]};
+    __syncthreads();
+    for (int j = 0; j < sizeCell2; ++j) {
+      myf = bodyBodyF<floatType>(myposition, cell2_pos_shared[j], myf);
+    }
+    __syncthreads();
+  }
+  if (threadIdx.x < (cellSizes[own_cid + 1] - cellSizes[own_cid])) {
+    atomicAdd(cell._forceX + index, myf.x);
+    atomicAdd(cell._forceY + index, myf.y);
+    atomicAdd(cell._forceZ + index, myf.z);
+  }
+}
+
+template <typename floatType, int block_size>
+__global__ void LinkedCellsTraversalN3(LJFunctorCudaSoA<floatType> cell, unsigned int* cids, size_t* cellSizes,
+                                       unsigned int offsets_size, int* offsets) {
+  int own_cid = cids[blockIdx.x];
+  __shared__ typename vec3<floatType>::Type cell2_pos_shared[block_size];
+  __shared__ typename vec3<floatType>::Type cell2_forces_shared[block_size];
+
+  typename vec3<floatType>::Type myposition = {getInfinity<floatType>(), getInfinity<floatType>(),
+                                               getInfinity<floatType>()};
+  typename vec3<floatType>::Type myf = {0, 0, 0};
+
+  int index = cellSizes[own_cid] + threadIdx.x;
+  if (threadIdx.x < (cellSizes[own_cid + 1] - cellSizes[own_cid])) {
+    myposition.x = cell._posX[index];
+    myposition.y = cell._posY[index];
+    myposition.z = cell._posZ[index];
+  }
+  // other cells
+  for (auto other_index = 0; other_index < offsets_size; ++other_index) {
+    const int other_id = own_cid + offsets[other_index];
+    const int cell2Start = cellSizes[other_id];
+    const int sizeCell2 = cellSizes[other_id + 1] - cell2Start;
+
+    cell2_pos_shared[threadIdx.x] = {cell._posX[cell2Start + threadIdx.x], cell._posY[cell2Start + threadIdx.x],
+                                     cell._posZ[cell2Start + threadIdx.x]};
+    cell2_forces_shared[threadIdx.x] = {0, 0, 0};
+    __syncthreads();
+    for (int j = 0; j < sizeCell2; ++j) {
+      const int offset = (j + threadIdx.x) % sizeCell2;
+      myf = bodyBodyFN3<floatType, false>(myposition, cell2_pos_shared[offset], myf, cell2_forces_shared + offset);
+    }
+    __syncthreads();
+
+    atomicAdd(cell._forceX + cell2Start + threadIdx.x, cell2_forces_shared[threadIdx.x].x);
+    atomicAdd(cell._forceY + cell2Start + threadIdx.x, cell2_forces_shared[threadIdx.x].y);
+    atomicAdd(cell._forceZ + cell2Start + threadIdx.x, cell2_forces_shared[threadIdx.x].z);
+    __syncthreads();
+  }
+  // same cells
+  {
+    const int cell1Start = cellSizes[own_cid];
+    const int sizeCell1 = cellSizes[own_cid + 1] - cell1Start;
+
+    cell2_pos_shared[threadIdx.x] = {cell._posX[cell1Start + threadIdx.x], cell._posY[cell1Start + threadIdx.x],
+                                     cell._posZ[cell1Start + threadIdx.x]};
+    __syncthreads();
+    for (int j = 0; j < sizeCell1; ++j) {
+      myf = bodyBodyF<floatType>(myposition, cell2_pos_shared[j], myf);
+    }
+    __syncthreads();
+  }
+  if (threadIdx.x < (cellSizes[own_cid + 1] - cellSizes[own_cid])) {
+    atomicAdd(cell._forceX + index, myf.x);
+    atomicAdd(cell._forceY + index, myf.y);
+    atomicAdd(cell._forceZ + index, myf.z);
+  }
+}
+
+template <typename floatType>
+void LJFunctorCudaWrapper<floatType>::LinkedCellsTraversalNoN3Wrapper(FunctorCudaSoA<floatType>* cell1Base,
+                                                                      unsigned int reqThreads, unsigned int cids_size,
+                                                                      unsigned int* cids, unsigned int cellSizes_size,
+                                                                      size_t* cellSizes, unsigned int offsets_size,
+                                                                      int* offsets, cudaStream_t stream) {
+  LJFunctorCudaSoA<floatType> cell1 = *static_cast<LJFunctorCudaSoA<floatType>*>(cell1Base);
+
+  switch (reqThreads) {
+    case 32:
+      LinkedCellsTraversalNoN3<floatType, 32>
+          <<<cids_size, 32, 0, stream>>>(cell1, cids, cellSizes, offsets_size, offsets);
+      break;
+    case 64:
+      LinkedCellsTraversalNoN3<floatType, 64>
+          <<<cids_size, 64, 0, stream>>>(cell1, cids, cellSizes, offsets_size, offsets);
+      break;
+    case 96:
+      LinkedCellsTraversalNoN3<floatType, 96>
+          <<<cids_size, 96, 0, stream>>>(cell1, cids, cellSizes, offsets_size, offsets);
+      break;
+    case 128:
+      LinkedCellsTraversalNoN3<floatType, 128>
+          <<<cids_size, 128, 0, stream>>>(cell1, cids, cellSizes, offsets_size, offsets);
+      break;
+    case 256:
+      LinkedCellsTraversalNoN3<floatType, 256>
+          <<<cids_size, 256, 0, stream>>>(cell1, cids, cellSizes, offsets_size, offsets);
+      break;
+    case 512:
+      LinkedCellsTraversalNoN3<floatType, 512>
+          <<<cids_size, 512, 0, stream>>>(cell1, cids, cellSizes, offsets_size, offsets);
+      break;
+    case 1024:
+      LinkedCellsTraversalNoN3<floatType, 1024>
+          <<<cids_size, 1024, 0, stream>>>(cell1, cids, cellSizes, offsets_size, offsets);
+      break;
+    default:
+      autopas::utils::ExceptionHandler::exception(
+          "Linked Cells NoN3: cuda Kernel size not available for Linked cells available 32, 64, 96. Too many particles "
+          "in a cell. Requested: {}",
+          reqThreads);
+      break;
+  }
+  autopas::utils::CudaExceptionHandler::checkLastCudaCall();
+}
+
+template <typename floatType>
+void LJFunctorCudaWrapper<floatType>::LinkedCellsTraversalN3Wrapper(FunctorCudaSoA<floatType>* cell1Base,
+                                                                    unsigned int reqThreads, unsigned int cids_size,
+                                                                    unsigned int* cids, unsigned int cellSizes_size,
+                                                                    size_t* cellSizes, unsigned int offsets_size,
+                                                                    int* offsets, cudaStream_t stream) {
+  LJFunctorCudaSoA<floatType> cell1 = *static_cast<LJFunctorCudaSoA<floatType>*>(cell1Base);
+
+  switch (reqThreads) {
+    case 32:
+      LinkedCellsTraversalN3<floatType, 32>
+          <<<cids_size, 32, 0, stream>>>(cell1, cids, cellSizes, offsets_size, offsets);
+      break;
+    case 64:
+      LinkedCellsTraversalN3<floatType, 64>
+          <<<cids_size, 64, 0, stream>>>(cell1, cids, cellSizes, offsets_size, offsets);
+      break;
+    case 96:
+      LinkedCellsTraversalN3<floatType, 96>
+          <<<cids_size, 96, 0, stream>>>(cell1, cids, cellSizes, offsets_size, offsets);
+      break;
+    default:
+      autopas::utils::ExceptionHandler::exception(
+          "Linked Cells N3:cuda Kernel size not available for Linked cells available 32, 64, 96. Too many particles in "
+          "a cell. Requested: {}",
+          reqThreads);
+      break;
+  }
+  autopas::utils::CudaExceptionHandler::checkLastCudaCall();
+}
+
+template <typename floatType, int block_size>
+__global__ void CellVerletTraversalNoN3(LJFunctorCudaSoA<floatType> cell, unsigned int others_size,
+                                        unsigned int* other_ids) {
+  __shared__ typename vec3<floatType>::Type cell2_pos_shared[block_size];
+  typename vec3<floatType>::Type myposition = {getInfinity<floatType>(), getInfinity<floatType>(),
+                                               getInfinity<floatType>()};
+  typename vec3<floatType>::Type myf = {0, 0, 0};
+
+  unsigned int index = blockIdx.x * blockDim.x + threadIdx.x;
+  myposition.x = cell._posX[index];
+  myposition.y = cell._posY[index];
+  myposition.z = cell._posZ[index];
+
+  // other cells
+  for (auto other_index = others_size * blockIdx.x; other_ids[other_index] < UINT_MAX; ++other_index) {
+    const unsigned int cell2Start = blockDim.x * other_ids[other_index];
+
+    cell2_pos_shared[threadIdx.x] = {cell._posX[cell2Start + threadIdx.x], cell._posY[cell2Start + threadIdx.x],
+                                     cell._posZ[cell2Start + threadIdx.x]};
+    __syncthreads();
+    for (int j = 0; j < block_size; ++j) {
+      myf = bodyBodyF<floatType>(myposition, cell2_pos_shared[j], myf);
+    }
+    __syncthreads();
+  }
+  atomicAdd(cell._forceX + index, myf.x);
+  atomicAdd(cell._forceY + index, myf.y);
+  atomicAdd(cell._forceZ + index, myf.z);
+}
+
+template <typename floatType>
+void LJFunctorCudaWrapper<floatType>::CellVerletTraversalNoN3Wrapper(FunctorCudaSoA<floatType>* cell1Base,
+                                                                     unsigned int ncells, unsigned int clusterSize,
+                                                                     unsigned int others_size, unsigned int* other_ids,
+                                                                     cudaStream_t stream) {
+  LJFunctorCudaSoA<floatType> cell1 = *static_cast<LJFunctorCudaSoA<floatType>*>(cell1Base);
+  switch (clusterSize) {
+    case 32:
+      CellVerletTraversalNoN3<floatType, 32><<<ncells, 32, 0, stream>>>(cell1, others_size, other_ids);
+      break;
+    case 64:
+      CellVerletTraversalNoN3<floatType, 64><<<ncells, 64, 0, stream>>>(cell1, others_size, other_ids);
+      break;
+    case 96:
+      CellVerletTraversalNoN3<floatType, 96><<<ncells, 96, 0, stream>>>(cell1, others_size, other_ids);
+      break;
+    case 128:
+      CellVerletTraversalNoN3<floatType, 128><<<ncells, 128, 0, stream>>>(cell1, others_size, other_ids);
+      break;
+    case 256:
+      CellVerletTraversalNoN3<floatType, 256><<<ncells, 256, 0, stream>>>(cell1, others_size, other_ids);
+      break;
+    case 512:
+      CellVerletTraversalNoN3<floatType, 512><<<ncells, 512, 0, stream>>>(cell1, others_size, other_ids);
+      break;
+    case 1024:
+      CellVerletTraversalNoN3<floatType, 1024><<<ncells, 1024, 0, stream>>>(cell1, others_size, other_ids);
+      break;
+    default:
+      autopas::utils::ExceptionHandler::exception(
+          "cuda Kernel size not available for Verlet cells available 32, 64, 96. Too many particles in a cell. "
+          "Requested: {}",
+          _num_threads);
+      break;
+  }
+  autopas::utils::CudaExceptionHandler::checkLastCudaCall();
+}
+
+template <typename floatType, int block_size>
+__global__ void CellVerletTraversalN3(LJFunctorCudaSoA<floatType> cell, unsigned int others_size,
+                                      unsigned int* other_ids) {
+  const unsigned int mask = block_size - 1;
+
+  __shared__ typename vec3<floatType>::Type cell2_pos_shared[block_size];
+  __shared__ typename vec3<floatType>::Type cell2_forces_shared[block_size];
+
+  typename vec3<floatType>::Type myposition = {getInfinity<floatType>(), getInfinity<floatType>(),
+                                               getInfinity<floatType>()};
+  typename vec3<floatType>::Type myf = {0, 0, 0};
+
+  int index = blockIdx.x * blockDim.x + threadIdx.x;
+  myposition.x = cell._posX[index];
+  myposition.y = cell._posY[index];
+  myposition.z = cell._posZ[index];
+
+  // other cells
+  for (auto other_index = others_size * blockIdx.x; other_ids[other_index] != UINT_MAX; ++other_index) {
+    const unsigned int cell2Start = blockDim.x * other_ids[other_index];
+
+    cell2_pos_shared[threadIdx.x] = {cell._posX[cell2Start + threadIdx.x], cell._posY[cell2Start + threadIdx.x],
+                                     cell._posZ[cell2Start + threadIdx.x]};
+    cell2_forces_shared[threadIdx.x] = {0, 0, 0};
+    __syncthreads();
+    for (int j = 0; j < block_size; ++j) {
+      unsigned int offset = 0;
+      if ((block_size & (block_size - 1)) == 0) {
+        offset = (j + threadIdx.x) & mask;
+      } else {
+        offset = (j + threadIdx.x) % block_size;
+      }
+      myf = bodyBodyFN3<floatType, false>(myposition, cell2_pos_shared[offset], myf, cell2_forces_shared + offset);
+    }
+    __syncthreads();
+
+    atomicAdd(cell._forceX + cell2Start + threadIdx.x, cell2_forces_shared[threadIdx.x].x);
+    atomicAdd(cell._forceY + cell2Start + threadIdx.x, cell2_forces_shared[threadIdx.x].y);
+    atomicAdd(cell._forceZ + cell2Start + threadIdx.x, cell2_forces_shared[threadIdx.x].z);
+    __syncthreads();
+  }
+
+  // same cluster without N3
+  {
+    const unsigned int cellStart = blockIdx.x * blockDim.x;
+
+    cell2_pos_shared[threadIdx.x] = {cell._posX[cellStart + threadIdx.x], cell._posY[cellStart + threadIdx.x],
+                                     cell._posZ[cellStart + threadIdx.x]};
+    __syncthreads();
+    for (int j = 0; j < block_size; ++j) {
+      myf = bodyBodyF<floatType>(myposition, cell2_pos_shared[j], myf);
+    }
+    __syncthreads();
+  }
+  atomicAdd(cell._forceX + index, myf.x);
+  atomicAdd(cell._forceY + index, myf.y);
+  atomicAdd(cell._forceZ + index, myf.z);
+}
+
+template <typename floatType>
+void LJFunctorCudaWrapper<floatType>::CellVerletTraversalN3Wrapper(FunctorCudaSoA<floatType>* cell1Base,
+                                                                   unsigned int ncells, unsigned int clusterSize,
+                                                                   unsigned int others_size, unsigned int* other_ids,
+                                                                   cudaStream_t stream) {
+  LJFunctorCudaSoA<floatType> cell1 = *static_cast<LJFunctorCudaSoA<floatType>*>(cell1Base);
+  switch (clusterSize) {
+    case 32:
+      CellVerletTraversalN3<floatType, 32><<<ncells, 32, 0, stream>>>(cell1, others_size, other_ids);
+      break;
+    case 64:
+      CellVerletTraversalN3<floatType, 64><<<ncells, 64, 0, stream>>>(cell1, others_size, other_ids);
+      break;
+    case 96:
+      CellVerletTraversalN3<floatType, 96><<<ncells, 96, 0, stream>>>(cell1, others_size, other_ids);
+      break;
+    default:
+      autopas::utils::ExceptionHandler::exception(
+          "cuda Kernel size not available for Verlet cells available 32, 64, 96. Too many particles in a cell. "
+          "Requested: {}",
+          _num_threads);
+      break;
+  }
+  autopas::utils::CudaExceptionHandler::checkLastCudaCall();
+}
+
+template <>
+void LJFunctorCudaWrapper<float>::loadConstants(FunctorCudaConstants<float>* constants) {
+  LJFunctorConstants<float>* c = static_cast<LJFunctorConstants<float>*>(constants);
+
+  cudaMemcpyToSymbol(global_constants_float, c, sizeof(LJFunctorConstants<float>));
+}
+
+template <>
+void LJFunctorCudaWrapper<double>::loadConstants(FunctorCudaConstants<double>* constants) {
+  LJFunctorConstants<double>* c = static_cast<LJFunctorConstants<double>*>(constants);
+  cudaMemcpyToSymbol(global_constants_double, c, sizeof(LJFunctorConstants<double>));
+}
+
+template <typename T>
+void LJFunctorCudaWrapper<T>::loadConstants(FunctorCudaConstants<T>* constants) {
+  autopas::utils::ExceptionHandler::exception("Cuda constants with unknown Type loaded");
+}
+
+template class LJFunctorCudaWrapper<float>;
+template class LJFunctorCudaWrapper<double>;
+
+}  // namespace autopas