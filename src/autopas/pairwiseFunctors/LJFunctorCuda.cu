--- conflicted
+++ resolved
@@ -509,14 +509,8 @@
  * @param cellSizes sizes of the cells by id
  */
 template <typename floatType, int block_size>
-<<<<<<< HEAD
-__global__ void LinkedCellsTraversalNoN3(LJFunctorCudaSoA<floatType> cell, unsigned int* cids, size_t* cellSizes) {
+__global__ void LinkedCellsTraversalNoN3(LJFunctorCudaSoA<floatType> cell, unsigned int *cids, size_t *cellSizes) {
   unsigned int own_cid = cids[blockIdx.x];
-=======
-__global__ void LinkedCellsTraversalNoN3(LJFunctorCudaSoA<floatType> cell, unsigned int *cids, size_t *cellSizes,
-                                         unsigned int offsets_size, int *offsets) {
-  int own_cid = cids[blockIdx.x];
->>>>>>> 6d6a10d2
   __shared__ typename vec3<floatType>::Type cell2_pos_shared[block_size];
   typename vec3<floatType>::Type myposition = {getInfinity<floatType>(), getInfinity<floatType>(),
                                                getInfinity<floatType>()};
@@ -559,14 +553,8 @@
  * @param cellSizes sizes of the cells by id
  */
 template <typename floatType, int block_size>
-<<<<<<< HEAD
-__global__ void LinkedCellsTraversalN3(LJFunctorCudaSoA<floatType> cell, unsigned int* cids, size_t* cellSizes) {
+__global__ void LinkedCellsTraversalN3(LJFunctorCudaSoA<floatType> cell, unsigned int *cids, size_t *cellSizes) {
   unsigned int own_cid = cids[blockIdx.x];
-=======
-__global__ void LinkedCellsTraversalN3(LJFunctorCudaSoA<floatType> cell, unsigned int *cids, size_t *cellSizes,
-                                       unsigned int offsets_size, int *offsets) {
-  int own_cid = cids[blockIdx.x];
->>>>>>> 6d6a10d2
   __shared__ typename vec3<floatType>::Type cell2_pos_shared[block_size];
   __shared__ typename vec3<floatType>::Type cell2_forces_shared[block_size];
 
@@ -635,16 +623,9 @@
 template <typename floatType>
 void LJFunctorCudaWrapper<floatType>::LinkedCellsTraversalNoN3Wrapper(FunctorCudaSoA<floatType> *cell1Base,
                                                                       unsigned int reqThreads, unsigned int cids_size,
-<<<<<<< HEAD
-                                                                      unsigned int* cids, unsigned int cellSizes_size,
-                                                                      size_t* cellSizes, cudaStream_t stream) {
-  LJFunctorCudaSoA<floatType> cell1 = *static_cast<LJFunctorCudaSoA<floatType>*>(cell1Base);
-=======
                                                                       unsigned int *cids, unsigned int cellSizes_size,
-                                                                      size_t *cellSizes, unsigned int offsets_size,
-                                                                      int *offsets, cudaStream_t stream) {
+                                                                      size_t *cellSizes, cudaStream_t stream) {
   LJFunctorCudaSoA<floatType> cell1 = *static_cast<LJFunctorCudaSoA<floatType> *>(cell1Base);
->>>>>>> 6d6a10d2
 
   switch (reqThreads) {
     CREATESWITCHCASES(cids_size, 0, LinkedCellsTraversalNoN3, (cell1, cids, cellSizes));
@@ -672,16 +653,9 @@
 template <typename floatType>
 void LJFunctorCudaWrapper<floatType>::LinkedCellsTraversalN3Wrapper(FunctorCudaSoA<floatType> *cell1Base,
                                                                     unsigned int reqThreads, unsigned int cids_size,
-<<<<<<< HEAD
-                                                                    unsigned int* cids, unsigned int cellSizes_size,
-                                                                    size_t* cellSizes, cudaStream_t stream) {
-  LJFunctorCudaSoA<floatType> cell1 = *static_cast<LJFunctorCudaSoA<floatType>*>(cell1Base);
-=======
                                                                     unsigned int *cids, unsigned int cellSizes_size,
-                                                                    size_t *cellSizes, unsigned int offsets_size,
-                                                                    int *offsets, cudaStream_t stream) {
+                                                                    size_t *cellSizes, cudaStream_t stream) {
   LJFunctorCudaSoA<floatType> cell1 = *static_cast<LJFunctorCudaSoA<floatType> *>(cell1Base);
->>>>>>> 6d6a10d2
 
   switch (reqThreads) {
     CREATESWITCHCASES(cids_size, 0, LinkedCellsTraversalN3, (cell1, cids, cellSizes));
@@ -705,7 +679,7 @@
  */
 template <typename floatType, int block_size>
 __global__ void CellVerletTraversalNoN3(LJFunctorCudaSoA<floatType> cell, const unsigned int others_size,
-                                        unsigned int* other_ids) {
+                                        unsigned int *other_ids) {
   __shared__ typename vec3<floatType>::Type cell2_pos_shared[block_size];
   typename vec3<floatType>::Type myf = {0, 0, 0};
 
@@ -739,11 +713,11 @@
  * @param stream cuda stream to start the kernel on
  */
 template <typename floatType>
-void LJFunctorCudaWrapper<floatType>::CellVerletTraversalNoN3Wrapper(FunctorCudaSoA<floatType>* cell1Base,
+void LJFunctorCudaWrapper<floatType>::CellVerletTraversalNoN3Wrapper(FunctorCudaSoA<floatType> *cell1Base,
                                                                      unsigned int ncells, unsigned int clusterSize,
-                                                                     unsigned int others_size, unsigned int* other_ids,
+                                                                     unsigned int others_size, unsigned int *other_ids,
                                                                      cudaStream_t stream) {
-  LJFunctorCudaSoA<floatType> cell1 = *static_cast<LJFunctorCudaSoA<floatType>*>(cell1Base);
+  LJFunctorCudaSoA<floatType> cell1 = *static_cast<LJFunctorCudaSoA<floatType> *>(cell1Base);
   switch (clusterSize) {
     CREATESWITCHCASES(ncells, 0, CellVerletTraversalNoN3, (cell1, others_size, other_ids));
     default:
@@ -766,7 +740,7 @@
  */
 template <typename floatType, int block_size>
 __global__ void CellVerletTraversalN3(LJFunctorCudaSoA<floatType> cell, unsigned int others_size,
-                                      unsigned int* other_ids) {
+                                      unsigned int *other_ids) {
   const unsigned int mask = block_size - 1;
 
   __shared__ typename vec3<floatType>::Type cell2_pos_shared[block_size];
@@ -831,11 +805,11 @@
  * @param stream cuda stream to start the kernel on
  */
 template <typename floatType>
-void LJFunctorCudaWrapper<floatType>::CellVerletTraversalN3Wrapper(FunctorCudaSoA<floatType>* cell1Base,
+void LJFunctorCudaWrapper<floatType>::CellVerletTraversalN3Wrapper(FunctorCudaSoA<floatType> *cell1Base,
                                                                    unsigned int ncells, unsigned int clusterSize,
-                                                                   unsigned int others_size, unsigned int* other_ids,
+                                                                   unsigned int others_size, unsigned int *other_ids,
                                                                    cudaStream_t stream) {
-  LJFunctorCudaSoA<floatType> cell1 = *static_cast<LJFunctorCudaSoA<floatType>*>(cell1Base);
+  LJFunctorCudaSoA<floatType> cell1 = *static_cast<LJFunctorCudaSoA<floatType> *>(cell1Base);
   switch (clusterSize) {
     CREATESWITCHCASES(ncells, 0, CellVerletTraversalN3, (cell1, others_size, other_ids));
     default:
@@ -864,17 +838,10 @@
  * @param constants LJ FP64 constants
  */
 template <>
-<<<<<<< HEAD
-void LJFunctorCudaWrapper<double>::loadConstants(FunctorCudaConstants<double>* constants) {
-  LJFunctorConstants<double>* c = static_cast<LJFunctorConstants<double>*>(constants);
+void LJFunctorCudaWrapper<double>::loadConstants(FunctorCudaConstants<double> *constants) {
+  LJFunctorConstants<double> *c = static_cast<LJFunctorConstants<double> *>(constants);
   autopas::utils::CudaExceptionHandler::checkErrorCode(
       cudaMemcpyToSymbol(global_constants_double, c, sizeof(LJFunctorConstants<double>)));
-=======
-void LJFunctorCudaWrapper<double>::loadConstants(FunctorCudaConstants<double> *constants) {
-  LJFunctorConstants<double> *c = static_cast<LJFunctorConstants<double> *>(constants);
-
-  cudaMemcpyToSymbol(global_constants_double, c, sizeof(LJFunctorConstants<double>));
->>>>>>> 6d6a10d2
 }
 
 /**
@@ -892,7 +859,7 @@
  * @param offsets offsets to neighbor cells
  */
 template <typename T>
-void LJFunctorCudaWrapper<T>::loadLinkedCellsOffsets(unsigned int offsets_size, int* offsets) {
+void LJFunctorCudaWrapper<T>::loadLinkedCellsOffsets(unsigned int offsets_size, int *offsets) {
   if (offsets_size > 27) {
     autopas::utils::ExceptionHandler::exception(
         "LJFunctorCudaWrapper does not support linked cells with >27 neighbors");
