/**
 * @file LJFunctor.h
 *
 * @date 17 Jan 2018
 * @author tchipevn
 */

#pragma once

#include <array>
#include "../../../examples/md-flexible/ParticleClassLibrary.h"
#include "autopas/iterators/SingleCellIterator.h"
#include "autopas/pairwiseFunctors/Functor.h"
#include "autopas/utils/AlignedAllocator.h"
#include "autopas/utils/ArrayMath.h"
#include "autopas/utils/WrapOpenMP.h"
#include "autopas/utils/inBox.h"

#if defined(AUTOPAS_CUDA)
#include "autopas/pairwiseFunctors/LJFunctorCuda.cuh"
#include "autopas/utils/CudaStreamHandler.h"
#else
#include "autopas/utils/ExceptionHandler.h"
#endif

namespace autopas {

/**
 * Newton 3 modes for the LJFunctor.
 */
enum FunctorN3Modes {
  Newton3Only,
  Newton3Off,
  Both,
};
/**
 * A functor to handle lennard-jones interactions between two particles (molecules).
 * @tparam Particle The type of particle.
 * @tparam ParticleCell The type of particlecell.
 * @tparam calculateGlobals Defines whether the global values are to be calculated (energy, virial).
 * @tparam relevantForTuning Whether or not the auto-tuner should consider this functor.
 */
template <class Particle, class ParticleCell, FunctorN3Modes useNewton3 = FunctorN3Modes::Both,
          bool calculateGlobals = false, bool relevantForTuning = true>
class LJFunctor : public Functor<Particle, ParticleCell, typename Particle::SoAArraysType> {
  using SoAArraysType = typename Particle::SoAArraysType;

 public:
  /**
   * Deleted default constructor
   */
  LJFunctor() = delete;

  /**
   * Constructor, which sets the global values, i.e. cutoff, epsilon, sigma and shift.
   * @param cutoff
   * @param epsilon
   * @param sigma
   * @param shift
   * @param duplicatedCalculation Defines whether duplicated calculations are happening across processes / over the
   * simulation boundary. e.g. eightShell: false, fullShell: true.
   */
<<<<<<< HEAD
  explicit LJFunctor(double cutoff, ParticleClassLibrary &PCLibrary, double shift,
                     std::array<double, 3> lowCorner = {0., 0., 0.}, std::array<double, 3> highCorner = {0., 0., 0.},
                     bool duplicatedCalculation = true)
      : _cutoffsquare{cutoff * cutoff},
        _PCLibrary(&PCLibrary),
        _shift6{shift * 6.0},
=======
  explicit LJFunctor(floatPrecision cutoff, floatPrecision epsilon, floatPrecision sigma, floatPrecision shift,
                     bool duplicatedCalculation = true)
      : Functor<Particle, ParticleCell>(cutoff),
        _cutoffsquare{cutoff * cutoff},
        _epsilon24{epsilon * (floatPrecision)24.0},
        _sigmasquare{sigma * sigma},
        _shift6{shift * (floatPrecision)6.0},
>>>>>>> 7ef5c4b5
        _upotSum{0.},
        _virialSum{0., 0., 0.},
        _aosThreadData(),
        _duplicatedCalculations{duplicatedCalculation},
<<<<<<< HEAD
        _lowCorner(lowCorner),
        _highCorner(highCorner),
        _postProcessed{false} {
    if (calculateGlobals and duplicatedCalculation) {
      if (lowCorner == highCorner) {
        throw utils::ExceptionHandler::AutoPasException(
            "Please specify the lowCorner and highCorner properly if calculateGlobals and duplicatedCalculation are "
            "set to true.");
      }
    }
=======
        _postProcessed {
    false
  }
#if defined(AUTOPAS_CUDA)
  , _streams(32)
#endif
  {
>>>>>>> 7ef5c4b5
    if (calculateGlobals) {
      _aosThreadData.resize(autopas_get_max_threads());
    }
  }

  bool isRelevantForTuning() override { return relevantForTuning; }

  bool allowsNewton3() override {
    return useNewton3 == FunctorN3Modes::Newton3Only or useNewton3 == FunctorN3Modes::Both;
  }

  bool allowsNonNewton3() override {
    return useNewton3 == FunctorN3Modes::Newton3Off or useNewton3 == FunctorN3Modes::Both;
  }

  void AoSFunctor(Particle &i, Particle &j, bool newton3) override {
    double _sigmasquare = _PCLibrary->mixingSS(i.getID(), j.getID());
    double _epsilon24 = _PCLibrary->mixing24E(i.getID(), j.getID());
    auto dr = ArrayMath::sub(i.getR(), j.getR());
    double dr2 = ArrayMath::dot(dr, dr);

    if (dr2 > _cutoffsquare) return;

    double invdr2 = 1. / dr2;
    double lj6 = _sigmasquare * invdr2;
    lj6 = lj6 * lj6 * lj6;
    double lj12 = lj6 * lj6;
    double lj12m6 = lj12 - lj6;
    double fac = _epsilon24 * (lj12 + lj12m6) * invdr2;
    auto f = ArrayMath::mulScalar(dr, fac);
    i.addF(f);
    if (newton3) {
      // only if we use newton 3 here, we want to
      j.subF(f);
    }
    if (calculateGlobals) {
      auto virial = ArrayMath::mul(dr, f);
      double upot = _epsilon24 * lj12m6 + _shift6;

      const int threadnum = autopas_get_thread_num();
      if (_duplicatedCalculations) {
        // for non-newton3 the division is in the post-processing step.
        if (newton3) {
          upot *= 0.5;
          virial = ArrayMath::mulScalar(virial, 0.5);
        }
        if (i.isOwned()) {
          _aosThreadData[threadnum].upotSum += upot;
          _aosThreadData[threadnum].virialSum = ArrayMath::add(_aosThreadData[threadnum].virialSum, virial);
        }
        // for non-newton3 the second particle will be considered in a separate calculation
        if (newton3 and j.isOwned()) {
          _aosThreadData[threadnum].upotSum += upot;
          _aosThreadData[threadnum].virialSum = ArrayMath::add(_aosThreadData[threadnum].virialSum, virial);
        }
      } else {
        // for non-newton3 we divide by 2 only in the postprocess step!
        _aosThreadData[threadnum].upotSum += upot;
        _aosThreadData[threadnum].virialSum = ArrayMath::add(_aosThreadData[threadnum].virialSum, virial);
      }
    }
  }

  /**
   * @copydoc Functor::SoAFunctor(SoA<SoAArraysType> &soa, bool newton3)
   * This functor ignores will use a newton3 like traversing of the soa, however, it still needs to know about newton3
   * to use it correctly for the global values.
   * @todo: Remove __attribute__((no_sanitize_thread)) when #285 is fixed.
   */
  void
#if defined(__has_feature)
#if __has_feature(thread_sanitizer)
      __attribute__((no_sanitize_thread))
#endif
#endif
      SoAFunctor(SoA<SoAArraysType> &soa, bool newton3) override {
    if (soa.getNumParticles() == 0) return;

<<<<<<< HEAD
    double *const __restrict__ xptr = soa.template begin<Particle::AttributeNames::posX>();
    double *const __restrict__ yptr = soa.template begin<Particle::AttributeNames::posY>();
    double *const __restrict__ zptr = soa.template begin<Particle::AttributeNames::posZ>();

    double *const __restrict__ fxptr = soa.template begin<Particle::AttributeNames::forceX>();
    double *const __restrict__ fyptr = soa.template begin<Particle::AttributeNames::forceY>();
    double *const __restrict__ fzptr = soa.template begin<Particle::AttributeNames::forceZ>();
=======
    const auto *const __restrict__ xptr = soa.template begin<Particle::AttributeNames::posX>();
    const auto *const __restrict__ yptr = soa.template begin<Particle::AttributeNames::posY>();
    const auto *const __restrict__ zptr = soa.template begin<Particle::AttributeNames::posZ>();
    const auto *const __restrict__ ownedPtr = soa.template begin<Particle::AttributeNames::owned>();
>>>>>>> 7ef5c4b5

    //@TODO FAbio FRAGEN ob das richtig ist, oder was genau restrict ist(es gibt nicht mehrere pointer zu dem object~)
    double epsilon24 = _PCLibrary->get24Epsilon(*soa.template begin<Particle::AttributeNames::id>());
    double sigmasquare = _PCLibrary->getSSigma(*soa.template begin<Particle::AttributeNames::id>());
    // the local redeclaration of the following values helps the auto-generation of various compilers.
<<<<<<< HEAD
    const double cutoffsquare = _cutoffsquare, shift6 = _shift6;
=======
    const floatPrecision cutoffsquare = _cutoffsquare, epsilon24 = _epsilon24, sigmasquare = _sigmasquare,
                         shift6 = _shift6;

>>>>>>> 7ef5c4b5
    if (calculateGlobals) {
      // Checks if the cell is a halo cell, if it is, we skip it.
      bool isHaloCell = ownedPtr[0] ? false : true;
      if (isHaloCell) {
        return;
      }
    }

    double upotSum = 0.;
    double virialSumX = 0.;
    double virialSumY = 0.;
    double virialSumZ = 0.;

    for (unsigned int i = 0; i < soa.getNumParticles(); ++i) {
      double fxacc = 0.;
      double fyacc = 0.;
      double fzacc = 0.;

// icpc vectorizes this.
// g++ only with -ffast-math or -funsafe-math-optimizations
#pragma omp simd reduction(+ : fxacc, fyacc, fzacc, upotSum, virialSumX, virialSumY, virialSumZ)
      for (unsigned int j = i + 1; j < soa.getNumParticles(); ++j) {
        const double drx = xptr[i] - xptr[j];
        const double dry = yptr[i] - yptr[j];
        const double drz = zptr[i] - zptr[j];

        const double drx2 = drx * drx;
        const double dry2 = dry * dry;
        const double drz2 = drz * drz;

        const double dr2 = drx2 + dry2 + drz2;

        const double mask = (dr2 > cutoffsquare) ? 0. : 1.;

        const double invdr2 = 1. / dr2;
        const double lj2 = sigmasquare * invdr2;
        const double lj6 = lj2 * lj2 * lj2;
        const double lj12 = lj6 * lj6;
        const double lj12m6 = lj12 - lj6;
        const double fac = epsilon24 * (lj12 + lj12m6) * invdr2 * mask;

        const double fx = drx * fac;
        const double fy = dry * fac;
        const double fz = drz * fac;

        fxacc += fx;
        fyacc += fy;
        fzacc += fz;

        // newton 3
        fxptr[j] -= fx;
        fyptr[j] -= fy;
        fzptr[j] -= fz;

        if (calculateGlobals) {
          const double virialx = drx * fx;
          const double virialy = dry * fy;
          const double virialz = drz * fz;
          const double upot = (epsilon24 * lj12m6 + shift6) * mask;

          // these calculations assume that this functor is not called for halo cells!
          upotSum += upot;
          virialSumX += virialx;
          virialSumY += virialy;
          virialSumZ += virialz;
        }
      }

      fxptr[i] += fxacc;
      fyptr[i] += fyacc;
      fzptr[i] += fzacc;
    }
    if (calculateGlobals) {
      const int threadnum = autopas_get_thread_num();
      // we assume newton3 to be enabled in this functor call, thus we multiply by two if the value of newton3 is false,
      // since for newton3 disabled we divide by two later on.
      _aosThreadData[threadnum].upotSum += upotSum * (newton3 ? 1. : 2.);
      _aosThreadData[threadnum].virialSum[0] += virialSumX * (newton3 ? 1. : 2.);
      _aosThreadData[threadnum].virialSum[1] += virialSumY * (newton3 ? 1. : 2.);
      _aosThreadData[threadnum].virialSum[2] += virialSumZ * (newton3 ? 1. : 2.);
    }
  }

  /**
   * @copydoc Functor::SoAFunctor(SoA<SoAArraysType> &soa1, SoA<SoAArraysType> &soa2, bool newton3)
   */
  void SoAFunctor(SoA<SoAArraysType> &soa1, SoA<SoAArraysType> &soa2, const bool newton3) override {
    if (soa1.getNumParticles() == 0 || soa2.getNumParticles() == 0) return;

<<<<<<< HEAD
    double *const __restrict__ x1ptr = soa1.template begin<Particle::AttributeNames::posX>();
    double *const __restrict__ y1ptr = soa1.template begin<Particle::AttributeNames::posY>();
    double *const __restrict__ z1ptr = soa1.template begin<Particle::AttributeNames::posZ>();
    double *const __restrict__ x2ptr = soa2.template begin<Particle::AttributeNames::posX>();
    double *const __restrict__ y2ptr = soa2.template begin<Particle::AttributeNames::posY>();
    double *const __restrict__ z2ptr = soa2.template begin<Particle::AttributeNames::posZ>();

    double *const __restrict__ fx1ptr = soa1.template begin<Particle::AttributeNames::forceX>();
    double *const __restrict__ fy1ptr = soa1.template begin<Particle::AttributeNames::forceY>();
    double *const __restrict__ fz1ptr = soa1.template begin<Particle::AttributeNames::forceZ>();
    double *const __restrict__ fx2ptr = soa2.template begin<Particle::AttributeNames::forceX>();
    double *const __restrict__ fy2ptr = soa2.template begin<Particle::AttributeNames::forceY>();
    double *const __restrict__ fz2ptr = soa2.template begin<Particle::AttributeNames::forceZ>();
    double epsilon24 = _PCLibrary->mixing24E(*soa1.template begin<Particle::AttributeNames::id>(),
                                             *soa2.template begin<Particle::AttributeNames::id>());
    double sigmasquare = _PCLibrary->mixingSS(*soa1.template begin<Particle::AttributeNames::id>(),
                                              *soa2.template begin<Particle::AttributeNames::id>());
=======
    const auto *const __restrict__ x1ptr = soa1.template begin<Particle::AttributeNames::posX>();
    const auto *const __restrict__ y1ptr = soa1.template begin<Particle::AttributeNames::posY>();
    const auto *const __restrict__ z1ptr = soa1.template begin<Particle::AttributeNames::posZ>();
    const auto *const __restrict__ x2ptr = soa2.template begin<Particle::AttributeNames::posX>();
    const auto *const __restrict__ y2ptr = soa2.template begin<Particle::AttributeNames::posY>();
    const auto *const __restrict__ z2ptr = soa2.template begin<Particle::AttributeNames::posZ>();
    const auto *const __restrict__ ownedPtr1 = soa1.template begin<Particle::AttributeNames::owned>();
    const auto *const __restrict__ ownedPtr2 = soa2.template begin<Particle::AttributeNames::owned>();

    auto *const __restrict__ fx1ptr = soa1.template begin<Particle::AttributeNames::forceX>();
    auto *const __restrict__ fy1ptr = soa1.template begin<Particle::AttributeNames::forceY>();
    auto *const __restrict__ fz1ptr = soa1.template begin<Particle::AttributeNames::forceZ>();
    auto *const __restrict__ fx2ptr = soa2.template begin<Particle::AttributeNames::forceX>();
    auto *const __restrict__ fy2ptr = soa2.template begin<Particle::AttributeNames::forceY>();
    auto *const __restrict__ fz2ptr = soa2.template begin<Particle::AttributeNames::forceZ>();
>>>>>>> 7ef5c4b5

    bool isHaloCell1 = false;
    bool isHaloCell2 = false;
    // Checks whether the cells are halo cells.
    // This check cannot be done if _lowCorner and _highCorner are not set. So we do this only if calculateGlobals is
    // defined. (as of 23.11.2018)
    if (calculateGlobals) {
      isHaloCell1 = ownedPtr1[0] ? false : true;
      isHaloCell2 = ownedPtr2[0] ? false : true;

      // This if is commented out because the AoS vs SoA test would fail otherwise. Even though it is physically
      // correct!
      /*if(_duplicatedCalculations and isHaloCell1 and isHaloCell2){
        return;
      }*/
    }
    double upotSum = 0.;
    double virialSumX = 0.;
    double virialSumY = 0.;
    double virialSumZ = 0.;

    const double cutoffsquare = _cutoffsquare, shift6 = _shift6;
    for (unsigned int i = 0; i < soa1.getNumParticles(); ++i) {
      double fxacc = 0;
      double fyacc = 0;
      double fzacc = 0;

// icpc vectorizes this.
// g++ only with -ffast-math or -funsafe-math-optimizations
#pragma omp simd reduction(+ : fxacc, fyacc, fzacc, upotSum, virialSumX, virialSumY, virialSumZ)
      for (unsigned int j = 0; j < soa2.getNumParticles(); ++j) {
        const double drx = x1ptr[i] - x2ptr[j];
        const double dry = y1ptr[i] - y2ptr[j];
        const double drz = z1ptr[i] - z2ptr[j];

        const double drx2 = drx * drx;
        const double dry2 = dry * dry;
        const double drz2 = drz * drz;

        const double dr2 = drx2 + dry2 + drz2;

        const double mask = (dr2 > cutoffsquare) ? 0. : 1.;

        const double invdr2 = 1. / dr2;
        const double lj2 = sigmasquare * invdr2;
        const double lj6 = lj2 * lj2 * lj2;
        const double lj12 = lj6 * lj6;
        const double lj12m6 = lj12 - lj6;
        const double fac = epsilon24 * (lj12 + lj12m6) * invdr2 * mask;

        const double fx = drx * fac;
        const double fy = dry * fac;
        const double fz = drz * fac;

        fxacc += fx;
        fyacc += fy;
        fzacc += fz;
        if (newton3) {
          fx2ptr[j] -= fx;
          fy2ptr[j] -= fy;
          fz2ptr[j] -= fz;
        }

        if (calculateGlobals) {
          double virialx = drx * fx;
          double virialy = dry * fy;
          double virialz = drz * fz;
          double upot = (epsilon24 * lj12m6 + shift6) * mask;

          upotSum += upot;
          virialSumX += virialx;
          virialSumY += virialy;
          virialSumZ += virialz;
        }
      }
      fx1ptr[i] += fxacc;
      fy1ptr[i] += fyacc;
      fz1ptr[i] += fzacc;
    }
    if (calculateGlobals) {
      double energyfactor = 1.;
      if (_duplicatedCalculations) {
        // if we have duplicated calculations, i.e., we calculate interactions multiple times, we have to take care
        // that we do not add the energy multiple times!
        energyfactor = isHaloCell1 ? 0. : 1.;
        if (newton3) {
          energyfactor += isHaloCell2 ? 0. : 1.;
          energyfactor *= 0.5;  // we count the energies partly to one of the two cells!
        }
      }

      const int threadnum = autopas_get_thread_num();

      _aosThreadData[threadnum].upotSum += upotSum * energyfactor;
      _aosThreadData[threadnum].virialSum[0] += virialSumX * energyfactor;
      _aosThreadData[threadnum].virialSum[1] += virialSumY * energyfactor;
      _aosThreadData[threadnum].virialSum[2] += virialSumZ * energyfactor;
    }
  }

  // clang-format off
        /**
         * @copydoc Functor::SoAFunctor(SoA<SoAArraysType> &soa, const std::vector<std::vector<size_t, autopas::AlignedAllocator<size_t>>> &neighborList, size_t iFrom, size_t iTo, bool newton3)
         * @note If you want to parallelize this by openmp, please ensure that there
         * are no dependencies, i.e. introduce colors and specify iFrom and iTo accordingly.
         */
  // clang-format on
  void SoAFunctor(SoA<SoAArraysType> &soa,
                  const std::vector<std::vector<size_t, autopas::AlignedAllocator<size_t>>> &neighborList, size_t iFrom,
                  size_t iTo, const bool newton3) override {
    if (newton3) {
      if (_duplicatedCalculations) {
        SoAFunctorImpl<true, true>(soa, neighborList, iFrom, iTo);
      } else {
        SoAFunctorImpl<true, false>(soa, neighborList, iFrom, iTo);
      }
    } else {
      if (_duplicatedCalculations) {
        SoAFunctorImpl<false, true>(soa, neighborList, iFrom, iTo);
      } else {
        SoAFunctorImpl<false, false>(soa, neighborList, iFrom, iTo);
      }
    }
  }

  /**
   * SoALoader
   * @param cell
   * @param soa
   * @param offset
   */
<<<<<<< HEAD
  AUTOPAS_FUNCTOR_SOALOADER(
      cell, soa, offset,
      // @todo it is probably better to resize the soa only once, before calling
      // SoALoader (verlet-list only)
      soa.resizeArrays(offset + cell.numParticles());

      if (cell.numParticles() == 0) return;

      unsigned long *const __restrict__ idptr = soa.template begin<Particle::AttributeNames::id>();
      double *const __restrict__ xptr = soa.template begin<Particle::AttributeNames::posX>();
      double *const __restrict__ yptr = soa.template begin<Particle::AttributeNames::posY>();
      double *const __restrict__ zptr = soa.template begin<Particle::AttributeNames::posZ>();
      double *const __restrict__ fxptr = soa.template begin<Particle::AttributeNames::forceX>();
      double *const __restrict__ fyptr = soa.template begin<Particle::AttributeNames::forceY>();
      double *const __restrict__ fzptr = soa.template begin<Particle::AttributeNames::forceZ>();

      auto cellIter = cell.begin();
      // load particles in SoAs
      for (size_t i = offset; cellIter.isValid(); ++cellIter, ++i) {
        idptr[i] = cellIter->getID();
        xptr[i] = cellIter->getR()[0];
        yptr[i] = cellIter->getR()[1];
        zptr[i] = cellIter->getR()[2];
        fxptr[i] = cellIter->getF()[0];
        fyptr[i] = cellIter->getF()[1];
        fzptr[i] = cellIter->getF()[2];
      })
=======
  AUTOPAS_FUNCTOR_SOALOADER(cell, soa, offset,
                            // @todo it is probably better to resize the soa only once, before calling
                            // SoALoader (verlet-list only)
                            soa.resizeArrays(offset + cell.numParticles());

                            if (cell.numParticles() == 0) return;

                            auto *const __restrict__ idptr = soa.template begin<Particle::AttributeNames::id>();
                            auto *const __restrict__ xptr = soa.template begin<Particle::AttributeNames::posX>();
                            auto *const __restrict__ yptr = soa.template begin<Particle::AttributeNames::posY>();
                            auto *const __restrict__ zptr = soa.template begin<Particle::AttributeNames::posZ>();
                            auto *const __restrict__ fxptr = soa.template begin<Particle::AttributeNames::forceX>();
                            auto *const __restrict__ fyptr = soa.template begin<Particle::AttributeNames::forceY>();
                            auto *const __restrict__ fzptr = soa.template begin<Particle::AttributeNames::forceZ>();
                            auto *const __restrict__ ownedptr = soa.template begin<Particle::AttributeNames::owned>();

                            auto cellIter = cell.begin();
                            // load particles in SoAs
                            for (size_t i = offset; cellIter.isValid(); ++cellIter, ++i) {
                              idptr[i] = cellIter->getID();
                              xptr[i] = cellIter->getR()[0];
                              yptr[i] = cellIter->getR()[1];
                              zptr[i] = cellIter->getR()[2];
                              fxptr[i] = cellIter->getF()[0];
                              fyptr[i] = cellIter->getF()[1];
                              fzptr[i] = cellIter->getF()[2];
                              ownedptr[i] = cellIter->isOwned() ? 1. : 0.;
                            })

>>>>>>> 7ef5c4b5
  /**
   * soaextractor
   * @param cell
   * @param soa
   * @param offset
   */
  AUTOPAS_FUNCTOR_SOAEXTRACTOR(cell, soa, offset,
                               // body start
                               if (soa.getNumParticles() == 0) return;

                               auto cellIter = cell.begin();

#ifndef NDEBUG
                               auto *const __restrict__ idptr = soa.template begin<Particle::AttributeNames::id>();
#endif

<<<<<<< HEAD
      double *const __restrict__ fxptr = soa.template begin<Particle::AttributeNames::forceX>();
      double *const __restrict__ fyptr = soa.template begin<Particle::AttributeNames::forceY>();
      double *const __restrict__ fzptr = soa.template begin<Particle::AttributeNames::forceZ>();
=======
                               auto *const __restrict__ fxptr = soa.template begin<Particle::AttributeNames::forceX>();
                               auto *const __restrict__ fyptr = soa.template begin<Particle::AttributeNames::forceY>();
                               auto *const __restrict__ fzptr = soa.template begin<Particle::AttributeNames::forceZ>();
>>>>>>> 7ef5c4b5

                               for (size_t i = offset; cellIter.isValid(); ++i, ++cellIter) {
                                 assert(idptr[i] == cellIter->getID());
                                 cellIter->setF({fxptr[i], fyptr[i], fzptr[i]});
                               })

  /**
   * Get the number of flops used per kernel call. This should count the
   * floating point operations needed for two particles that lie within a cutoff
   * radius.
   * @return the number of floating point operations
   */
  static unsigned long getNumFlopsPerKernelCall() {
    // Kernel: 12 = 1 (inverse R squared) + 8 (compute scale) + 3 (apply
    // scale) sum Forces: 6 (forces) kernel total = 12 + 6 = 18
    return 18ul;
  }

  /**
   * Reset the global values.
   * Will set the global values to zero to prepare for the next iteration.
   */
  void initTraversal() override {
    _upotSum = 0.;
    _virialSum = {0., 0., 0.};
    _postProcessed = false;
    for (size_t i = 0; i < _aosThreadData.size(); ++i) {
      _aosThreadData[i].setZero();
    }
  }

  /**
   * Postprocesses global values, e.g. upot and virial
   * @param newton3
   */
  void endTraversal(bool newton3) override {
    if (_postProcessed) {
      throw utils::ExceptionHandler::AutoPasException(
          "Already postprocessed, endTraversal(bool newton3) was called twice without calling initTraversal().");
    }
    for (size_t i = 0; i < _aosThreadData.size(); ++i) {
      _upotSum += _aosThreadData[i].upotSum;
      _virialSum = ArrayMath::add(_virialSum, _aosThreadData[i].virialSum);
    }
    if (not newton3) {
      // if the newton3 optimization is disabled we have added every energy contribution twice, so we divide by 2 here.
      _upotSum *= 0.5;
      _virialSum = ArrayMath::mulScalar(_virialSum, 0.5);
    }
    // we have always calculated 6*upot, so we divide by 6 here!
    _upotSum /= 6.;
    _postProcessed = true;
  }

  /**
   * Get the potential Energy
   * @return the potential Energy
   */
  double getUpot() {
    if (not calculateGlobals) {
      throw utils::ExceptionHandler::AutoPasException(
          "Trying to get upot even though calculateGlobals is false. If you want this functor to calculate global "
          "values, please specify calculateGlobals to be true.");
    }
    if (not _postProcessed) {
      throw utils::ExceptionHandler::AutoPasException("Cannot get upot, because endTraversal was not called.");
    }
    return _upotSum;
  }

  /**
   * Get the virial
   * @return the virial
   */
  double getVirial() {
    if (not calculateGlobals) {
      throw utils::ExceptionHandler::AutoPasException(
          "Trying to get virial even though calculateGlobals is false. If you want this functor to calculate global "
          "values, please specify calculateGlobals to be true.");
    }
    if (not _postProcessed) {
      throw utils::ExceptionHandler::AutoPasException("Cannot get virial, because endTraversal was not called.");
    }
    return _virialSum[0] + _virialSum[1] + _virialSum[2];
  }

 private:
  template <bool newton3, bool duplicatedCalculations>
  void SoAFunctorImpl(SoA<SoAArraysType> &soa,
                      const std::vector<std::vector<size_t, autopas::AlignedAllocator<size_t>>> &neighborList,
                      size_t iFrom, size_t iTo) {
    if (soa.getNumParticles() == 0) return;

<<<<<<< HEAD
    double *const __restrict__ xptr = soa.template begin<Particle::AttributeNames::posX>();
    double *const __restrict__ yptr = soa.template begin<Particle::AttributeNames::posY>();
    double *const __restrict__ zptr = soa.template begin<Particle::AttributeNames::posZ>();
=======
    const auto *const __restrict__ xptr = soa.template begin<Particle::AttributeNames::posX>();
    const auto *const __restrict__ yptr = soa.template begin<Particle::AttributeNames::posY>();
    const auto *const __restrict__ zptr = soa.template begin<Particle::AttributeNames::posZ>();
>>>>>>> 7ef5c4b5

    double *const __restrict__ fxptr = soa.template begin<Particle::AttributeNames::forceX>();
    double *const __restrict__ fyptr = soa.template begin<Particle::AttributeNames::forceY>();
    double *const __restrict__ fzptr = soa.template begin<Particle::AttributeNames::forceZ>();

<<<<<<< HEAD
    double epsilon24 = _PCLibrary->get24Epsilon(*soa.template begin<Particle::AttributeNames::id>());
    double sigmasquare = _PCLibrary->getSSigma(*soa.template begin<Particle::AttributeNames::id>());
    const double cutoffsquare = _cutoffsquare, shift6 = _shift6;

    const std::array<double, 3> lowCorner = {_lowCorner[0], _lowCorner[1], _lowCorner[2]};
    const std::array<double, 3> highCorner = {_highCorner[0], _highCorner[1], _highCorner[2]};

    double upotSum = 0.;
    double virialSumX = 0.;
    double virialSumY = 0.;
    double virialSumZ = 0.;
=======
    const auto *const __restrict__ ownedPtr = soa.template begin<Particle::AttributeNames::owned>();

    const floatPrecision cutoffsquare = _cutoffsquare, epsilon24 = _epsilon24, sigmasquare = _sigmasquare,
                         shift6 = _shift6;

    floatPrecision upotSum = 0.;
    floatPrecision virialSumX = 0.;
    floatPrecision virialSumY = 0.;
    floatPrecision virialSumZ = 0.;
>>>>>>> 7ef5c4b5

    for (size_t i = iFrom; i < iTo; ++i) {
      double fxacc = 0;
      double fyacc = 0;
      double fzacc = 0;
      const size_t listSizeI = neighborList[i].size();
      const size_t *const __restrict__ currentList = neighborList[i].data();

      // checks whether particle 1 is in the domain box, unused if _duplicatedCalculations is false!
<<<<<<< HEAD
      bool inbox1;
      double inbox1Mul = 0.;
=======
      floatPrecision inbox1Mul = 0.;
>>>>>>> 7ef5c4b5
      if (duplicatedCalculations) {  // only for duplicated calculations we need this value
        inbox1Mul = ownedPtr[i];
        if (newton3) {
          inbox1Mul *= 0.5;
        }
      }

      // this is a magic number, that should correspond to at least
      // vectorization width*N have testet multiple sizes:
      // 4: does not give a speedup, slower than original AoSFunctor
      // 8: small speedup compared to AoS
      // 12: highest speedup compared to Aos
      // 16: smaller speedup
      // in theory this is a variable, we could auto-tune over...
#ifdef __AVX512F__
      // use a multiple of 8 for avx
      constexpr size_t vecsize = 16;
#else
      // for everything else 12 is faster
      constexpr size_t vecsize = 12;
#endif
      size_t joff = 0;

      // if the size of the verlet list is larger than the given size vecsize,
      // we will use a vectorized version.
      if (listSizeI >= vecsize) {
<<<<<<< HEAD
        alignas(64) std::array<double, vecsize> xtmp, ytmp, ztmp, xArr, yArr, zArr, fxArr, fyArr, fzArr;
=======
        alignas(64) std::array<floatPrecision, vecsize> xtmp, ytmp, ztmp, xArr, yArr, zArr, fxArr, fyArr, fzArr,
            ownedArr;
>>>>>>> 7ef5c4b5
        // broadcast of the position of particle i
        for (size_t tmpj = 0; tmpj < vecsize; tmpj++) {
          xtmp[tmpj] = xptr[i];
          ytmp[tmpj] = yptr[i];
          ztmp[tmpj] = zptr[i];
        }
        // loop over the verlet list from 0 to x*vecsize
        for (; joff < listSizeI - vecsize + 1; joff += vecsize) {
          // in each iteration we calculate the interactions of particle i with
          // vecsize particles in the neighborlist of particle i starting at
          // particle joff

          // gather position of particle j
#pragma omp simd safelen(vecsize)
          for (size_t tmpj = 0; tmpj < vecsize; tmpj++) {
            xArr[tmpj] = xptr[currentList[joff + tmpj]];
            yArr[tmpj] = yptr[currentList[joff + tmpj]];
            zArr[tmpj] = zptr[currentList[joff + tmpj]];
            ownedArr[tmpj] = ownedPtr[currentList[joff + tmpj]];
          }
          // do omp simd with reduction of the interaction
#pragma omp simd reduction(+ : fxacc, fyacc, fzacc, upotSum, virialSumX, virialSumY, virialSumZ) safelen(vecsize)
          for (size_t j = 0; j < vecsize; j++) {
            // const size_t j = currentList[jNeighIndex];

            const double drx = xtmp[j] - xArr[j];
            const double dry = ytmp[j] - yArr[j];
            const double drz = ztmp[j] - zArr[j];

            const double drx2 = drx * drx;
            const double dry2 = dry * dry;
            const double drz2 = drz * drz;

            const double dr2 = drx2 + dry2 + drz2;

            const double mask = (dr2 <= cutoffsquare) ? 1. : 0.;

            const double invdr2 = 1. / dr2 * mask;
            const double lj2 = sigmasquare * invdr2;
            const double lj6 = lj2 * lj2 * lj2;
            const double lj12 = lj6 * lj6;
            const double lj12m6 = lj12 - lj6;
            const double fac = epsilon24 * (lj12 + lj12m6) * invdr2;

            const double fx = drx * fac;
            const double fy = dry * fac;
            const double fz = drz * fac;

            fxacc += fx;
            fyacc += fy;
            fzacc += fz;
            if (newton3) {
              fxArr[j] = fx;
              fyArr[j] = fy;
              fzArr[j] = fz;
            }
            if (calculateGlobals) {
              double virialx = drx * fx;
              double virialy = dry * fy;
              double virialz = drz * fz;
              double upot = (epsilon24 * lj12m6 + shift6) * mask;

              if (duplicatedCalculations) {
                // for non-newton3 the division is in the post-processing step.
<<<<<<< HEAD
                double inbox2Mul = 0.;
                if (newton3) {
                  bool inbox2 = xArr[j] >= lowCorner[0] and xArr[j] < highCorner[0] and yArr[j] >= lowCorner[1] and
                                yArr[j] < highCorner[1] and zArr[j] >= lowCorner[2] and zArr[j] < highCorner[2];
                  inbox2Mul = inbox2 ? 0.5 : 0.;
                }
                double inboxMul = inbox1Mul + inbox2Mul;
=======
                floatPrecision inboxMul = inbox1Mul + (newton3 ? ownedArr[j] * .5 : 0.);
>>>>>>> 7ef5c4b5
                upotSum += upot * inboxMul;
                virialSumX += virialx * inboxMul;
                virialSumY += virialy * inboxMul;
                virialSumZ += virialz * inboxMul;

              } else {
                // for non-newton3 we divide by 2 only in the postprocess step!
                upotSum += upot;
                virialSumX += virialx;
                virialSumY += virialy;
                virialSumZ += virialz;
              }
            }
          }
          // scatter the forces to where they belong, this is only needed for newton3
          if (newton3) {
#pragma omp simd safelen(vecsize)
            for (size_t tmpj = 0; tmpj < vecsize; tmpj++) {
              const size_t j = currentList[joff + tmpj];
              fxptr[j] -= fxArr[tmpj];
              fyptr[j] -= fyArr[tmpj];
              fzptr[j] -= fzArr[tmpj];
            }
          }
        }
      }
      // this loop goes over the remainder and uses no optimizations
      for (size_t jNeighIndex = joff; jNeighIndex < listSizeI; ++jNeighIndex) {
        size_t j = neighborList[i][jNeighIndex];
        if (i == j) continue;

        const double drx = xptr[i] - xptr[j];
        const double dry = yptr[i] - yptr[j];
        const double drz = zptr[i] - zptr[j];

        const double drx2 = drx * drx;
        const double dry2 = dry * dry;
        const double drz2 = drz * drz;

        const double dr2 = drx2 + dry2 + drz2;

        if (dr2 > cutoffsquare) continue;

        const double invdr2 = 1. / dr2;
        const double lj2 = sigmasquare * invdr2;
        const double lj6 = lj2 * lj2 * lj2;
        const double lj12 = lj6 * lj6;
        const double lj12m6 = lj12 - lj6;
        const double fac = epsilon24 * (lj12 + lj12m6) * invdr2;

        const double fx = drx * fac;
        const double fy = dry * fac;
        const double fz = drz * fac;

        fxacc += fx;
        fyacc += fy;
        fzacc += fz;
        if (newton3) {
          fxptr[j] -= fx;
          fyptr[j] -= fy;
          fzptr[j] -= fz;
        }
        if (calculateGlobals) {
          double virialx = drx * fx;
          double virialy = dry * fy;
          double virialz = drz * fz;
          double upot = (epsilon24 * lj12m6 + shift6);

          if (duplicatedCalculations) {
            // for non-newton3 the division is in the post-processing step.
            if (newton3) {
              upot *= 0.5;
              virialx *= 0.5;
              virialy *= 0.5;
              virialz *= 0.5;
            }
            if (inbox1Mul) {
              upotSum += upot;
              virialSumX += virialx;
              virialSumY += virialy;
              virialSumZ += virialz;
            }
            // for non-newton3 the second particle will be considered in a separate calculation
            if (newton3 and ownedPtr[j]) {
              upotSum += upot;
              virialSumX += virialx;
              virialSumY += virialy;
              virialSumZ += virialz;
            }
          } else {
            // for non-newton3 we divide by 2 only in the postprocess step!
            upotSum += upot;
            virialSumX += virialx;
            virialSumY += virialy;
            virialSumZ += virialz;
          }
        }
      }

      fxptr[i] += fxacc;
      fyptr[i] += fyacc;
      fzptr[i] += fzacc;
    }

    if (calculateGlobals) {
      const int threadnum = autopas_get_thread_num();

      _aosThreadData[threadnum].upotSum += upotSum;
      _aosThreadData[threadnum].virialSum[0] += virialSumX;
      _aosThreadData[threadnum].virialSum[1] += virialSumY;
      _aosThreadData[threadnum].virialSum[2] += virialSumZ;
    }
  }

  /**
   * This class stores internal data of each thread, make sure that this data has proper size, i.e. k*64 Bytes!
   */
  class AoSThreadData {
   public:
    AoSThreadData() : virialSum{0., 0., 0.}, upotSum{0.}, __remainingTo64{} {}
    void setZero() {
      virialSum = {0., 0., 0.};
      upotSum = 0.;
    }

    // variables
    std::array<double, 3> virialSum;
    double upotSum;

   private:
    // dummy parameter to get the right size (64 bytes)
    double __remainingTo64[4];
  };
  // make sure of the size of AoSThreadData
  static_assert(sizeof(AoSThreadData) % 64 == 0, "AoSThreadData has wrong size");

  double _cutoffsquare;
  ParticleClassLibrary *_PCLibrary;
  double _shift6;
  // sum of the potential energy, only calculated if calculateGlobals is true
  double _upotSum;
  // sum of the virial, only calculated if calculateGlobals is true
  std::array<double, 3> _virialSum;

  // thread buffer for aos
  std::vector<AoSThreadData> _aosThreadData;

  // bool that defines whether duplicate calculations are happening
  bool _duplicatedCalculations;
<<<<<<< HEAD
  // lower and upper corner of the domain of the current process
  std::array<double, 3> _lowCorner, _highCorner;
=======
>>>>>>> 7ef5c4b5

  // defines whether or whether not the global values are already preprocessed
  bool _postProcessed;

};  // class LJFunctor
}  // namespace autopas<|MERGE_RESOLUTION|>--- conflicted
+++ resolved
@@ -44,6 +44,7 @@
           bool calculateGlobals = false, bool relevantForTuning = true>
 class LJFunctor : public Functor<Particle, ParticleCell, typename Particle::SoAArraysType> {
   using SoAArraysType = typename Particle::SoAArraysType;
+  using floatPrecision = typename Particle::ParticleFloatingPointType;
 
  public:
   /**
@@ -60,38 +61,16 @@
    * @param duplicatedCalculation Defines whether duplicated calculations are happening across processes / over the
    * simulation boundary. e.g. eightShell: false, fullShell: true.
    */
-<<<<<<< HEAD
-  explicit LJFunctor(double cutoff, ParticleClassLibrary &PCLibrary, double shift,
-                     std::array<double, 3> lowCorner = {0., 0., 0.}, std::array<double, 3> highCorner = {0., 0., 0.},
+  explicit LJFunctor(floatPrecision cutoff, ParticleClassLibrary &PCLibrary,floatPrecision shift,
                      bool duplicatedCalculation = true)
-      : _cutoffsquare{cutoff * cutoff},
+      : Functor<Particle,ParticleCell>(cutoff),
+        _cutoffsquare{cutoff * cutoff},
         _PCLibrary(&PCLibrary),
-        _shift6{shift * 6.0},
-=======
-  explicit LJFunctor(floatPrecision cutoff, floatPrecision epsilon, floatPrecision sigma, floatPrecision shift,
-                     bool duplicatedCalculation = true)
-      : Functor<Particle, ParticleCell>(cutoff),
-        _cutoffsquare{cutoff * cutoff},
-        _epsilon24{epsilon * (floatPrecision)24.0},
-        _sigmasquare{sigma * sigma},
         _shift6{shift * (floatPrecision)6.0},
->>>>>>> 7ef5c4b5
         _upotSum{0.},
         _virialSum{0., 0., 0.},
         _aosThreadData(),
         _duplicatedCalculations{duplicatedCalculation},
-<<<<<<< HEAD
-        _lowCorner(lowCorner),
-        _highCorner(highCorner),
-        _postProcessed{false} {
-    if (calculateGlobals and duplicatedCalculation) {
-      if (lowCorner == highCorner) {
-        throw utils::ExceptionHandler::AutoPasException(
-            "Please specify the lowCorner and highCorner properly if calculateGlobals and duplicatedCalculation are "
-            "set to true.");
-      }
-    }
-=======
         _postProcessed {
     false
   }
@@ -99,10 +78,13 @@
   , _streams(32)
 #endif
   {
->>>>>>> 7ef5c4b5
     if (calculateGlobals) {
       _aosThreadData.resize(autopas_get_max_threads());
     }
+#if defined(AUTOPAS_CUDA)
+    LJFunctorConstants<floatPrecision> constants(_cutoffsquare, _epsilon24, _sigmasquare, _shift6);
+    _cudawrapper.loadConstants(&constants);
+#endif
   }
 
   bool isRelevantForTuning() override { return relevantForTuning; }
@@ -119,16 +101,16 @@
     double _sigmasquare = _PCLibrary->mixingSS(i.getID(), j.getID());
     double _epsilon24 = _PCLibrary->mixing24E(i.getID(), j.getID());
     auto dr = ArrayMath::sub(i.getR(), j.getR());
-    double dr2 = ArrayMath::dot(dr, dr);
+    floatPrecision dr2 = ArrayMath::dot(dr, dr);
 
     if (dr2 > _cutoffsquare) return;
 
-    double invdr2 = 1. / dr2;
-    double lj6 = _sigmasquare * invdr2;
+    floatPrecision invdr2 = 1. / dr2;
+    floatPrecision lj6 = _sigmasquare * invdr2;
     lj6 = lj6 * lj6 * lj6;
-    double lj12 = lj6 * lj6;
-    double lj12m6 = lj12 - lj6;
-    double fac = _epsilon24 * (lj12 + lj12m6) * invdr2;
+    floatPrecision lj12 = lj6 * lj6;
+    floatPrecision lj12m6 = lj12 - lj6;
+    floatPrecision fac = _epsilon24 * (lj12 + lj12m6) * invdr2;
     auto f = ArrayMath::mulScalar(dr, fac);
     i.addF(f);
     if (newton3) {
@@ -137,14 +119,14 @@
     }
     if (calculateGlobals) {
       auto virial = ArrayMath::mul(dr, f);
-      double upot = _epsilon24 * lj12m6 + _shift6;
+      floatPrecision upot = _epsilon24 * lj12m6 + _shift6;
 
       const int threadnum = autopas_get_thread_num();
       if (_duplicatedCalculations) {
         // for non-newton3 the division is in the post-processing step.
         if (newton3) {
           upot *= 0.5;
-          virial = ArrayMath::mulScalar(virial, 0.5);
+          virial = ArrayMath::mulScalar(virial, (floatPrecision)0.5);
         }
         if (i.isOwned()) {
           _aosThreadData[threadnum].upotSum += upot;
@@ -178,32 +160,22 @@
       SoAFunctor(SoA<SoAArraysType> &soa, bool newton3) override {
     if (soa.getNumParticles() == 0) return;
 
-<<<<<<< HEAD
-    double *const __restrict__ xptr = soa.template begin<Particle::AttributeNames::posX>();
-    double *const __restrict__ yptr = soa.template begin<Particle::AttributeNames::posY>();
-    double *const __restrict__ zptr = soa.template begin<Particle::AttributeNames::posZ>();
-
-    double *const __restrict__ fxptr = soa.template begin<Particle::AttributeNames::forceX>();
-    double *const __restrict__ fyptr = soa.template begin<Particle::AttributeNames::forceY>();
-    double *const __restrict__ fzptr = soa.template begin<Particle::AttributeNames::forceZ>();
-=======
     const auto *const __restrict__ xptr = soa.template begin<Particle::AttributeNames::posX>();
     const auto *const __restrict__ yptr = soa.template begin<Particle::AttributeNames::posY>();
     const auto *const __restrict__ zptr = soa.template begin<Particle::AttributeNames::posZ>();
     const auto *const __restrict__ ownedPtr = soa.template begin<Particle::AttributeNames::owned>();
->>>>>>> 7ef5c4b5
+
+    auto *const __restrict__ fxptr = soa.template begin<Particle::AttributeNames::forceX>();
+    auto *const __restrict__ fyptr = soa.template begin<Particle::AttributeNames::forceY>();
+    auto *const __restrict__ fzptr = soa.template begin<Particle::AttributeNames::forceZ>();
 
     //@TODO FAbio FRAGEN ob das richtig ist, oder was genau restrict ist(es gibt nicht mehrere pointer zu dem object~)
-    double epsilon24 = _PCLibrary->get24Epsilon(*soa.template begin<Particle::AttributeNames::id>());
-    double sigmasquare = _PCLibrary->getSSigma(*soa.template begin<Particle::AttributeNames::id>());
+    auto epsilon24 = (floatPrecision)_PCLibrary->get24Epsilon(*soa.template begin<Particle::AttributeNames::id>());
+    auto sigmasquare = (floatPrecision)_PCLibrary->getSSigma(*soa.template begin<Particle::AttributeNames::id>());
     // the local redeclaration of the following values helps the auto-generation of various compilers.
-<<<<<<< HEAD
-    const double cutoffsquare = _cutoffsquare, shift6 = _shift6;
-=======
     const floatPrecision cutoffsquare = _cutoffsquare, epsilon24 = _epsilon24, sigmasquare = _sigmasquare,
                          shift6 = _shift6;
 
->>>>>>> 7ef5c4b5
     if (calculateGlobals) {
       // Checks if the cell is a halo cell, if it is, we skip it.
       bool isHaloCell = ownedPtr[0] ? false : true;
@@ -212,42 +184,42 @@
       }
     }
 
-    double upotSum = 0.;
-    double virialSumX = 0.;
-    double virialSumY = 0.;
-    double virialSumZ = 0.;
+    floatPrecision upotSum = 0.;
+    floatPrecision virialSumX = 0.;
+    floatPrecision virialSumY = 0.;
+    floatPrecision virialSumZ = 0.;
 
     for (unsigned int i = 0; i < soa.getNumParticles(); ++i) {
-      double fxacc = 0.;
-      double fyacc = 0.;
-      double fzacc = 0.;
+      floatPrecision fxacc = 0.;
+      floatPrecision fyacc = 0.;
+      floatPrecision fzacc = 0.;
 
 // icpc vectorizes this.
 // g++ only with -ffast-math or -funsafe-math-optimizations
 #pragma omp simd reduction(+ : fxacc, fyacc, fzacc, upotSum, virialSumX, virialSumY, virialSumZ)
       for (unsigned int j = i + 1; j < soa.getNumParticles(); ++j) {
-        const double drx = xptr[i] - xptr[j];
-        const double dry = yptr[i] - yptr[j];
-        const double drz = zptr[i] - zptr[j];
-
-        const double drx2 = drx * drx;
-        const double dry2 = dry * dry;
-        const double drz2 = drz * drz;
-
-        const double dr2 = drx2 + dry2 + drz2;
-
-        const double mask = (dr2 > cutoffsquare) ? 0. : 1.;
-
-        const double invdr2 = 1. / dr2;
-        const double lj2 = sigmasquare * invdr2;
-        const double lj6 = lj2 * lj2 * lj2;
-        const double lj12 = lj6 * lj6;
-        const double lj12m6 = lj12 - lj6;
-        const double fac = epsilon24 * (lj12 + lj12m6) * invdr2 * mask;
-
-        const double fx = drx * fac;
-        const double fy = dry * fac;
-        const double fz = drz * fac;
+        const floatPrecision drx = xptr[i] - xptr[j];
+        const floatPrecision dry = yptr[i] - yptr[j];
+        const floatPrecision drz = zptr[i] - zptr[j];
+
+        const floatPrecision drx2 = drx * drx;
+        const floatPrecision dry2 = dry * dry;
+        const floatPrecision drz2 = drz * drz;
+
+        const floatPrecision dr2 = drx2 + dry2 + drz2;
+
+        const floatPrecision mask = (dr2 > cutoffsquare) ? 0. : 1.;
+
+        const floatPrecision invdr2 = 1. / dr2;
+        const floatPrecision lj2 = sigmasquare * invdr2;
+        const floatPrecision lj6 = lj2 * lj2 * lj2;
+        const floatPrecision lj12 = lj6 * lj6;
+        const floatPrecision lj12m6 = lj12 - lj6;
+        const floatPrecision fac = epsilon24 * (lj12 + lj12m6) * invdr2 * mask;
+
+        const floatPrecision fx = drx * fac;
+        const floatPrecision fy = dry * fac;
+        const floatPrecision fz = drz * fac;
 
         fxacc += fx;
         fyacc += fy;
@@ -259,10 +231,10 @@
         fzptr[j] -= fz;
 
         if (calculateGlobals) {
-          const double virialx = drx * fx;
-          const double virialy = dry * fy;
-          const double virialz = drz * fz;
-          const double upot = (epsilon24 * lj12m6 + shift6) * mask;
+          const floatPrecision virialx = drx * fx;
+          const floatPrecision virialy = dry * fy;
+          const floatPrecision virialz = drz * fz;
+          const floatPrecision upot = (epsilon24 * lj12m6 + shift6) * mask;
 
           // these calculations assume that this functor is not called for halo cells!
           upotSum += upot;
@@ -293,25 +265,6 @@
   void SoAFunctor(SoA<SoAArraysType> &soa1, SoA<SoAArraysType> &soa2, const bool newton3) override {
     if (soa1.getNumParticles() == 0 || soa2.getNumParticles() == 0) return;
 
-<<<<<<< HEAD
-    double *const __restrict__ x1ptr = soa1.template begin<Particle::AttributeNames::posX>();
-    double *const __restrict__ y1ptr = soa1.template begin<Particle::AttributeNames::posY>();
-    double *const __restrict__ z1ptr = soa1.template begin<Particle::AttributeNames::posZ>();
-    double *const __restrict__ x2ptr = soa2.template begin<Particle::AttributeNames::posX>();
-    double *const __restrict__ y2ptr = soa2.template begin<Particle::AttributeNames::posY>();
-    double *const __restrict__ z2ptr = soa2.template begin<Particle::AttributeNames::posZ>();
-
-    double *const __restrict__ fx1ptr = soa1.template begin<Particle::AttributeNames::forceX>();
-    double *const __restrict__ fy1ptr = soa1.template begin<Particle::AttributeNames::forceY>();
-    double *const __restrict__ fz1ptr = soa1.template begin<Particle::AttributeNames::forceZ>();
-    double *const __restrict__ fx2ptr = soa2.template begin<Particle::AttributeNames::forceX>();
-    double *const __restrict__ fy2ptr = soa2.template begin<Particle::AttributeNames::forceY>();
-    double *const __restrict__ fz2ptr = soa2.template begin<Particle::AttributeNames::forceZ>();
-    double epsilon24 = _PCLibrary->mixing24E(*soa1.template begin<Particle::AttributeNames::id>(),
-                                             *soa2.template begin<Particle::AttributeNames::id>());
-    double sigmasquare = _PCLibrary->mixingSS(*soa1.template begin<Particle::AttributeNames::id>(),
-                                              *soa2.template begin<Particle::AttributeNames::id>());
-=======
     const auto *const __restrict__ x1ptr = soa1.template begin<Particle::AttributeNames::posX>();
     const auto *const __restrict__ y1ptr = soa1.template begin<Particle::AttributeNames::posY>();
     const auto *const __restrict__ z1ptr = soa1.template begin<Particle::AttributeNames::posZ>();
@@ -327,7 +280,10 @@
     auto *const __restrict__ fx2ptr = soa2.template begin<Particle::AttributeNames::forceX>();
     auto *const __restrict__ fy2ptr = soa2.template begin<Particle::AttributeNames::forceY>();
     auto *const __restrict__ fz2ptr = soa2.template begin<Particle::AttributeNames::forceZ>();
->>>>>>> 7ef5c4b5
+    auto epsilon24 = (floatPrecision)_PCLibrary->mixing24E(*soa1.template begin<Particle::AttributeNames::id>(),
+                                             *soa2.template begin<Particle::AttributeNames::id>());
+    auto sigmasquare = (floatPrecision)_PCLibrary->mixingSS(*soa1.template begin<Particle::AttributeNames::id>(),
+                                              *soa2.template begin<Particle::AttributeNames::id>());
 
     bool isHaloCell1 = false;
     bool isHaloCell2 = false;
@@ -344,43 +300,44 @@
         return;
       }*/
     }
-    double upotSum = 0.;
-    double virialSumX = 0.;
-    double virialSumY = 0.;
-    double virialSumZ = 0.;
-
-    const double cutoffsquare = _cutoffsquare, shift6 = _shift6;
+    floatPrecision upotSum = 0.;
+    floatPrecision virialSumX = 0.;
+    floatPrecision virialSumY = 0.;
+    floatPrecision virialSumZ = 0.;
+
+    const floatPrecision cutoffsquare = _cutoffsquare, epsilon24 = _epsilon24, sigmasquare = _sigmasquare,
+                         shift6 = _shift6;
     for (unsigned int i = 0; i < soa1.getNumParticles(); ++i) {
-      double fxacc = 0;
-      double fyacc = 0;
-      double fzacc = 0;
+      floatPrecision fxacc = 0;
+      floatPrecision fyacc = 0;
+      floatPrecision fzacc = 0;
 
 // icpc vectorizes this.
 // g++ only with -ffast-math or -funsafe-math-optimizations
 #pragma omp simd reduction(+ : fxacc, fyacc, fzacc, upotSum, virialSumX, virialSumY, virialSumZ)
       for (unsigned int j = 0; j < soa2.getNumParticles(); ++j) {
-        const double drx = x1ptr[i] - x2ptr[j];
-        const double dry = y1ptr[i] - y2ptr[j];
-        const double drz = z1ptr[i] - z2ptr[j];
-
-        const double drx2 = drx * drx;
-        const double dry2 = dry * dry;
-        const double drz2 = drz * drz;
-
-        const double dr2 = drx2 + dry2 + drz2;
-
-        const double mask = (dr2 > cutoffsquare) ? 0. : 1.;
-
-        const double invdr2 = 1. / dr2;
-        const double lj2 = sigmasquare * invdr2;
-        const double lj6 = lj2 * lj2 * lj2;
-        const double lj12 = lj6 * lj6;
-        const double lj12m6 = lj12 - lj6;
-        const double fac = epsilon24 * (lj12 + lj12m6) * invdr2 * mask;
-
-        const double fx = drx * fac;
-        const double fy = dry * fac;
-        const double fz = drz * fac;
+        const floatPrecision drx = x1ptr[i] - x2ptr[j];
+        const floatPrecision dry = y1ptr[i] - y2ptr[j];
+        const floatPrecision drz = z1ptr[i] - z2ptr[j];
+
+        const floatPrecision drx2 = drx * drx;
+        const floatPrecision dry2 = dry * dry;
+        const floatPrecision drz2 = drz * drz;
+
+        const floatPrecision dr2 = drx2 + dry2 + drz2;
+
+        const floatPrecision mask = (dr2 > cutoffsquare) ? 0. : 1.;
+
+        const floatPrecision invdr2 = 1. / dr2;
+        const floatPrecision lj2 = sigmasquare * invdr2;
+        const floatPrecision lj6 = lj2 * lj2 * lj2;
+        const floatPrecision lj12 = lj6 * lj6;
+        const floatPrecision lj12m6 = lj12 - lj6;
+        const floatPrecision fac = epsilon24 * (lj12 + lj12m6) * invdr2 * mask;
+
+        const floatPrecision fx = drx * fac;
+        const floatPrecision fy = dry * fac;
+        const floatPrecision fz = drz * fac;
 
         fxacc += fx;
         fyacc += fy;
@@ -392,10 +349,10 @@
         }
 
         if (calculateGlobals) {
-          double virialx = drx * fx;
-          double virialy = dry * fy;
-          double virialz = drz * fz;
-          double upot = (epsilon24 * lj12m6 + shift6) * mask;
+          floatPrecision virialx = drx * fx;
+          floatPrecision virialy = dry * fy;
+          floatPrecision virialz = drz * fz;
+          floatPrecision upot = (epsilon24 * lj12m6 + shift6) * mask;
 
           upotSum += upot;
           virialSumX += virialx;
@@ -408,7 +365,7 @@
       fz1ptr[i] += fzacc;
     }
     if (calculateGlobals) {
-      double energyfactor = 1.;
+      floatPrecision energyfactor = 1.;
       if (_duplicatedCalculations) {
         // if we have duplicated calculations, i.e., we calculate interactions multiple times, we have to take care
         // that we do not add the energy multiple times!
@@ -418,7 +375,6 @@
           energyfactor *= 0.5;  // we count the energies partly to one of the two cells!
         }
       }
-
       const int threadnum = autopas_get_thread_num();
 
       _aosThreadData[threadnum].upotSum += upotSum * energyfactor;
@@ -429,11 +385,11 @@
   }
 
   // clang-format off
-        /**
-         * @copydoc Functor::SoAFunctor(SoA<SoAArraysType> &soa, const std::vector<std::vector<size_t, autopas::AlignedAllocator<size_t>>> &neighborList, size_t iFrom, size_t iTo, bool newton3)
-         * @note If you want to parallelize this by openmp, please ensure that there
-         * are no dependencies, i.e. introduce colors and specify iFrom and iTo accordingly.
-         */
+  /**
+   * @copydoc Functor::SoAFunctor(SoA<SoAArraysType> &soa, const std::vector<std::vector<size_t, autopas::AlignedAllocator<size_t>>> &neighborList, size_t iFrom, size_t iTo, bool newton3)
+   * @note If you want to parallelize this by openmp, please ensure that there
+   * are no dependencies, i.e. introduce colors and specify iFrom and iTo accordingly.
+   */
   // clang-format on
   void SoAFunctor(SoA<SoAArraysType> &soa,
                   const std::vector<std::vector<size_t, autopas::AlignedAllocator<size_t>>> &neighborList, size_t iFrom,
@@ -454,40 +410,134 @@
   }
 
   /**
+   * @brief Functor using Cuda on SoA in device Memory
+   *
+   * This Functor calculates the pair-wise interactions between particles in the device_handle on the GPU
+   *
+   * @param device_handle soa in device memory
+   * @param newton3 defines whether or whether not to use newton
+   */
+  void CudaFunctor(CudaSoA<typename Particle::CudaDeviceArraysType> &device_handle, bool newton3) override {
+#if defined(AUTOPAS_CUDA)
+    const size_t size = device_handle.template get<Particle::AttributeNames::posX>().size();
+    cudaStream_t stream = _streams.getStreamRandom();
+
+    auto cudaSoA = this->createFunctorCudaSoA(device_handle);
+    if (newton3) {
+      _cudawrapper.SoAFunctorN3Wrapper(cudaSoA.get(), stream);
+    } else {
+      _cudawrapper.SoAFunctorNoN3Wrapper(cudaSoA.get(), stream);
+    }
+
+#else
+    utils::ExceptionHandler::exception("AutoPas was compiled without CUDA support!");
+#endif
+  }
+
+  /**
+   * @brief Functor using Cuda on SoAs in device Memory
+   *
+   * This Functor calculates the pair-wise interactions between particles in the device_handle1 and device_handle2 on
+   * the GPU
+   *
+   * @param device_handle1 first soa in device memory
+   * @param device_handle2 second soa in device memory
+   * @param newton3 defines whether or whether not to use newton
+   */
+  void CudaFunctor(CudaSoA<typename Particle::CudaDeviceArraysType> &device_handle1,
+                   CudaSoA<typename Particle::CudaDeviceArraysType> &device_handle2, bool newton3) override {
+#if defined(AUTOPAS_CUDA)
+    const size_t size1 = device_handle1.template get<Particle::AttributeNames::posX>().size();
+    const size_t size2 = device_handle2.template get<Particle::AttributeNames::posX>().size();
+    cudaStream_t stream = _streams.getStreamRandom();
+    auto cudaSoA1 = this->createFunctorCudaSoA(device_handle1);
+    auto cudaSoA2 = this->createFunctorCudaSoA(device_handle2);
+
+    if (newton3) {
+      if (size1 > size2) {
+        _cudawrapper.SoAFunctorN3PairWrapper(cudaSoA1.get(), cudaSoA2.get(), stream);
+      } else {
+        _cudawrapper.SoAFunctorN3PairWrapper(cudaSoA2.get(), cudaSoA1.get(), stream);
+      }
+    } else {
+      _cudawrapper.SoAFunctorNoN3PairWrapper(cudaSoA1.get(), cudaSoA2.get(), stream);
+    }
+#else
+    utils::ExceptionHandler::exception("AutoPas was compiled without CUDA support!");
+#endif
+  }
+#if defined(AUTOPAS_CUDA)
+  CudaWrapperInterface<floatPrecision> *getCudaWrapper() override { return &_cudawrapper; }
+
+  std::unique_ptr<FunctorCudaSoA<floatPrecision>> createFunctorCudaSoA(
+      CudaSoA<typename Particle::CudaDeviceArraysType> &device_handle) override {
+    return std::make_unique<LJFunctorCudaSoA<floatPrecision>>(
+        device_handle.template get<Particle::AttributeNames::posX>().size(),
+        device_handle.template get<Particle::AttributeNames::posX>().get(),
+        device_handle.template get<Particle::AttributeNames::posY>().get(),
+        device_handle.template get<Particle::AttributeNames::posZ>().get(),
+        device_handle.template get<Particle::AttributeNames::forceX>().get(),
+        device_handle.template get<Particle::AttributeNames::forceY>().get(),
+        device_handle.template get<Particle::AttributeNames::forceZ>().get());
+  }
+#endif
+
+  /**
+   * @copydoc Functor::deviceSoALoader
+   */
+  void deviceSoALoader(::autopas::SoA<SoAArraysType> &soa,
+                       CudaSoA<typename Particle::CudaDeviceArraysType> &device_handle) override {
+#if defined(AUTOPAS_CUDA)
+
+    size_t size = soa.getNumParticles();
+    if (size == 0) return;
+
+    device_handle.template get<Particle::AttributeNames::posX>().copyHostToDevice(
+        size, soa.template begin<Particle::AttributeNames::posX>());
+    device_handle.template get<Particle::AttributeNames::posY>().copyHostToDevice(
+        size, soa.template begin<Particle::AttributeNames::posY>());
+    device_handle.template get<Particle::AttributeNames::posZ>().copyHostToDevice(
+        size, soa.template begin<Particle::AttributeNames::posZ>());
+
+    device_handle.template get<Particle::AttributeNames::forceX>().copyHostToDevice(
+        size, soa.template begin<Particle::AttributeNames::forceX>());
+    device_handle.template get<Particle::AttributeNames::forceY>().copyHostToDevice(
+        size, soa.template begin<Particle::AttributeNames::forceY>());
+    device_handle.template get<Particle::AttributeNames::forceZ>().copyHostToDevice(
+        size, soa.template begin<Particle::AttributeNames::forceZ>());
+#else
+    utils::ExceptionHandler::exception("AutoPas was compiled without CUDA support!");
+#endif
+  }
+
+  /**
+   * @copydoc Functor::deviceSoAExtractor
+   */
+  void deviceSoAExtractor(::autopas::SoA<SoAArraysType> &soa,
+                          CudaSoA<typename Particle::CudaDeviceArraysType> &device_handle) override {
+#if defined(AUTOPAS_CUDA)
+
+    size_t size = soa.getNumParticles();
+    if (size == 0) return;
+
+    device_handle.template get<Particle::AttributeNames::forceX>().copyDeviceToHost(
+        size, soa.template begin<Particle::AttributeNames::forceX>());
+    device_handle.template get<Particle::AttributeNames::forceY>().copyDeviceToHost(
+        size, soa.template begin<Particle::AttributeNames::forceY>());
+    device_handle.template get<Particle::AttributeNames::forceZ>().copyDeviceToHost(
+        size, soa.template begin<Particle::AttributeNames::forceZ>());
+
+#else
+    utils::ExceptionHandler::exception("AutoPas was compiled without CUDA support!");
+#endif
+  }
+
+  /**
    * SoALoader
    * @param cell
    * @param soa
    * @param offset
    */
-<<<<<<< HEAD
-  AUTOPAS_FUNCTOR_SOALOADER(
-      cell, soa, offset,
-      // @todo it is probably better to resize the soa only once, before calling
-      // SoALoader (verlet-list only)
-      soa.resizeArrays(offset + cell.numParticles());
-
-      if (cell.numParticles() == 0) return;
-
-      unsigned long *const __restrict__ idptr = soa.template begin<Particle::AttributeNames::id>();
-      double *const __restrict__ xptr = soa.template begin<Particle::AttributeNames::posX>();
-      double *const __restrict__ yptr = soa.template begin<Particle::AttributeNames::posY>();
-      double *const __restrict__ zptr = soa.template begin<Particle::AttributeNames::posZ>();
-      double *const __restrict__ fxptr = soa.template begin<Particle::AttributeNames::forceX>();
-      double *const __restrict__ fyptr = soa.template begin<Particle::AttributeNames::forceY>();
-      double *const __restrict__ fzptr = soa.template begin<Particle::AttributeNames::forceZ>();
-
-      auto cellIter = cell.begin();
-      // load particles in SoAs
-      for (size_t i = offset; cellIter.isValid(); ++cellIter, ++i) {
-        idptr[i] = cellIter->getID();
-        xptr[i] = cellIter->getR()[0];
-        yptr[i] = cellIter->getR()[1];
-        zptr[i] = cellIter->getR()[2];
-        fxptr[i] = cellIter->getF()[0];
-        fyptr[i] = cellIter->getF()[1];
-        fzptr[i] = cellIter->getF()[2];
-      })
-=======
   AUTOPAS_FUNCTOR_SOALOADER(cell, soa, offset,
                             // @todo it is probably better to resize the soa only once, before calling
                             // SoALoader (verlet-list only)
@@ -517,7 +567,6 @@
                               ownedptr[i] = cellIter->isOwned() ? 1. : 0.;
                             })
 
->>>>>>> 7ef5c4b5
   /**
    * soaextractor
    * @param cell
@@ -534,15 +583,9 @@
                                auto *const __restrict__ idptr = soa.template begin<Particle::AttributeNames::id>();
 #endif
 
-<<<<<<< HEAD
-      double *const __restrict__ fxptr = soa.template begin<Particle::AttributeNames::forceX>();
-      double *const __restrict__ fyptr = soa.template begin<Particle::AttributeNames::forceY>();
-      double *const __restrict__ fzptr = soa.template begin<Particle::AttributeNames::forceZ>();
-=======
                                auto *const __restrict__ fxptr = soa.template begin<Particle::AttributeNames::forceX>();
                                auto *const __restrict__ fyptr = soa.template begin<Particle::AttributeNames::forceY>();
                                auto *const __restrict__ fzptr = soa.template begin<Particle::AttributeNames::forceZ>();
->>>>>>> 7ef5c4b5
 
                                for (size_t i = offset; cellIter.isValid(); ++i, ++cellIter) {
                                  assert(idptr[i] == cellIter->getID());
@@ -588,9 +631,10 @@
       _virialSum = ArrayMath::add(_virialSum, _aosThreadData[i].virialSum);
     }
     if (not newton3) {
-      // if the newton3 optimization is disabled we have added every energy contribution twice, so we divide by 2 here.
+      // if the newton3 optimization is disabled we have added every energy contribution twice, so we divide by 2
+      // here.
       _upotSum *= 0.5;
-      _virialSum = ArrayMath::mulScalar(_virialSum, 0.5);
+      _virialSum = ArrayMath::mulScalar(_virialSum, (floatPrecision)0.5);
     }
     // we have always calculated 6*upot, so we divide by 6 here!
     _upotSum /= 6.;
@@ -601,7 +645,7 @@
    * Get the potential Energy
    * @return the potential Energy
    */
-  double getUpot() {
+  floatPrecision getUpot() {
     if (not calculateGlobals) {
       throw utils::ExceptionHandler::AutoPasException(
           "Trying to get upot even though calculateGlobals is false. If you want this functor to calculate global "
@@ -617,7 +661,7 @@
    * Get the virial
    * @return the virial
    */
-  double getVirial() {
+  floatPrecision getVirial() {
     if (not calculateGlobals) {
       throw utils::ExceptionHandler::AutoPasException(
           "Trying to get virial even though calculateGlobals is false. If you want this functor to calculate global "
@@ -636,58 +680,32 @@
                       size_t iFrom, size_t iTo) {
     if (soa.getNumParticles() == 0) return;
 
-<<<<<<< HEAD
-    double *const __restrict__ xptr = soa.template begin<Particle::AttributeNames::posX>();
-    double *const __restrict__ yptr = soa.template begin<Particle::AttributeNames::posY>();
-    double *const __restrict__ zptr = soa.template begin<Particle::AttributeNames::posZ>();
-=======
     const auto *const __restrict__ xptr = soa.template begin<Particle::AttributeNames::posX>();
     const auto *const __restrict__ yptr = soa.template begin<Particle::AttributeNames::posY>();
     const auto *const __restrict__ zptr = soa.template begin<Particle::AttributeNames::posZ>();
->>>>>>> 7ef5c4b5
-
-    double *const __restrict__ fxptr = soa.template begin<Particle::AttributeNames::forceX>();
-    double *const __restrict__ fyptr = soa.template begin<Particle::AttributeNames::forceY>();
-    double *const __restrict__ fzptr = soa.template begin<Particle::AttributeNames::forceZ>();
-
-<<<<<<< HEAD
-    double epsilon24 = _PCLibrary->get24Epsilon(*soa.template begin<Particle::AttributeNames::id>());
-    double sigmasquare = _PCLibrary->getSSigma(*soa.template begin<Particle::AttributeNames::id>());
-    const double cutoffsquare = _cutoffsquare, shift6 = _shift6;
-
-    const std::array<double, 3> lowCorner = {_lowCorner[0], _lowCorner[1], _lowCorner[2]};
-    const std::array<double, 3> highCorner = {_highCorner[0], _highCorner[1], _highCorner[2]};
-
-    double upotSum = 0.;
-    double virialSumX = 0.;
-    double virialSumY = 0.;
-    double virialSumZ = 0.;
-=======
+
+    auto *const __restrict__ fxptr = soa.template begin<Particle::AttributeNames::forceX>();
+    auto *const __restrict__ fyptr = soa.template begin<Particle::AttributeNames::forceY>();
+    auto *const __restrict__ fzptr = soa.template begin<Particle::AttributeNames::forceZ>();
+
+    auto epsilon24 = (floatPrecision)_PCLibrary->get24Epsilon(*soa.template begin<Particle::AttributeNames::id>());
+    auto sigmasquare = (floatPrecision)_PCLibrary->getSSigma(*soa.template begin<Particle::AttributeNames::id>());
     const auto *const __restrict__ ownedPtr = soa.template begin<Particle::AttributeNames::owned>();
-
-    const floatPrecision cutoffsquare = _cutoffsquare, epsilon24 = _epsilon24, sigmasquare = _sigmasquare,
-                         shift6 = _shift6;
-
+    const floatPrecision cutoffsquare = _cutoffsquare, shift6 = _shift6;
     floatPrecision upotSum = 0.;
     floatPrecision virialSumX = 0.;
     floatPrecision virialSumY = 0.;
     floatPrecision virialSumZ = 0.;
->>>>>>> 7ef5c4b5
 
     for (size_t i = iFrom; i < iTo; ++i) {
-      double fxacc = 0;
-      double fyacc = 0;
-      double fzacc = 0;
+      floatPrecision fxacc = 0;
+      floatPrecision fyacc = 0;
+      floatPrecision fzacc = 0;
       const size_t listSizeI = neighborList[i].size();
       const size_t *const __restrict__ currentList = neighborList[i].data();
 
       // checks whether particle 1 is in the domain box, unused if _duplicatedCalculations is false!
-<<<<<<< HEAD
-      bool inbox1;
-      double inbox1Mul = 0.;
-=======
       floatPrecision inbox1Mul = 0.;
->>>>>>> 7ef5c4b5
       if (duplicatedCalculations) {  // only for duplicated calculations we need this value
         inbox1Mul = ownedPtr[i];
         if (newton3) {
@@ -714,12 +732,8 @@
       // if the size of the verlet list is larger than the given size vecsize,
       // we will use a vectorized version.
       if (listSizeI >= vecsize) {
-<<<<<<< HEAD
-        alignas(64) std::array<double, vecsize> xtmp, ytmp, ztmp, xArr, yArr, zArr, fxArr, fyArr, fzArr;
-=======
         alignas(64) std::array<floatPrecision, vecsize> xtmp, ytmp, ztmp, xArr, yArr, zArr, fxArr, fyArr, fzArr,
             ownedArr;
->>>>>>> 7ef5c4b5
         // broadcast of the position of particle i
         for (size_t tmpj = 0; tmpj < vecsize; tmpj++) {
           xtmp[tmpj] = xptr[i];
@@ -745,28 +759,28 @@
           for (size_t j = 0; j < vecsize; j++) {
             // const size_t j = currentList[jNeighIndex];
 
-            const double drx = xtmp[j] - xArr[j];
-            const double dry = ytmp[j] - yArr[j];
-            const double drz = ztmp[j] - zArr[j];
-
-            const double drx2 = drx * drx;
-            const double dry2 = dry * dry;
-            const double drz2 = drz * drz;
-
-            const double dr2 = drx2 + dry2 + drz2;
-
-            const double mask = (dr2 <= cutoffsquare) ? 1. : 0.;
-
-            const double invdr2 = 1. / dr2 * mask;
-            const double lj2 = sigmasquare * invdr2;
-            const double lj6 = lj2 * lj2 * lj2;
-            const double lj12 = lj6 * lj6;
-            const double lj12m6 = lj12 - lj6;
-            const double fac = epsilon24 * (lj12 + lj12m6) * invdr2;
-
-            const double fx = drx * fac;
-            const double fy = dry * fac;
-            const double fz = drz * fac;
+            const floatPrecision drx = xtmp[j] - xArr[j];
+            const floatPrecision dry = ytmp[j] - yArr[j];
+            const floatPrecision drz = ztmp[j] - zArr[j];
+
+            const floatPrecision drx2 = drx * drx;
+            const floatPrecision dry2 = dry * dry;
+            const floatPrecision drz2 = drz * drz;
+
+            const floatPrecision dr2 = drx2 + dry2 + drz2;
+
+            const floatPrecision mask = (dr2 <= cutoffsquare) ? 1. : 0.;
+
+            const floatPrecision invdr2 = 1. / dr2 * mask;
+            const floatPrecision lj2 = sigmasquare * invdr2;
+            const floatPrecision lj6 = lj2 * lj2 * lj2;
+            const floatPrecision lj12 = lj6 * lj6;
+            const floatPrecision lj12m6 = lj12 - lj6;
+            const floatPrecision fac = epsilon24 * (lj12 + lj12m6) * invdr2;
+
+            const floatPrecision fx = drx * fac;
+            const floatPrecision fy = dry * fac;
+            const floatPrecision fz = drz * fac;
 
             fxacc += fx;
             fyacc += fy;
@@ -777,24 +791,14 @@
               fzArr[j] = fz;
             }
             if (calculateGlobals) {
-              double virialx = drx * fx;
-              double virialy = dry * fy;
-              double virialz = drz * fz;
-              double upot = (epsilon24 * lj12m6 + shift6) * mask;
+              floatPrecision virialx = drx * fx;
+              floatPrecision virialy = dry * fy;
+              floatPrecision virialz = drz * fz;
+              floatPrecision upot = (epsilon24 * lj12m6 + shift6) * mask;
 
               if (duplicatedCalculations) {
                 // for non-newton3 the division is in the post-processing step.
-<<<<<<< HEAD
-                double inbox2Mul = 0.;
-                if (newton3) {
-                  bool inbox2 = xArr[j] >= lowCorner[0] and xArr[j] < highCorner[0] and yArr[j] >= lowCorner[1] and
-                                yArr[j] < highCorner[1] and zArr[j] >= lowCorner[2] and zArr[j] < highCorner[2];
-                  inbox2Mul = inbox2 ? 0.5 : 0.;
-                }
-                double inboxMul = inbox1Mul + inbox2Mul;
-=======
                 floatPrecision inboxMul = inbox1Mul + (newton3 ? ownedArr[j] * .5 : 0.);
->>>>>>> 7ef5c4b5
                 upotSum += upot * inboxMul;
                 virialSumX += virialx * inboxMul;
                 virialSumY += virialy * inboxMul;
@@ -826,28 +830,28 @@
         size_t j = neighborList[i][jNeighIndex];
         if (i == j) continue;
 
-        const double drx = xptr[i] - xptr[j];
-        const double dry = yptr[i] - yptr[j];
-        const double drz = zptr[i] - zptr[j];
-
-        const double drx2 = drx * drx;
-        const double dry2 = dry * dry;
-        const double drz2 = drz * drz;
-
-        const double dr2 = drx2 + dry2 + drz2;
+        const floatPrecision drx = xptr[i] - xptr[j];
+        const floatPrecision dry = yptr[i] - yptr[j];
+        const floatPrecision drz = zptr[i] - zptr[j];
+
+        const floatPrecision drx2 = drx * drx;
+        const floatPrecision dry2 = dry * dry;
+        const floatPrecision drz2 = drz * drz;
+
+        const floatPrecision dr2 = drx2 + dry2 + drz2;
 
         if (dr2 > cutoffsquare) continue;
 
-        const double invdr2 = 1. / dr2;
-        const double lj2 = sigmasquare * invdr2;
-        const double lj6 = lj2 * lj2 * lj2;
-        const double lj12 = lj6 * lj6;
-        const double lj12m6 = lj12 - lj6;
-        const double fac = epsilon24 * (lj12 + lj12m6) * invdr2;
-
-        const double fx = drx * fac;
-        const double fy = dry * fac;
-        const double fz = drz * fac;
+        const floatPrecision invdr2 = 1. / dr2;
+        const floatPrecision lj2 = sigmasquare * invdr2;
+        const floatPrecision lj6 = lj2 * lj2 * lj2;
+        const floatPrecision lj12 = lj6 * lj6;
+        const floatPrecision lj12m6 = lj12 - lj6;
+        const floatPrecision fac = epsilon24 * (lj12 + lj12m6) * invdr2;
+
+        const floatPrecision fx = drx * fac;
+        const floatPrecision fy = dry * fac;
+        const floatPrecision fz = drz * fac;
 
         fxacc += fx;
         fyacc += fy;
@@ -858,10 +862,10 @@
           fzptr[j] -= fz;
         }
         if (calculateGlobals) {
-          double virialx = drx * fx;
-          double virialy = dry * fy;
-          double virialz = drz * fz;
-          double upot = (epsilon24 * lj12m6 + shift6);
+          floatPrecision virialx = drx * fx;
+          floatPrecision virialy = dry * fy;
+          floatPrecision virialz = drz * fz;
+          floatPrecision upot = (epsilon24 * lj12m6 + shift6);
 
           if (duplicatedCalculations) {
             // for non-newton3 the division is in the post-processing step.
@@ -921,37 +925,40 @@
     }
 
     // variables
-    std::array<double, 3> virialSum;
-    double upotSum;
+    std::array<floatPrecision, 3> virialSum;
+    floatPrecision upotSum;
 
    private:
     // dummy parameter to get the right size (64 bytes)
-    double __remainingTo64[4];
+    floatPrecision __remainingTo64[4];
   };
   // make sure of the size of AoSThreadData
-  static_assert(sizeof(AoSThreadData) % 64 == 0, "AoSThreadData has wrong size");
-
-  double _cutoffsquare;
+  // static_assert(sizeof(AoSThreadData) % 64 == 0, "AoSThreadData has wrong size");
+
+  floatPrecision _cutoffsquare;
   ParticleClassLibrary *_PCLibrary;
-  double _shift6;
+  floatPrecision _shift6;
   // sum of the potential energy, only calculated if calculateGlobals is true
-  double _upotSum;
+  floatPrecision _upotSum;
   // sum of the virial, only calculated if calculateGlobals is true
-  std::array<double, 3> _virialSum;
+  std::array<floatPrecision, 3> _virialSum;
 
   // thread buffer for aos
   std::vector<AoSThreadData> _aosThreadData;
 
   // bool that defines whether duplicate calculations are happening
   bool _duplicatedCalculations;
-<<<<<<< HEAD
-  // lower and upper corner of the domain of the current process
-  std::array<double, 3> _lowCorner, _highCorner;
-=======
->>>>>>> 7ef5c4b5
 
   // defines whether or whether not the global values are already preprocessed
   bool _postProcessed;
 
+#if defined(AUTOPAS_CUDA)
+  // contains wrapper functions for cuda calls
+  LJFunctorCudaWrapper<floatPrecision> _cudawrapper;
+
+  // Handles all cuda streams
+  utils::CudaStreamHandler _streams;
+#endif
+
 };  // class LJFunctor
 }  // namespace autopas