/**
 * @file LogicHandler.h
 * @author seckler
 * @date 31.05.19
 */

#pragma once
#include <atomic>
#include <limits>
#include <memory>
#include <optional>
#include <tuple>
#include <type_traits>
#include <vector>

#include "autopas/LogicHandlerInfo.h"
#include "autopas/cells/FullParticleCell.h"
#include "autopas/containers/TraversalInterface.h"
#include "autopas/iterators/ContainerIterator.h"
#include "autopas/options/IteratorBehavior.h"
#include "autopas/particles/Particle.h"
#include "autopas/tuning/AutoTuner.h"
#include "autopas/tuning/Configuration.h"
#include "autopas/tuning/selectors/ContainerSelector.h"
#include "autopas/tuning/selectors/ContainerSelectorInfo.h"
#include "autopas/tuning/selectors/TraversalSelector.h"
#include "autopas/utils/NumParticlesEstimator.h"
#include "autopas/utils/SimilarityFunctions.h"
#include "autopas/utils/StaticCellSelector.h"
#include "autopas/utils/StaticContainerSelector.h"
#include "autopas/utils/Timer.h"
#include "autopas/utils/logging/IterationLogger.h"
#include "autopas/utils/logging/Logger.h"
#include "autopas/utils/markParticleAsDeleted.h"

namespace autopas {

/**
 * The LogicHandler takes care of the containers s.t. they are all in the same valid state.
 * This is mainly done by incorporating a global container rebuild frequency, which defines when containers and their
 * neighbor lists will be rebuild.
 */
template <typename Particle>
class LogicHandler {
 public:
  /**
   * Constructor of the LogicHandler.
   * @param autoTuner
   * @param logicHandlerInfo
   * @param rebuildFrequency
   * @param outputSuffix
   */
  LogicHandler(autopas::AutoTuner &autoTuner, const LogicHandlerInfo &logicHandlerInfo, unsigned int rebuildFrequency,
               const std::string &outputSuffix)
      : _neighborListRebuildFrequency{rebuildFrequency},
        _autoTuner(autoTuner),
        _particleBuffer(autopas_get_max_threads()),
        _haloParticleBuffer(autopas_get_max_threads()),
        _containerSelector(logicHandlerInfo.boxMin, logicHandlerInfo.boxMax, logicHandlerInfo.cutoff),
        _verletClusterSize(logicHandlerInfo.verletClusterSize),
        _iterationLogger(outputSuffix),
        _bufferLocks(std::max(2, autopas::autopas_get_max_threads())) {
    using namespace autopas::utils::ArrayMath::literals;
    // initialize the container and make sure it is valid
    const auto configuration = _autoTuner.getCurrentConfig();
    const ContainerSelectorInfo containerSelectorInfo{
        configuration.cellSizeFactor, logicHandlerInfo.verletSkinPerTimestep, _neighborListRebuildFrequency,
        _verletClusterSize, configuration.loadEstimator};
    _containerSelector.selectContainer(configuration.container, containerSelectorInfo);
    checkMinimalSize();

    // initialize locks needed for remainder traversal
    const auto boxLength = logicHandlerInfo.boxMax - logicHandlerInfo.boxMin;
    const auto interactionLengthInv =
        1. / (logicHandlerInfo.cutoff + logicHandlerInfo.verletSkinPerTimestep * rebuildFrequency);
    initSpacialLocks(boxLength, interactionLengthInv);
    for (auto &lockPtr : _bufferLocks) {
      lockPtr = std::make_unique<std::mutex>();
    }
  }

  /**
   * Returns a non-const reference to the currently selected particle container.
   * @return Non-const reference to the container.
   */
  inline autopas::ParticleContainerInterface<Particle> &getContainer() {
    return _containerSelector.getCurrentContainer();
  }

  /**
   * Collects leaving particles from buffer and potentially inserts owned particles to the container.
   * @param insertOwnedParticlesToContainer Decides whether to insert owned particles to the container.
   * @return Leaving particles.
   */
  [[nodiscard]] std::vector<Particle> collectLeavingParticlesFromBuffer(bool insertOwnedParticlesToContainer) {
    const auto &boxMin = _containerSelector.getCurrentContainer().getBoxMin();
    const auto &boxMax = _containerSelector.getCurrentContainer().getBoxMax();
    std::vector<Particle> leavingBufferParticles{};
    for (auto &cell : _particleBuffer) {
      auto &buffer = cell._particles;
      if (insertOwnedParticlesToContainer) {
        for (const auto &p : buffer) {
          if (p.isDummy()) {
            continue;
          }
          if (utils::inBox(p.getR(), boxMin, boxMax)) {
            _containerSelector.getCurrentContainer().addParticle(p);
          } else {
            leavingBufferParticles.push_back(p);
          }
        }
        buffer.clear();
      } else {
        for (auto iter = buffer.begin(); iter != buffer.end();) {
          auto &p = *iter;

          auto fastRemoveP = [&]() {
            // Fast remove of particle, i.e., swap with last entry && pop.
            std::swap(p, buffer.back());
            buffer.pop_back();
            // Do not increment the iter afterwards!
          };
          if (p.isDummy()) {
            // We remove dummies!
            fastRemoveP();
          }
          if (utils::notInBox(p.getR(), boxMin, boxMax)) {
            leavingBufferParticles.push_back(p);
            fastRemoveP();
          } else {
            ++iter;
          }
        }
      }
    }
    return leavingBufferParticles;
  }

  /**
   * @copydoc AutoPas::updateContainer()
   */
  [[nodiscard]] std::vector<Particle> updateContainer() {
    bool doDataStructureUpdate = not neighborListsAreValid();

    if (doDataStructureUpdate) {
      _neighborListsAreValid.store(false, std::memory_order_relaxed);
    }
    // The next call also adds particles to the container if doDataStructureUpdate is true.
    auto leavingBufferParticles = collectLeavingParticlesFromBuffer(doDataStructureUpdate);

    AutoPasLog(DEBUG, "Initiating container update.");
    auto leavingParticles = _containerSelector.getCurrentContainer().updateContainer(not doDataStructureUpdate);
    leavingParticles.insert(leavingParticles.end(), leavingBufferParticles.begin(), leavingBufferParticles.end());

    // Substract the amount of leaving particles from the number of owned particles.
    _numParticlesOwned.fetch_sub(leavingParticles.size(), std::memory_order_relaxed);
    // updateContainer deletes all halo particles.
    std::for_each(_haloParticleBuffer.begin(), _haloParticleBuffer.end(), [](auto &buffer) { buffer.clear(); });
    _numParticlesHalo.store(0, std::memory_order_relaxed);
    return leavingParticles;
  }

  /**
   * Pass values to the actual container.
   * @param boxMin
   * @param boxMax
   * @return Vector of particles that are outside the box after the resize.
   */
  std::vector<Particle> resizeBox(const std::array<double, 3> &boxMin, const std::array<double, 3> &boxMax) {
    using namespace autopas::utils::ArrayMath::literals;
    const auto &oldMin = _containerSelector.getCurrentContainer().getBoxMin();
    const auto &oldMax = _containerSelector.getCurrentContainer().getBoxMax();

    // if nothing changed do nothing
    if (oldMin == boxMin and oldMax == boxMax) {
      return {};
    }

    // sanity check that new size is actually positive
    for (size_t i = 0; i < boxMin.size(); ++i) {
      if (boxMin[i] >= boxMax[i]) {
        utils::ExceptionHandler::exception(
            "New box size in dimension {} is not positive!\nboxMin[{}] = {}\nboxMax[{}] = {}", i, i, boxMin[i], i,
            boxMax[i]);
      }
    }

    // warn if domain changes too drastically
    const auto newLength = boxMax - boxMin;
    const auto oldLength = oldMax - oldMin;
    const auto relDiffLength = newLength / oldLength;
    for (size_t i = 0; i < newLength.size(); ++i) {
      // warning threshold is set arbitrary and up for change if needed
      if (relDiffLength[i] > 1.3 or relDiffLength[i] < 0.7) {
        AutoPasLog(WARN,
                   "LogicHandler.resize(): Domain size changed drastically in dimension {}! Gathered AutoTuning "
                   "information might not be applicable anymore!\n"
                   "Size old box : {}\n"
                   "Size new box : {}\n"
                   "Relative diff: {}",
                   i, utils::ArrayUtils::to_string(oldLength), utils::ArrayUtils::to_string(newLength),
                   utils::ArrayUtils::to_string(relDiffLength));
      }
    }

    // check all particles
    std::vector<Particle> particlesNowOutside;
    for (auto pIter = _containerSelector.getCurrentContainer().begin(); pIter.isValid(); ++pIter) {
      // make sure only owned ones are present
      if (not pIter->isOwned()) {
        utils::ExceptionHandler::exception(
            "LogicHandler::resizeBox() encountered non owned particle. "
            "When calling resizeBox() these should be already deleted. "
            "This could be solved by calling updateContainer() before resizeBox().");
      }
      // owned particles that are now outside are removed from the container and returned
      if (not utils::inBox(pIter->getR(), boxMin, boxMax)) {
        particlesNowOutside.push_back(*pIter);
        decreaseParticleCounter(*pIter);
        internal::markParticleAsDeleted(*pIter);
      }
    }

    // actually resize the container
    _containerSelector.resizeBox(boxMin, boxMax);
    // The container might have changed sufficiently enough so that we need more or less spacial locks
    const auto boxLength = boxMax - boxMin;
    const auto interactionLengthInv = 1. / (_containerSelector.getCurrentContainer().getInteractionLength());
    initSpacialLocks(boxLength, interactionLengthInv);

    // Set this flag, s.t., the container is rebuilt!
    _neighborListsAreValid.store(false, std::memory_order_relaxed);

    return particlesNowOutside;
  }

  /**
   * Estimates number of halo particles via autopas::utils::NumParticlesEstimator::estimateNumHalosUniform() then
   * calls LogicHandler::reserve(size_t numParticles, size_t numHaloParticles).
   *
   * @param numParticles Total number of owned particles.
   */
  void reserve(size_t numParticles) {
    const auto &container = _containerSelector.getCurrentContainer();
    const auto numParticlesHaloEstimate = autopas::utils::NumParticlesEstimator::estimateNumHalosUniform(
        numParticles, container.getBoxMin(), container.getBoxMax(), container.getInteractionLength());
    reserve(numParticles, numParticlesHaloEstimate);
  }

  /**
   * Reserves space in the particle buffers and the container.
   *
   * @param numParticles Total number of owned particles.
   * @param numHaloParticles Total number of halo particles.
   */
  void reserve(size_t numParticles, size_t numHaloParticles) {
    const auto numHaloParticlesPerBuffer = numHaloParticles / _haloParticleBuffer.size();
    for (auto &buffer : _haloParticleBuffer) {
      buffer.reserve(numHaloParticlesPerBuffer);
    }
    // there is currently no good heuristic for this buffer so reuse the one for halos.
    for (auto &buffer : _particleBuffer) {
      buffer.reserve(numHaloParticlesPerBuffer);
    }

    _containerSelector.getCurrentContainer().reserve(numParticles, numHaloParticles);
  }

  /**
   * @copydoc AutoPas::addParticle()
   */
  void addParticle(const Particle &p) {
    // first check that the particle actually belongs in the container
    const auto &boxMin = _containerSelector.getCurrentContainer().getBoxMin();
    const auto &boxMax = _containerSelector.getCurrentContainer().getBoxMax();
    if (utils::notInBox(p.getR(), boxMin, boxMax)) {
      autopas::utils::ExceptionHandler::exception(
          "LogicHandler: Trying to add a particle that is not in the bounding box.\n"
          "Box Min {}\n"
          "Box Max {}\n"
          "{}",
          boxMin, boxMax, p.toString());
    }
    if (not neighborListsAreValid()) {
      // Container has to (about to) be invalid to be able to add Particles!
      _containerSelector.getCurrentContainer().template addParticle<false>(p);
    } else {
      // If the container is valid, we add it to the particle buffer.
      _particleBuffer[autopas_get_thread_num()].addParticle(p);
    }
    _numParticlesOwned.fetch_add(1, std::memory_order_relaxed);
  }

  /**
   * @copydoc AutoPas::addHaloParticle()
   */
  void addHaloParticle(const Particle &haloParticle) {
    auto &container = _containerSelector.getCurrentContainer();
    const auto &boxMin = container.getBoxMin();
    const auto &boxMax = container.getBoxMax();
    if (utils::inBox(haloParticle.getR(), boxMin, boxMax)) {
      autopas::utils::ExceptionHandler::exception(
          "LogicHandler: Trying to add a halo particle that is not outside the box of the container.\n"
          "Box Min {}\n"
          "Box Max {}\n"
          "{}",
          utils::ArrayUtils::to_string(boxMin), utils::ArrayUtils::to_string(boxMax), haloParticle.toString());
    }
    if (not neighborListsAreValid()) {
      // If the neighbor lists are not valid, we can add the particle.
      container.template addHaloParticle</* checkInBox */ false>(haloParticle);
    } else {
      // Check if we can update an existing halo(dummy) particle.
      bool updated = container.updateHaloParticle(haloParticle);
      if (not updated) {
        // If we couldn't find an existing particle, add it to the halo particle buffer.
        _haloParticleBuffer[autopas_get_thread_num()].addParticle(haloParticle);
        _haloParticleBuffer[autopas_get_thread_num()]._particles.back().setOwnershipState(OwnershipState::halo);
      }
    }
    _numParticlesHalo.fetch_add(1, std::memory_order_relaxed);
  }

  /**
   * @copydoc AutoPas::deleteAllParticles()
   */
  void deleteAllParticles() {
    _neighborListsAreValid.store(false, std::memory_order_relaxed);
    _containerSelector.getCurrentContainer().deleteAllParticles();
    std::for_each(_particleBuffer.begin(), _particleBuffer.end(), [](auto &buffer) { buffer.clear(); });
    std::for_each(_haloParticleBuffer.begin(), _haloParticleBuffer.end(), [](auto &buffer) { buffer.clear(); });
    // all particles are gone -> reset counters.
    _numParticlesOwned.store(0, std::memory_order_relaxed);
    _numParticlesHalo.store(0, std::memory_order_relaxed);
  }

  /**
   * Takes a particle, checks if it is in any of the particle buffers, and deletes it from them if found.
   * @param particle Particle to delete. If something was deleted this reference might point to a different particle or
   * invalid memory.
   * @return Tuple: <True iff the particle was found and deleted, True iff the reference is valid>
   */
  std::tuple<bool, bool> deleteParticleFromBuffers(Particle &particle) {
    // find the buffer the particle belongs to
    auto &bufferCollection = particle.isOwned() ? _particleBuffer : _haloParticleBuffer;
    for (auto &cell : bufferCollection) {
      auto &buffer = cell._particles;
      // if the address of the particle is between start and end of the buffer it is in this buffer
      if (not buffer.empty() and &(buffer.front()) <= &particle and &particle <= &(buffer.back())) {
        const bool isRearParticle = &particle == &buffer.back();
        // swap-delete
        particle = buffer.back();
        buffer.pop_back();
        return {true, not isRearParticle};
      }
    }
    return {false, true};
  }

  /**
   * Decrease the correct internal particle counters.
   * This function should always be called if individual particles are deleted.
   * @param particle reference to particles that should be deleted
   */
  void decreaseParticleCounter(Particle &particle) {
    if (particle.isOwned()) {
      _numParticlesOwned.fetch_sub(1, std::memory_order_relaxed);
    } else {
      _numParticlesHalo.fetch_sub(1, std::memory_order_relaxed);
    }
  }

  /**
   * This function covers the full pipeline of all mechanics happening during the pairwise iteration.
   * This includes:
   * - selecting a configuration
   *   - gather live info, homogeneity, and max density
   *   - get next config (tuning)
   *   - check applicability
   *   - instantiation of traversal and container
   * - triggering iteration and tuning result logger
   * - pairwise iteration
   *   - init and end traversal
   *   - remainder traversal
   *   - measurements
   * - pass measurements to tuner
   *
   * @tparam Functor
   * @param functor
   * @return True if this was a tuning iteration.
   */
  template <class Functor>
  bool iteratePairwisePipeline(Functor *functor);

  /**
   * Create the additional vectors vector for a given iterator behavior.
   * @tparam Iterator
   * @param behavior
   * @return Vector of pointers to buffer vectors.
   */
  template <class Iterator>
  typename Iterator::ParticleVecType gatherAdditionalVectors(IteratorBehavior behavior) {
    typename Iterator::ParticleVecType additionalVectors;
    additionalVectors.reserve(static_cast<bool>(behavior & IteratorBehavior::owned) * _particleBuffer.size() +
                              static_cast<bool>(behavior & IteratorBehavior::halo) * _haloParticleBuffer.size());
    if (behavior & IteratorBehavior::owned) {
      for (auto &buffer : _particleBuffer) {
        // Don't insert empty buffers. This also means that we won't pick up particles added during iterating if they
        // go to the buffers. But since we wouldn't pick them up if they go into the container to a cell that the
        // iterators already passed this is unsupported anyways.
        if (not buffer.isEmpty()) {
          additionalVectors.push_back(&(buffer._particles));
        }
      }
    }
    if (behavior & IteratorBehavior::halo) {
      for (auto &buffer : _haloParticleBuffer) {
        if (not buffer.isEmpty()) {
          additionalVectors.push_back(&(buffer._particles));
        }
      }
    }
    return additionalVectors;
  }

  /**
   * @copydoc AutoPas::begin()
   */
  autopas::ContainerIterator<Particle, true, false> begin(IteratorBehavior behavior) {
    auto additionalVectors = gatherAdditionalVectors<ContainerIterator<Particle, true, false>>(behavior);
    return _containerSelector.getCurrentContainer().begin(behavior, &additionalVectors);
  }

  /**
   * @copydoc AutoPas::begin()
   */
  autopas::ContainerIterator<Particle, false, false> begin(IteratorBehavior behavior) const {
    auto additionalVectors =
        const_cast<LogicHandler *>(this)->gatherAdditionalVectors<ContainerIterator<Particle, false, false>>(behavior);
    return _containerSelector.getCurrentContainer().begin(behavior, &additionalVectors);
  }

  /**
   * @copydoc AutoPas::getRegionIterator()
   */
  autopas::ContainerIterator<Particle, true, true> getRegionIterator(const std::array<double, 3> &lowerCorner,
                                                                     const std::array<double, 3> &higherCorner,
                                                                     IteratorBehavior behavior) {
    // sanity check: Most of our stuff depends on `inBox` which does not handle lowerCorner > higherCorner well.
    for (size_t d = 0; d < 3; ++d) {
      if (lowerCorner[d] > higherCorner[d]) {
        autopas::utils::ExceptionHandler::exception(
            "Requesting region Iterator where the upper corner is lower than the lower corner!\n"
            "Lower corner: {}\n"
            "Upper corner: {}",
            lowerCorner, higherCorner);
      }
    }

    auto additionalVectors = gatherAdditionalVectors<ContainerIterator<Particle, true, true>>(behavior);
    return _containerSelector.getCurrentContainer().getRegionIterator(lowerCorner, higherCorner, behavior,
                                                                      &additionalVectors);
  }

  /**
   * @copydoc AutoPas::getRegionIterator()
   */
  autopas::ContainerIterator<Particle, false, true> getRegionIterator(const std::array<double, 3> &lowerCorner,
                                                                      const std::array<double, 3> &higherCorner,
                                                                      IteratorBehavior behavior) const {
    // sanity check: Most of our stuff depends on `inBox` which does not handle lowerCorner > higherCorner well.
    for (size_t d = 0; d < 3; ++d) {
      if (lowerCorner[d] > higherCorner[d]) {
        autopas::utils::ExceptionHandler::exception(
            "Requesting region Iterator where the upper corner is lower than the lower corner!\n"
            "Lower corner: {}\n"
            "Upper corner: {}",
            lowerCorner, higherCorner);
      }
    }

    auto additionalVectors =
        const_cast<LogicHandler *>(this)->gatherAdditionalVectors<ContainerIterator<Particle, false, true>>(behavior);
    return std::as_const(_containerSelector)
        .getCurrentContainer()
        .getRegionIterator(lowerCorner, higherCorner, behavior, &additionalVectors);
  }

  /**
   * Get the number of owned particles.
   * @return
   */
  [[nodiscard]] unsigned long getNumberOfParticlesOwned() const { return _numParticlesOwned; }

  /**
   * Get the number of halo particles.
   * @return
   */
  [[nodiscard]] unsigned long getNumberOfParticlesHalo() const { return _numParticlesHalo; }

  /**
   * Checks if the given configuration can be used with the given functor and the current state of the simulation.
   *
   * @note For the checks we need to switch to the container in the config, hece this function can't be const.
   * Also we need to build the traversal, hence, it is returned.
   *
   * @tparam PairwiseFunctor
   * @param conf
   * @param pairwiseFunctor
   * @return tuple<optional<Traversal>, rejectIndefinitely> The optional is empty if the configuration is not applicable
   * The bool rejectIndefinitely indicates if the configuration can be completely removed from the search space because
   * it will never be applicable.
   */
  template <class PairwiseFunctor>
  [[nodiscard]] std::tuple<std::optional<std::unique_ptr<TraversalInterface>>, bool> isConfigurationApplicable(
      const Configuration &conf, PairwiseFunctor &pairwiseFunctor);

  /**
   * Directly exchange the internal particle and halo buffers with the given vectors and update particle counters.
   *
   * @note This function is for testing purposes only!
   * @warning This function only sets as many buffers as are given to it. E.g. if particleBuffers.size() == 3 but there
   * LogicHandler has 8 the last five buffers will not be touched.
   *
   * @param particleBuffers
   * @param haloParticleBuffers
   */
  void setParticleBuffers(const std::vector<FullParticleCell<Particle>> &particleBuffers,
<<<<<<< HEAD
                          const std::vector<FullParticleCell<Particle>> &haloParticleBuffers) {
    auto exchangeBuffer = [](const auto &newBuffers, auto &oldBuffers, auto &particleCounter) {
      // sanity check
      if (oldBuffers.size() < newBuffers.size()) {
        autopas::utils::ExceptionHandler::exception(
            "The number of new buffers ({}) is larger than number of existing buffers ({})!", newBuffers.size(),
            oldBuffers.size());
      }

      // we will clear the old buffers so subtract the particles from the counters.
      const auto numParticlesInOldBuffers =
          std::transform_reduce(oldBuffers.begin(), std::next(oldBuffers.begin(), newBuffers.size()), 0, std::plus<>(),
                                [](const auto &cell) { return cell.size(); });
      particleCounter.fetch_sub(numParticlesInOldBuffers, std::memory_order_relaxed);

      // clear the old buffers and copy the content of the new buffers over.
      size_t numParticlesInNewBuffers = 0;
      for (size_t i = 0; i < newBuffers.size(); ++i) {
        oldBuffers[i].clear();
        for (const auto &p : newBuffers[i]) {
          ++numParticlesInNewBuffers;
          oldBuffers[i].addParticle(p);
        }
      }
      // update the counters.
      particleCounter.fetch_add(numParticlesInNewBuffers, std::memory_order_relaxed);
    };

    exchangeBuffer(particleBuffers, _particleBuffer, _numParticlesOwned);
    exchangeBuffer(haloParticleBuffers, _haloParticleBuffer, _numParticlesHalo);
  }
=======
                          const std::vector<FullParticleCell<Particle>> &haloParticleBuffers);
>>>>>>> b7e18063

  /**
   * Getter for the particle buffers.
   *
   * @note Intended for tests only.
   *
   * @return tuple of const references to the internal buffers.
   */
  std::tuple<const std::vector<FullParticleCell<Particle>> &, const std::vector<FullParticleCell<Particle>> &>
  getParticleBuffers() const;

 private:
  /**
   * Initialize or update the spacial locks used during the remainder traversal.
   * If the locks are already initialized but the container size changed, surplus locks will
   * be deleted, new locks are allocated and locks that are still necessary are reused.
   *
   * @param boxLength
   * @param interactionLengthInv
   */
  void initSpacialLocks(const std::array<double, 3> &boxLength, double interactionLengthInv) {
    using namespace autopas::utils::ArrayMath::literals;
    using autopas::utils::ArrayMath::ceil;
    using autopas::utils::ArrayUtils::static_cast_copy_array;

    // one lock per interaction length + one for each halo region
    const auto locksPerDim = static_cast_copy_array<size_t>(ceil(boxLength * interactionLengthInv) + 2.);
    _spacialLocks.resize(locksPerDim[0]);
    for (auto &lockVecVec : _spacialLocks) {
      lockVecVec.resize(locksPerDim[1]);
      for (auto &lockVec : lockVecVec) {
        lockVec.resize(locksPerDim[2]);
        for (auto &lockPtr : lockVec) {
          if (not lockPtr) {
            lockPtr = std::make_unique<std::mutex>();
          }
        }
      }
    }
  }

  /**
   * Gathers dynamic data from the domain if necessary and retrieves the next configuration to use.
   * @tparam Functor
   * @param functor
   * @return
   */
  template <class Functor>
  std::tuple<Configuration, std::unique_ptr<TraversalInterface>, bool> selectConfiguration(Functor &functor);

  /**
   * Helper struct collecting all sorts of measurements taken during the pairwise iteration.
   */
  struct IterationMeasurements {
    /// Time
    long timeIteratePairwise{};
    long timeRemainderTraversal{};
    long timeRebuild{};
    long timeTotal{};
    /// Energy. See RaplMeter.h for the meaning of each field.
    bool energyMeasurementsPossible{false};
    double energyPsys{};
    double energyPkg{};
    double energyRam{};
    long energyTotal{};
  };

  /**
   * Triggers the core steps of the pairwise iteration:
   *    - functor init- / end traversal
   *    - rebuilding of neighbor lists
   *    - container.iteratePairwise()
   *    - remainder traversal
   *    - time and energy measurements.
   *
   * @tparam PairwiseFunctor
   * @param functor
   * @param traversal
   * @return Struct containing time and energy measurements. If no energy measurements were possible the respective
   * fields are filled with NaN.
   */
  template <class PairwiseFunctor>
  IterationMeasurements iteratePairwise(PairwiseFunctor &functor, TraversalInterface &traversal);

  /**
   * Performs the interactions ParticleContainer::iteratePairwise() did not cover.
   *
   * These interactions are:
   *  - particleBuffer    <-> container
   *  - haloParticleBuffer -> container
   *  - particleBuffer    <-> particleBuffer
   *  - haloParticleBuffer -> particleBuffer
   *
   * @note Buffers need to have at least one (empty) cell. They must not be empty.
   *
   * @tparam newton3
   * @tparam ContainerType Type of the particle container.
   * @tparam PairwiseFunctor
   * @param f
   * @param container Reference the container. Preferably pass the container with the actual static type.
   * @param particleBuffers vector of particle buffers. These particles' force vectors will be updated.
   * @param haloParticleBuffers vector of halo particle buffers. These particles' force vectors will not necessarily be
   * updated.
   */
  template <bool newton3, class ContainerType, class PairwiseFunctor>
  void doRemainderTraversal(PairwiseFunctor *f, ContainerType &container,
                            std::vector<FullParticleCell<Particle>> &particleBuffers,
                            std::vector<FullParticleCell<Particle>> &haloParticleBuffers);

  /**
   * Helper Method for doRemainderTraversal. This method calculates all interactions between buffers and containers
   * @tparam newton3
   * @tparam ContainerType Type of the particle container.
   * @tparam PairwiseFunctor
   * @param f
   * @param container Reference the container. Preferably pass the container with the actual static type.
   * @param particleBuffers vector of particle buffers. These particles' force vectors will be updated.
   * @param haloParticleBuffers vector of halo particle buffers. These particles' force vectors will not necessarily be
   * updated.
   */
  template <bool newton3, class ContainerType, class PairwiseFunctor>
  void remainderHelperBufferContainer(PairwiseFunctor *f, ContainerType &container,
                                      std::vector<FullParticleCell<Particle>> &particleBuffers,
                                      std::vector<FullParticleCell<Particle>> &haloParticleBuffers);

  /**
   * Helper Method for doRemainderTraversal. This method calculates all interactions between buffers and buffers
   * @tparam newton3
   * @tparam PairwiseFunctor
   * @param f
   * @param particleBuffers vector of particle buffers. These particles' force vectors will be updated.
   * @param haloParticleBuffers vector of halo particle buffers. These particles' force vectors will not necessarily be
   * updated.
   */
  template <bool newton3, class PairwiseFunctor>
  void remainderHelperBufferBuffer(PairwiseFunctor *f, std::vector<FullParticleCell<Particle>> &particleBuffers,
                                   std::vector<FullParticleCell<Particle>> &haloParticleBuffers);

  /**
   * Helper Method for doRemainderTraversal. This method calculates all interactions between buffers and halo buffers
   * @tparam newton3
   * @tparam PairwiseFunctor
   * @param f
   * @param particleBuffers vector of particle buffers. These particles' force vectors will be updated.
   * @param haloParticleBuffers vector of halo particle buffers. These particles' force vectors will not necessarily be
   * updated.
   */
  template <bool newton3, class PairwiseFunctor>
  void remainderHelperBufferHaloBuffer(PairwiseFunctor *f, std::vector<FullParticleCell<Particle>> &particleBuffers,
                                       std::vector<FullParticleCell<Particle>> &haloParticleBuffers);

  /**
   * Check that the simulation box is at least of interaction length in each direction.
   *
   * Throws an exception if minimal size requirements are violated.
   */
  void checkMinimalSize() const;

  /**
   * Checks if in the next iteration the neighbor lists have to be rebuilt.
   *
   * This can be the case either because we hit the rebuild frequency or because the auto tuner tests
   * a new configuration.
   *
   * @return True iff the neighbor lists will not be rebuild.
   */
  bool neighborListsAreValid();

  /**
   * Specifies after how many pair-wise traversals the neighbor lists (if they exist) are to be rebuild.
   */
  unsigned int _neighborListRebuildFrequency;

  /**
   * Number of particles in a VCL cluster.
   */
  unsigned int _verletClusterSize;

  /**
   * Reference to the AutoTuner that owns the container, ...
   */
  autopas::AutoTuner &_autoTuner;

  /**
   * Specifies if the neighbor list is valid.
   */
  std::atomic<bool> _neighborListsAreValid{false};

  /**
   * Steps since last rebuild
   */
  unsigned int _stepsSinceLastListRebuild{std::numeric_limits<unsigned int>::max()};

  /**
   * The current iteration number.
   */
  unsigned int _iteration{0};

  /**
   * Atomic tracker of the number of owned particles.
   */
  std::atomic<size_t> _numParticlesOwned{0ul};

  /**
   * Atomic tracker of the number of halo particles.
   */
  std::atomic<size_t> _numParticlesHalo{0ul};

  /**
   * Buffer to store particles that should not yet be added to the container. There is one buffer per thread.
   */
  std::vector<FullParticleCell<Particle>> _particleBuffer;

  /**
   * Buffer to store halo particles that should not yet be added to the container. There is one buffer per thread.
   */
  std::vector<FullParticleCell<Particle>> _haloParticleBuffer;

  /**
   * Object holding the actual particle container with the ability to switch container types.
   */
  ContainerSelector<Particle> _containerSelector;

  /**
   * Locks for regions in the domain. Used for buffer <-> container interaction.
   */
  std::vector<std::vector<std::vector<std::unique_ptr<std::mutex>>>> _spacialLocks;

  /**
   * Locks for the particle buffers.
   */
  std::vector<std::unique_ptr<std::mutex>> _bufferLocks;

  IterationLogger _iterationLogger;
};

template <typename Particle>
void LogicHandler<Particle>::checkMinimalSize() const {
  const auto &container = _containerSelector.getCurrentContainer();
  // check boxSize at least cutoff + skin
  for (unsigned int dim = 0; dim < 3; ++dim) {
    if (container.getBoxMax()[dim] - container.getBoxMin()[dim] < container.getInteractionLength()) {
      autopas::utils::ExceptionHandler::exception(
          "Box (boxMin[{}]={} and boxMax[{}]={}) is too small.\nHas to be at least cutoff({}) + skin({}) = {}.", dim,
          container.getBoxMin()[dim], dim, container.getBoxMax()[dim], container.getCutoff(), container.getVerletSkin(),
          container.getCutoff() + container.getVerletSkin());
    }
  }
}

template <typename Particle>
bool LogicHandler<Particle>::neighborListsAreValid() {
  if (_stepsSinceLastListRebuild >= _neighborListRebuildFrequency or _autoTuner.willRebuildNeighborLists()) {
    _neighborListsAreValid.store(false, std::memory_order_relaxed);
  }
  return _neighborListsAreValid.load(std::memory_order_relaxed);
}

template <typename Particle>
void LogicHandler<Particle>::setParticleBuffers(const std::vector<FullParticleCell<Particle>> &particleBuffers,
                                                const std::vector<FullParticleCell<Particle>> &haloParticleBuffers) {
  auto exchangeBuffer = [](const auto &newBuffers, auto &oldBuffers, auto &particleCounter) {
    // sanity check
    if (oldBuffers.size() < newBuffers.size()) {
      autopas::utils::ExceptionHandler::exception(
          "The number of new buffers ({}) is larger than number of existing buffers ({})!", newBuffers.size(),
          oldBuffers.size());
    }

    // we will clear the old buffers so subtract the particles from the counters.
    const auto numParticlesInOldBuffers =
        std::transform_reduce(oldBuffers.begin(), std::next(oldBuffers.begin(), newBuffers.size()), 0, std::plus<>(),
                              [](const auto &cell) { return cell.numParticles(); });
    particleCounter.fetch_sub(numParticlesInOldBuffers, std::memory_order_relaxed);

    // clear the old buffers and copy the content of the new buffers over.
    size_t numParticlesInNewBuffers = 0;
    for (size_t i = 0; i < newBuffers.size(); ++i) {
      oldBuffers[i].clear();
      for (const auto &p : newBuffers[i]) {
        ++numParticlesInNewBuffers;
        oldBuffers[i].addParticle(p);
      }
    }
    // update the counters.
    particleCounter.fetch_add(numParticlesInNewBuffers, std::memory_order_relaxed);
  };

  exchangeBuffer(particleBuffers, _particleBuffer, _numParticlesOwned);
  exchangeBuffer(haloParticleBuffers, _haloParticleBuffer, _numParticlesHalo);
}

template <typename Particle>
std::tuple<const std::vector<FullParticleCell<Particle>> &, const std::vector<FullParticleCell<Particle>> &>
LogicHandler<Particle>::getParticleBuffers() const {
  return {_particleBuffer, _haloParticleBuffer};
}

template <typename Particle>
template <class PairwiseFunctor>
typename LogicHandler<Particle>::IterationMeasurements LogicHandler<Particle>::iteratePairwise(
    PairwiseFunctor &functor, TraversalInterface &traversal) {
  const bool doListRebuild = not neighborListsAreValid();
  const auto configuration = _autoTuner.getCurrentConfig();
  auto &container = _containerSelector.getCurrentContainer();

  autopas::utils::Timer timerTotal;
  autopas::utils::Timer timerRebuild;
  autopas::utils::Timer timerIteratePairwise;
  autopas::utils::Timer timerRemainderTraversal;

  const bool energyMeasurementsPossible = _autoTuner.resetEnergy();
  timerTotal.start();

  functor.initTraversal();
  if (doListRebuild) {
    timerRebuild.start();
    container.rebuildNeighborLists(&traversal);
    timerRebuild.stop();
  }
  timerIteratePairwise.start();
  container.iteratePairwise(&traversal);
  timerIteratePairwise.stop();

  timerRemainderTraversal.start();
  withStaticContainerType(container, [&](auto &actualContainerType) {
    if (configuration.newton3) {
      doRemainderTraversal<true>(&functor, actualContainerType, _particleBuffer, _haloParticleBuffer);
    } else {
      doRemainderTraversal<false>(&functor, actualContainerType, _particleBuffer, _haloParticleBuffer);
    }
  });
  timerRemainderTraversal.stop();
  functor.endTraversal(configuration.newton3);

  const auto [energyPsys, energyPkg, energyRam, energyTotal] = _autoTuner.sampleEnergy();

  timerTotal.stop();

  constexpr auto nanD = std::numeric_limits<double>::quiet_NaN();
  constexpr auto nanL = std::numeric_limits<long>::quiet_NaN();
  return {timerIteratePairwise.getTotalTime(),
          timerRemainderTraversal.getTotalTime(),
          timerRebuild.getTotalTime(),
          timerTotal.getTotalTime(),
          energyMeasurementsPossible,
          energyMeasurementsPossible ? energyPsys : nanD,
          energyMeasurementsPossible ? energyPkg : nanD,
          energyMeasurementsPossible ? energyRam : nanD,
          energyMeasurementsPossible ? energyTotal : nanL};
}

template <class Particle>
template <bool newton3, class ContainerType, class PairwiseFunctor>
void LogicHandler<Particle>::doRemainderTraversal(PairwiseFunctor *f, ContainerType &container,
                                                  std::vector<FullParticleCell<Particle>> &particleBuffers,
                                                  std::vector<FullParticleCell<Particle>> &haloParticleBuffers) {
  // Sanity check. If this is violated feel free to add some logic here that adapts the number of locks.
  if (_bufferLocks.size() < particleBuffers.size()) {
    utils::ExceptionHandler::exception("Not enough locks for non-halo buffers! Num Locks: {}, Buffers: {}",
                                       _bufferLocks.size(), particleBuffers.size());
  }

  // Balance buffers. This makes processing them with static scheduling quite efficient.
  // Also, if particles were not inserted in parallel, this enables us to process them in parallel now.
  // Cost is at max O(2N) worst O(N) per buffer collection and negligible compared to interacting them.
  auto cellToVec = [](auto &cell) -> std::vector<Particle> & { return cell._particles; };
  utils::ArrayUtils::balanceVectors(particleBuffers, cellToVec);
  utils::ArrayUtils::balanceVectors(haloParticleBuffers, cellToVec);

  // The following part performs the main remainder traversal. The actual calculation is done in 4 steps carried out
  // in three helper functions.

  // only activate time measurements if it will actually be logged
#if SPDLOG_ACTIVE_LEVEL <= SPDLOG_LEVEL_TRACE
  autopas::utils::Timer timerBufferContainer;
  autopas::utils::Timer timerPBufferPBuffer;
  autopas::utils::Timer timerPBufferHBuffer;

  timerBufferContainer.start();
#endif
  // steps 1 & 2. particleBuffer with all close particles in container and haloParticleBuffer with owned, close
  // particles in container
  remainderHelperBufferContainer<newton3>(f, container, particleBuffers, haloParticleBuffers);

#if SPDLOG_ACTIVE_LEVEL <= SPDLOG_LEVEL_TRACE
  timerBufferContainer.stop();
  timerPBufferPBuffer.start();
#endif

  // step 3. particleBuffer with itself and all other buffers
  remainderHelperBufferBuffer<newton3>(f, particleBuffers, haloParticleBuffers);

#if SPDLOG_ACTIVE_LEVEL <= SPDLOG_LEVEL_TRACE
  timerPBufferPBuffer.stop();
  timerPBufferHBuffer.start();
#endif

  // step 4. particleBuffer with haloParticleBuffer
  remainderHelperBufferHaloBuffer<newton3>(f, particleBuffers, haloParticleBuffers);

#if SPDLOG_ACTIVE_LEVEL <= SPDLOG_LEVEL_TRACE
  timerPBufferHBuffer.stop();
#endif

  // unpack particle SoAs. Halo data is not interesting
  for (auto &buffer : particleBuffers) {
    f->SoAExtractor(buffer, buffer._particleSoABuffer, 0);
  }

  AutoPasLog(TRACE, "Timer Buffers <-> Container (1+2): {}", timerBufferContainer.getTotalTime());
  AutoPasLog(TRACE, "Timer PBuffers<-> PBuffer   (  3): {}", timerPBufferPBuffer.getTotalTime());
  AutoPasLog(TRACE, "Timer PBuffers<-> HBuffer   (  4): {}", timerPBufferHBuffer.getTotalTime());

  // Note: haloParticleBuffer with itself is NOT needed, as interactions between halo particles are unneeded!
}

template <class Particle>
template <bool newton3, class ContainerType, class PairwiseFunctor>
void LogicHandler<Particle>::remainderHelperBufferContainer(
    PairwiseFunctor *f, ContainerType &container, std::vector<FullParticleCell<Particle>> &particleBuffers,
    std::vector<FullParticleCell<Particle>> &haloParticleBuffers) {
  using autopas::utils::ArrayUtils::static_cast_copy_array;
  using namespace autopas::utils::ArrayMath::literals;

  const auto haloBoxMin = container.getBoxMin() - container.getInteractionLength();
  const auto interactionLengthInv = 1. / container.getInteractionLength();

  const double cutoff = container.getCutoff();
#ifdef AUTOPAS_OPENMP
// one halo and particle buffer pair per thread
#pragma omp parallel for schedule(static, 1), shared(f, _spacialLocks, haloBoxMin, interactionLengthInv)
#endif
  for (int bufferId = 0; bufferId < particleBuffers.size(); ++bufferId) {
    auto &particleBuffer = particleBuffers[bufferId];
    auto &haloParticleBuffer = haloParticleBuffers[bufferId];
    // 1. particleBuffer with all close particles in container
    for (auto &&p1 : particleBuffer) {
      const auto pos = p1.getR();
      const auto min = pos - cutoff;
      const auto max = pos + cutoff;
      container.forEachInRegion(
          [&](auto &p2) {
            const auto lockCoords = static_cast_copy_array<size_t>((p2.getR() - haloBoxMin) * interactionLengthInv);
            if constexpr (newton3) {
              const std::lock_guard<std::mutex> lock(*_spacialLocks[lockCoords[0]][lockCoords[1]][lockCoords[2]]);
              f->AoSFunctor(p1, p2, true);
            } else {
              f->AoSFunctor(p1, p2, false);
              // no need to calculate force enacted on a halo
              if (not p2.isHalo()) {
                const std::lock_guard<std::mutex> lock(*_spacialLocks[lockCoords[0]][lockCoords[1]][lockCoords[2]]);
                f->AoSFunctor(p2, p1, false);
              }
            }
          },
          min, max, IteratorBehavior::ownedOrHalo);
    }

    // 2. haloParticleBuffer with owned, close particles in container
    for (auto &&p1halo : haloParticleBuffer) {
      const auto pos = p1halo.getR();
      const auto min = pos - cutoff;
      const auto max = pos + cutoff;
      container.forEachInRegion(
          [&](auto &p2) {
            const auto lockCoords = static_cast_copy_array<size_t>((p2.getR() - haloBoxMin) * interactionLengthInv);
            // No need to apply anything to p1halo
            //   -> AoSFunctor(p1, p2, false) not needed as it neither adds force nor Upot (potential energy)
            //   -> newton3 argument needed for correct globals
            const std::lock_guard<std::mutex> lock(*_spacialLocks[lockCoords[0]][lockCoords[1]][lockCoords[2]]);
            f->AoSFunctor(p2, p1halo, newton3);
          },
          min, max, IteratorBehavior::owned);
    }
  }
}

template <class Particle>
template <bool newton3, class PairwiseFunctor>
void LogicHandler<Particle>::remainderHelperBufferBuffer(PairwiseFunctor *f,
                                                         std::vector<FullParticleCell<Particle>> &particleBuffers,
                                                         std::vector<FullParticleCell<Particle>> &haloParticleBuffers) {
  // All (halo-)buffer interactions shall happen vectorized, hence, load all buffer data into SoAs
  for (auto &buffer : particleBuffers) {
    f->SoALoader(buffer, buffer._particleSoABuffer, 0);
  }
  for (auto &buffer : haloParticleBuffers) {
    f->SoALoader(buffer, buffer._particleSoABuffer, 0);
  }

#ifdef AUTOPAS_OPENMP
#pragma omp parallel
#endif
  {
    // For buffer interactions where bufferA == bufferB we can always enable newton3. For all interactions between
    // different buffers we turn newton3 always off, which ensures that only one thread at a time is writing to a
    // buffer. This saves expensive locks.
#ifdef AUTOPAS_OPENMP
    // we can not use collapse here without locks, otherwise races would occur.
#pragma omp for
#endif
    for (size_t i = 0; i < particleBuffers.size(); ++i) {
      for (size_t jj = 0; jj < particleBuffers.size(); ++jj) {
        auto *particleBufferSoAA = &particleBuffers[i]._particleSoABuffer;
        const auto j = (i + jj) % particleBuffers.size();
        if (i == j) {
          f->SoAFunctorSingle(*particleBufferSoAA, true);
        } else {
          auto *particleBufferSoAB = &particleBuffers[j]._particleSoABuffer;
          f->SoAFunctorPair(*particleBufferSoAA, *particleBufferSoAB, false);
        }
      }
    }
  }
}

template <class Particle>
template <bool newton3, class PairwiseFunctor>
void LogicHandler<Particle>::remainderHelperBufferHaloBuffer(
    PairwiseFunctor *f, std::vector<FullParticleCell<Particle>> &particleBuffers,
    std::vector<FullParticleCell<Particle>> &haloParticleBuffers) {
#ifdef AUTOPAS_OPENMP
  // Here, phase / color based parallelism turned out to be more efficient than tasks
#pragma omp parallel
#endif
  for (int interactionOffset = 0; interactionOffset < haloParticleBuffers.size(); ++interactionOffset) {
#ifdef AUTOPAS_OPENMP
#pragma omp for
#endif
    for (size_t i = 0; i < particleBuffers.size(); ++i) {
      auto &particleBufferSoA = particleBuffers[i]._particleSoABuffer;
      auto &haloBufferSoA =
          haloParticleBuffers[(i + interactionOffset) % haloParticleBuffers.size()]._particleSoABuffer;
      f->SoAFunctorPair(particleBufferSoA, haloBufferSoA, false);
    }
  }
}

template <typename Particle>
template <class Functor>
std::tuple<Configuration, std::unique_ptr<TraversalInterface>, bool> LogicHandler<Particle>::selectConfiguration(
    Functor &functor) {
  bool stillTuning = false;
  Configuration configuration{};
  std::optional<std::unique_ptr<TraversalInterface>> traversalPtrOpt{};
  // if this iteration is not relevant take the same algorithm config as before.
  if (not functor.isRelevantForTuning()) {
    stillTuning = false;
    configuration = _autoTuner.getCurrentConfig();
    const auto &container = _containerSelector.getCurrentContainer();
    traversalPtrOpt = autopas::utils::withStaticCellType<Particle>(
        container.getParticleCellTypeEnum(), [&](const auto &particleCellDummy) -> decltype(traversalPtrOpt) {
          // Can't make this unique_ptr const otherwise we can't move it later.
          auto traversalPtr =
              TraversalSelector<std::decay_t<decltype(particleCellDummy)>>::template generateTraversal<Functor>(
                  configuration.traversal, functor, container.getTraversalSelectorInfo(), configuration.dataLayout,
                  configuration.newton3);
          if (traversalPtr->isApplicable()) {
            return std::optional{std::move(traversalPtr)};
          } else {
            return std::nullopt;
          }
        });
  } else {
    if (_autoTuner.needsHomogeneityAndMaxDensityBeforePrepare()) {
      utils::Timer timerCalculateHomogeneity;
      timerCalculateHomogeneity.start();
      const auto &container = _containerSelector.getCurrentContainer();
      const auto [homogeneity, maxDensity] =
          autopas::utils::calculateHomogeneityAndMaxDensity(container, container.getBoxMin(), container.getBoxMax());
      timerCalculateHomogeneity.stop();
      _autoTuner.addHomogeneityAndMaxDensity(homogeneity, maxDensity, timerCalculateHomogeneity.getTotalTime());
    }

    const auto needsLiveInfo = _autoTuner.prepareIteration();

    if (needsLiveInfo) {
      LiveInfo info{};
      info.gather(_containerSelector.getCurrentContainer(), functor, _neighborListRebuildFrequency);
      _autoTuner.receiveLiveInfo(info);
    }

    std::tie(configuration, stillTuning) = _autoTuner.getNextConfig();

    // loop as long as we don't get a valid configuration
    bool rejectIndefinitely = false;
    while (true) {
      // applicability check also sets the container
      std::tie(traversalPtrOpt, rejectIndefinitely) = isConfigurationApplicable(configuration, functor);
      if (traversalPtrOpt.has_value()) {
        break;
      }
      // if no config is left after rejecting this one an exception is thrown here.
      std::tie(configuration, stillTuning) = _autoTuner.rejectConfig(configuration, rejectIndefinitely);
    }
  }

  return {configuration, std::move(traversalPtrOpt.value()), stillTuning};
}

template <typename Particle>
template <class Functor>
bool LogicHandler<Particle>::iteratePairwisePipeline(Functor *functor) {
  /// Selection of configuration (tuning if necessary)
  utils::Timer tuningTimer;
  tuningTimer.start();
  const auto [configuration, traversalPtr, stillTuning] = selectConfiguration(*functor);
  tuningTimer.stop();
  _autoTuner.logIteration(configuration, stillTuning, tuningTimer.getTotalTime());

  /// Pairwise iteration
  AutoPasLog(DEBUG, "Iterating with configuration: {} tuning: {}", configuration.toString(), stillTuning);
  const IterationMeasurements measurements = iteratePairwise(*functor, *traversalPtr);

  /// Debug Output
  auto bufferSizeListing = [](const auto &buffers) -> std::string {
    std::stringstream ss;
    size_t sum = 0;
    for (const auto &buffer : buffers) {
      ss << buffer.size() << ", ";
      sum += buffer.size();
    }
    ss << " Total: " << sum;
    return ss.str();
  };
  AutoPasLog(TRACE, "particleBuffer     size : {}", bufferSizeListing(_particleBuffer));
  AutoPasLog(TRACE, "haloParticleBuffer size : {}", bufferSizeListing(_haloParticleBuffer));
  AutoPasLog(DEBUG, "Container::iteratePairwise took {} ns", measurements.timeIteratePairwise);
  AutoPasLog(DEBUG, "RemainderTraversal         took {} ns", measurements.timeRemainderTraversal);
  AutoPasLog(DEBUG, "RebuildNeighborLists       took {} ns", measurements.timeRebuild);
  AutoPasLog(DEBUG, "Container::iteratePairwise took {} ns", measurements.timeTotal);
  if (measurements.energyMeasurementsPossible) {
    AutoPasLog(DEBUG, "Energy Consumption: Psys: {} Joules Pkg: {} Joules Ram: {} Joules", measurements.energyPsys,
               measurements.energyPkg, measurements.energyRam);
  }
  _iterationLogger.logIteration(configuration, _iteration, stillTuning, measurements.timeIteratePairwise,
                                measurements.timeRemainderTraversal, measurements.timeRebuild, measurements.timeTotal,
                                tuningTimer.getTotalTime(), measurements.energyPsys, measurements.energyPkg,
                                measurements.energyRam);

  /// Pass on measurements
  // if this was a major iteration add measurements and bump counters
  if (functor->isRelevantForTuning()) {
    if (stillTuning) {
      switch (_autoTuner.getTuningMetric()) {
        case TuningMetricOption::time:
          _autoTuner.addMeasurement(measurements.timeTotal, not neighborListsAreValid());
          break;
        case TuningMetricOption::energy:
          _autoTuner.addMeasurement(measurements.energyTotal, not neighborListsAreValid());
          break;
      }
    } else {
      AutoPasLog(TRACE, "Skipping adding of sample because functor is not marked relevant.");
    }

    // this function depends on LogicHandler's and the AutoTuner's iteration counters,
    // that should not have been updated yet.
    if (not neighborListsAreValid() /*we have done a rebuild now*/) {
      // list is now valid
      _neighborListsAreValid.store(true, std::memory_order_relaxed);
      _stepsSinceLastListRebuild = 0;
    }
    ++_stepsSinceLastListRebuild;

    _autoTuner.bumpIterationCounters();
    ++_iteration;
  }
  return stillTuning;
}

template <typename Particle>
template <class PairwiseFunctor>
std::tuple<std::optional<std::unique_ptr<TraversalInterface>>, bool> LogicHandler<Particle>::isConfigurationApplicable(
    const Configuration &conf, PairwiseFunctor &pairwiseFunctor) {
  // Check if the container supports the traversal
  const auto allContainerTraversals = compatibleTraversals::allCompatibleTraversals(conf.container);
  if (allContainerTraversals.find(conf.traversal) == allContainerTraversals.end()) {
    AutoPasLog(DEBUG, "Configuration rejected: Container {} does not support the traversal {}.", conf.container,
               conf.traversal);
    return {std::nullopt, true};
  }

  // Check if the required Newton 3 mode is supported by the functor
  if ((conf.newton3 == Newton3Option::enabled and not pairwiseFunctor.allowsNewton3()) or
      (conf.newton3 == Newton3Option::disabled and not pairwiseFunctor.allowsNonNewton3())) {
    AutoPasLog(DEBUG, "Configuration rejected: The functor doesn't support Newton 3 {}!", conf.newton3);
    return {std::nullopt, true};
  }

  // Check if the traversal is applicable to the current state of the container
  _containerSelector.selectContainer(
      conf.container,
      ContainerSelectorInfo(conf.cellSizeFactor,
                            _containerSelector.getCurrentContainer().getVerletSkin() / _neighborListRebuildFrequency,
                            _neighborListRebuildFrequency, _verletClusterSize, conf.loadEstimator));
  const auto &container = _containerSelector.getCurrentContainer();
  const auto traversalInfo = container.getTraversalSelectorInfo();

  auto traversalPtrOpt = autopas::utils::withStaticCellType<Particle>(
      container.getParticleCellTypeEnum(),
      [&](const auto &particleCellDummy) -> std::optional<std::unique_ptr<TraversalInterface>> {
        // Can't make this unique_ptr const otherwise we can't move it later.
        auto traversalPtr =
            TraversalSelector<std::decay_t<decltype(particleCellDummy)>>::template generateTraversal<PairwiseFunctor>(
                conf.traversal, pairwiseFunctor, traversalInfo, conf.dataLayout, conf.newton3);
        if (traversalPtr->isApplicable()) {
          return std::optional{std::move(traversalPtr)};
        } else {
          return std::nullopt;
        }
      });
  return {std::move(traversalPtrOpt), false};
}

}  // namespace autopas<|MERGE_RESOLUTION|>--- conflicted
+++ resolved
@@ -526,41 +526,7 @@
    * @param haloParticleBuffers
    */
   void setParticleBuffers(const std::vector<FullParticleCell<Particle>> &particleBuffers,
-<<<<<<< HEAD
-                          const std::vector<FullParticleCell<Particle>> &haloParticleBuffers) {
-    auto exchangeBuffer = [](const auto &newBuffers, auto &oldBuffers, auto &particleCounter) {
-      // sanity check
-      if (oldBuffers.size() < newBuffers.size()) {
-        autopas::utils::ExceptionHandler::exception(
-            "The number of new buffers ({}) is larger than number of existing buffers ({})!", newBuffers.size(),
-            oldBuffers.size());
-      }
-
-      // we will clear the old buffers so subtract the particles from the counters.
-      const auto numParticlesInOldBuffers =
-          std::transform_reduce(oldBuffers.begin(), std::next(oldBuffers.begin(), newBuffers.size()), 0, std::plus<>(),
-                                [](const auto &cell) { return cell.size(); });
-      particleCounter.fetch_sub(numParticlesInOldBuffers, std::memory_order_relaxed);
-
-      // clear the old buffers and copy the content of the new buffers over.
-      size_t numParticlesInNewBuffers = 0;
-      for (size_t i = 0; i < newBuffers.size(); ++i) {
-        oldBuffers[i].clear();
-        for (const auto &p : newBuffers[i]) {
-          ++numParticlesInNewBuffers;
-          oldBuffers[i].addParticle(p);
-        }
-      }
-      // update the counters.
-      particleCounter.fetch_add(numParticlesInNewBuffers, std::memory_order_relaxed);
-    };
-
-    exchangeBuffer(particleBuffers, _particleBuffer, _numParticlesOwned);
-    exchangeBuffer(haloParticleBuffers, _haloParticleBuffer, _numParticlesHalo);
-  }
-=======
                           const std::vector<FullParticleCell<Particle>> &haloParticleBuffers);
->>>>>>> b7e18063
 
   /**
    * Getter for the particle buffers.
@@ -833,7 +799,7 @@
     // we will clear the old buffers so subtract the particles from the counters.
     const auto numParticlesInOldBuffers =
         std::transform_reduce(oldBuffers.begin(), std::next(oldBuffers.begin(), newBuffers.size()), 0, std::plus<>(),
-                              [](const auto &cell) { return cell.numParticles(); });
+                              [](const auto &cell) { return cell.size(); });
     particleCounter.fetch_sub(numParticlesInOldBuffers, std::memory_order_relaxed);
 
     // clear the old buffers and copy the content of the new buffers over.
