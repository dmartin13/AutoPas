/**
 * @file LogicHandler.h
 * @author seckler
 * @date 31.05.19
 */

#pragma once
#include <atomic>
#include <limits>
#include <memory>
#include <optional>
#include <tuple>
#include <type_traits>
#include <vector>

#include "autopas/LogicHandlerInfo.h"
#include "autopas/cells/FullParticleCell.h"
#include "autopas/containers/TraversalInterface.h"
#include "autopas/iterators/ContainerIterator.h"
#include "autopas/options/IteratorBehavior.h"
#include "autopas/particles/Particle.h"
#include "autopas/selectors/AutoTuner.h"
#include "autopas/selectors/Configuration.h"
#include "autopas/selectors/ContainerSelector.h"
#include "autopas/selectors/ContainerSelectorInfo.h"
#include "autopas/selectors/TraversalSelector.h"
#include "autopas/utils/NumParticlesEstimator.h"
#include "autopas/utils/StaticCellSelector.h"
#include "autopas/utils/StaticContainerSelector.h"
#include "autopas/utils/Timer.h"
#include "autopas/utils/logging/IterationLogger.h"
#include "autopas/utils/logging/Logger.h"
#include "autopas/utils/markParticleAsDeleted.h"

namespace autopas {

/**
 * The LogicHandler takes care of the containers s.t. they are all in the same valid state.
 * This is mainly done by incorporating a global container rebuild frequency, which defines when containers and their
 * neighbor lists will be rebuild.
 */
template <typename Particle>
class LogicHandler {
 public:
  /**
   * Constructor of the LogicHandler.
   * @param autoTuner
   * @param logicHandlerInfo
   */
  LogicHandler(autopas::AutoTuner &autoTuner, const LogicHandlerInfo &logicHandlerInfo)
      : _neighborListRebuildFrequency{logicHandlerInfo.rebuildFrequency},
        _autoTuner(autoTuner),
        _particleBuffer(autopas_get_max_threads()),
        _haloParticleBuffer(autopas_get_max_threads()),
        _containerSelector(logicHandlerInfo.boxMin, logicHandlerInfo.boxMax, logicHandlerInfo.cutoff),
        _verletClusterSize(logicHandlerInfo.verletClusterSize),
        _iterationLogger(logicHandlerInfo.outputSuffix),
        _bufferLocks(std::max(2, autopas::autopas_get_max_threads())) {
    using namespace autopas::utils::ArrayMath::literals;
    // initialize the container and make sure it is valid
    const auto configuration = _autoTuner.getCurrentConfig();
    const ContainerSelectorInfo containerSelectorInfo{
        configuration.cellSizeFactor, logicHandlerInfo.verletSkinPerTimestep, _neighborListRebuildFrequency,
        _verletClusterSize, configuration.loadEstimator};
    _containerSelector.selectContainer(configuration.container, containerSelectorInfo);
    checkMinimalSize();

    // initialize locks needed for remainder traversal
    const auto boxLength = logicHandlerInfo.boxMax - logicHandlerInfo.boxMin;
    const auto interactionLengthInv =
        1. / (logicHandlerInfo.cutoff + logicHandlerInfo.verletSkinPerTimestep * logicHandlerInfo.rebuildFrequency);
    initSpacialLocks(boxLength, interactionLengthInv);
    for (auto &lockPtr : _bufferLocks) {
      lockPtr = std::make_unique<std::mutex>();
    }
  }

  /**
   * Returns a non-const reference to the currently selected particle container.
   * @return Non-const reference to the container.
   */
  inline autopas::ParticleContainerInterface<Particle> &getContainer() {
    return _containerSelector.getCurrentContainer();
  }

  /**
   * Collects leaving particles from buffer and potentially inserts owned particles to the container.
   * @param insertOwnedParticlesToContainer Decides whether to insert owned particles to the container.
   * @return Leaving particles.
   */
  [[nodiscard]] std::vector<Particle> collectLeavingParticlesFromBuffer(bool insertOwnedParticlesToContainer) {
    const auto &boxMin = _containerSelector.getCurrentContainer().getBoxMin();
    const auto &boxMax = _containerSelector.getCurrentContainer().getBoxMax();
    std::vector<Particle> leavingBufferParticles{};
    for (auto &cell : _particleBuffer) {
      auto &buffer = cell._particles;
      if (insertOwnedParticlesToContainer) {
        for (const auto &p : buffer) {
          if (p.isDummy()) {
            continue;
          }
          if (utils::inBox(p.getR(), boxMin, boxMax)) {
            _containerSelector.getCurrentContainer().addParticle(p);
          } else {
            leavingBufferParticles.push_back(p);
          }
        }
        buffer.clear();
      } else {
        for (auto iter = buffer.begin(); iter != buffer.end();) {
          auto &p = *iter;

          auto fastRemoveP = [&]() {
            // Fast remove of particle, i.e., swap with last entry && pop.
            std::swap(p, buffer.back());
            buffer.pop_back();
            // Do not increment the iter afterwards!
          };
          if (p.isDummy()) {
            // We remove dummies!
            fastRemoveP();
          }
          if (utils::notInBox(p.getR(), boxMin, boxMax)) {
            leavingBufferParticles.push_back(p);
            fastRemoveP();
          } else {
            ++iter;
          }
        }
      }
    }
    return leavingBufferParticles;
  }

  /**
   * @copydoc AutoPas::updateContainer()
   */
  [[nodiscard]] std::vector<Particle> updateContainer() {
    bool doDataStructureUpdate = not neighborListsAreValid();

    if (doDataStructureUpdate) {
      _neighborListsAreValid.store(false, std::memory_order_relaxed);
    }
    // The next call also adds particles to the container if doDataStructureUpdate is true.
    auto leavingBufferParticles = collectLeavingParticlesFromBuffer(doDataStructureUpdate);

    AutoPasLog(DEBUG, "Initiating container update.");
    auto leavingParticles = _containerSelector.getCurrentContainer().updateContainer(not doDataStructureUpdate);
    leavingParticles.insert(leavingParticles.end(), leavingBufferParticles.begin(), leavingBufferParticles.end());

    // Substract the amount of leaving particles from the number of owned particles.
    _numParticlesOwned.fetch_sub(leavingParticles.size(), std::memory_order_relaxed);
    // updateContainer deletes all halo particles.
    std::for_each(_haloParticleBuffer.begin(), _haloParticleBuffer.end(), [](auto &buffer) { buffer.clear(); });
    _numParticlesHalo.store(0, std::memory_order_relaxed);
    return leavingParticles;
  }

  /**
   * Pass values to the actual container.
   * @param boxMin
   * @param boxMax
   * @return Vector of particles that are outside the box after the resize.
   */
  std::vector<Particle> resizeBox(const std::array<double, 3> &boxMin, const std::array<double, 3> &boxMax) {
    using namespace autopas::utils::ArrayMath::literals;
    const auto &oldMin = _containerSelector.getCurrentContainer().getBoxMin();
    const auto &oldMax = _containerSelector.getCurrentContainer().getBoxMax();

    // if nothing changed do nothing
    if (oldMin == boxMin and oldMax == boxMax) {
      return {};
    }

    // sanity check that new size is actually positive
    for (size_t i = 0; i < boxMin.size(); ++i) {
      if (boxMin[i] >= boxMax[i]) {
        utils::ExceptionHandler::exception(
            "New box size in dimension {} is not positive!\nboxMin[{}] = {}\nboxMax[{}] = {}", i, i, boxMin[i], i,
            boxMax[i]);
      }
    }

    // warn if domain changes too drastically
    const auto newLength = boxMax - boxMin;
    const auto oldLength = oldMax - oldMin;
    const auto relDiffLength = newLength / oldLength;
    for (size_t i = 0; i < newLength.size(); ++i) {
      // warning threshold is set arbitrary and up for change if needed
      if (relDiffLength[i] > 1.3 or relDiffLength[i] < 0.7) {
        AutoPasLog(WARN,
                   "LogicHandler.resize(): Domain size changed drastically in dimension {}! Gathered AutoTuning "
                   "information might not be applicable anymore!\n"
                   "Size old box : {}\n"
                   "Size new box : {}\n"
                   "Relative diff: {}",
                   i, utils::ArrayUtils::to_string(oldLength), utils::ArrayUtils::to_string(newLength),
                   utils::ArrayUtils::to_string(relDiffLength));
      }
    }

    // check all particles
    std::vector<Particle> particlesNowOutside;
    for (auto pIter = _containerSelector.getCurrentContainer().begin(); pIter.isValid(); ++pIter) {
      // make sure only owned ones are present
      if (not pIter->isOwned()) {
        utils::ExceptionHandler::exception(
            "LogicHandler::resizeBox() encountered non owned particle. "
            "When calling resizeBox() these should be already deleted. "
            "This could be solved by calling updateContainer() before resizeBox().");
      }
      // owned particles that are now outside are removed from the container and returned
      if (not utils::inBox(pIter->getR(), boxMin, boxMax)) {
        particlesNowOutside.push_back(*pIter);
        decreaseParticleCounter(*pIter);
        internal::markParticleAsDeleted(*pIter);
      }
    }

    // actually resize the container
    _containerSelector.resizeBox(boxMin, boxMax);
    // The container might have changed sufficiently enough so that we need more or less spacial locks
    const auto boxLength = boxMax - boxMin;
    const auto interactionLengthInv = 1. / (_containerSelector.getCurrentContainer().getInteractionLength());
    initSpacialLocks(boxLength, interactionLengthInv);

    // Set this flag, s.t., the container is rebuilt!
    _neighborListsAreValid.store(false, std::memory_order_relaxed);

    return particlesNowOutside;
  }

  /**
   * Estimates number of halo particles via autopas::utils::NumParticlesEstimator::estimateNumHalosUniform() then
   * calls LogicHandler::reserve(size_t numParticles, size_t numHaloParticles).
   *
   * @param numParticles Total number of owned particles.
   */
  void reserve(size_t numParticles) {
    const auto &container = _containerSelector.getCurrentContainer();
    const auto numParticlesHaloEstimate = autopas::utils::NumParticlesEstimator::estimateNumHalosUniform(
        numParticles, container.getBoxMin(), container.getBoxMax(), container.getInteractionLength());
    reserve(numParticles, numParticlesHaloEstimate);
  }

  /**
   * Reserves space in the particle buffers and the container.
   *
   * @param numParticles Total number of owned particles.
   * @param numHaloParticles Total number of halo particles.
   */
  void reserve(size_t numParticles, size_t numHaloParticles) {
    const auto numHaloParticlesPerBuffer = numHaloParticles / _haloParticleBuffer.size();
    for (auto &buffer : _haloParticleBuffer) {
      buffer.reserve(numHaloParticlesPerBuffer);
    }
    // there is currently no good heuristic for this buffer so reuse the one for halos.
    for (auto &buffer : _particleBuffer) {
      buffer.reserve(numHaloParticlesPerBuffer);
    }

    _containerSelector.getCurrentContainer().reserve(numParticles, numHaloParticles);
  }

  /**
   * @copydoc AutoPas::addParticle()
   */
  void addParticle(const Particle &p) {
    // first check that the particle actually belongs in the container
    const auto &boxMin = _containerSelector.getCurrentContainer().getBoxMin();
    const auto &boxMax = _containerSelector.getCurrentContainer().getBoxMax();
    if (utils::notInBox(p.getR(), boxMin, boxMax)) {
      autopas::utils::ExceptionHandler::exception(
          "LogicHandler: Trying to add a particle that is not in the bounding box.\n"
          "Box Min {}\n"
          "Box Max {}\n"
          "{}",
          boxMin, boxMax, p.toString());
    }
    if (not neighborListsAreValid()) {
      // Container has to (about to) be invalid to be able to add Particles!
      _containerSelector.getCurrentContainer().template addParticle<false>(p);
    } else {
      // If the container is valid, we add it to the particle buffer.
      _particleBuffer[autopas_get_thread_num()].addParticle(p);
    }
    _numParticlesOwned.fetch_add(1, std::memory_order_relaxed);
  }

  /**
   * @copydoc AutoPas::addHaloParticle()
   */
  void addHaloParticle(const Particle &haloParticle) {
    auto &container = _containerSelector.getCurrentContainer();
    const auto &boxMin = container.getBoxMin();
    const auto &boxMax = container.getBoxMax();
    if (utils::inBox(haloParticle.getR(), boxMin, boxMax)) {
      autopas::utils::ExceptionHandler::exception(
          "LogicHandler: Trying to add a halo particle that is not outside the box of the container.\n"
          "Box Min {}\n"
          "Box Max {}\n"
          "{}",
          utils::ArrayUtils::to_string(boxMin), utils::ArrayUtils::to_string(boxMax), haloParticle.toString());
    }
    if (not neighborListsAreValid()) {
      // If the neighbor lists are not valid, we can add the particle.
      container.template addHaloParticle</* checkInBox */ false>(haloParticle);
    } else {
      // Check if we can update an existing halo(dummy) particle.
      bool updated = container.updateHaloParticle(haloParticle);
      if (not updated) {
        // If we couldn't find an existing particle, add it to the halo particle buffer.
        _haloParticleBuffer[autopas_get_thread_num()].addParticle(haloParticle);
        _haloParticleBuffer[autopas_get_thread_num()]._particles.back().setOwnershipState(OwnershipState::halo);
      }
    }
    _numParticlesHalo.fetch_add(1, std::memory_order_relaxed);
  }

  /**
   * @copydoc AutoPas::deleteAllParticles()
   */
  void deleteAllParticles() {
    _neighborListsAreValid.store(false, std::memory_order_relaxed);
    _containerSelector.getCurrentContainer().deleteAllParticles();
    std::for_each(_particleBuffer.begin(), _particleBuffer.end(), [](auto &buffer) { buffer.clear(); });
    std::for_each(_haloParticleBuffer.begin(), _haloParticleBuffer.end(), [](auto &buffer) { buffer.clear(); });
    // all particles are gone -> reset counters.
    _numParticlesOwned.store(0, std::memory_order_relaxed);
    _numParticlesHalo.store(0, std::memory_order_relaxed);
  }

  /**
   * Takes a particle, checks if it is in any of the particle buffers, and deletes it from them if found.
   * @param particle Particle to delete. If something was deleted this reference might point to a different particle or
   * invalid memory.
   * @return Tuple: <True iff the particle was found and deleted, True iff the reference is valid>
   */
  std::tuple<bool, bool> deleteParticleFromBuffers(Particle &particle) {
    // find the buffer the particle belongs to
    auto &bufferCollection = particle.isOwned() ? _particleBuffer : _haloParticleBuffer;
    for (auto &cell : bufferCollection) {
      auto &buffer = cell._particles;
      // if the address of the particle is between start and end of the buffer it is in this buffer
      if (not buffer.empty() and &(buffer.front()) <= &particle and &particle <= &(buffer.back())) {
        const bool isRearParticle = &particle == &buffer.back();
        // swap-delete
        particle = buffer.back();
        buffer.pop_back();
        return {true, not isRearParticle};
      }
    }
    return {false, true};
  }

  /**
   * Decrease the correct internal particle counters.
   * This function should always be called if individual particles are deleted.
   * @param particle reference to particles that should be deleted
   */
  void decreaseParticleCounter(Particle &particle) {
    if (particle.isOwned()) {
      _numParticlesOwned.fetch_sub(1, std::memory_order_relaxed);
    } else {
      _numParticlesHalo.fetch_sub(1, std::memory_order_relaxed);
    }
  }

  /**
   * This function covers the full pipeline of all mechanics happening during the pairwise iteration.
   * This includes:
   * - selecting a configuration
   *   - gather live info, homogeneity, and max density
   *   - get next config (tuning)
   *   - check applicability
   *   - instantiation of traversal and container
   * - triggering iteration and tuning result logger
   * - pairwise iteration
   *   - init and end traversal
   *   - remainder traversal
   *   - measurements
   * - pass measurements to tuner
   *
   * @tparam Functor
   * @param functor
   * @return True if this was a tuning iteration.
   */
  template <class Functor>
  bool iteratePairwisePipeline(Functor *functor);

  /**
   * Create the additional vectors vector for a given iterator behavior.
   * @tparam Iterator
   * @param behavior
   * @return Vector of pointers to buffer vectors.
   */
  template <class Iterator>
  typename Iterator::ParticleVecType gatherAdditionalVectors(IteratorBehavior behavior) {
    typename Iterator::ParticleVecType additionalVectors;
    additionalVectors.reserve(static_cast<bool>(behavior & IteratorBehavior::owned) * _particleBuffer.size() +
                              static_cast<bool>(behavior & IteratorBehavior::halo) * _haloParticleBuffer.size());
    if (behavior & IteratorBehavior::owned) {
      for (auto &buffer : _particleBuffer) {
        // Don't insert empty buffers. This also means that we won't pick up particles added during iterating if they
        // go to the buffers. But since we wouldn't pick them up if they go into the container to a cell that the
        // iterators already passed this is unsupported anyways.
        if (not buffer.isEmpty()) {
          additionalVectors.push_back(&(buffer._particles));
        }
      }
    }
    if (behavior & IteratorBehavior::halo) {
      for (auto &buffer : _haloParticleBuffer) {
        if (not buffer.isEmpty()) {
          additionalVectors.push_back(&(buffer._particles));
        }
      }
    }
    return additionalVectors;
  }

  /**
   * @copydoc AutoPas::begin()
   */
  autopas::ContainerIterator<Particle, true, false> begin(IteratorBehavior behavior) {
    auto additionalVectors = gatherAdditionalVectors<ContainerIterator<Particle, true, false>>(behavior);
    return _containerSelector.getCurrentContainer().begin(behavior, &additionalVectors);
  }

  /**
   * @copydoc AutoPas::begin()
   */
  autopas::ContainerIterator<Particle, false, false> begin(IteratorBehavior behavior) const {
    auto additionalVectors =
        const_cast<LogicHandler *>(this)->gatherAdditionalVectors<ContainerIterator<Particle, false, false>>(behavior);
    return _containerSelector.getCurrentContainer().begin(behavior, &additionalVectors);
  }

  /**
   * @copydoc AutoPas::getRegionIterator()
   */
  autopas::ContainerIterator<Particle, true, true> getRegionIterator(const std::array<double, 3> &lowerCorner,
                                                                     const std::array<double, 3> &higherCorner,
                                                                     IteratorBehavior behavior) {
    // sanity check: Most of our stuff depends on `inBox` which does not handle lowerCorner > higherCorner well.
    for (size_t d = 0; d < 3; ++d) {
      if (lowerCorner[d] > higherCorner[d]) {
        autopas::utils::ExceptionHandler::exception(
            "Requesting region Iterator where the upper corner is lower than the lower corner!\n"
            "Lower corner: {}\n"
            "Upper corner: {}",
            lowerCorner, higherCorner);
      }
    }

    auto additionalVectors = gatherAdditionalVectors<ContainerIterator<Particle, true, true>>(behavior);
    return _containerSelector.getCurrentContainer().getRegionIterator(lowerCorner, higherCorner, behavior,
                                                                      &additionalVectors);
  }

  /**
   * @copydoc AutoPas::getRegionIterator()
   */
  autopas::ContainerIterator<Particle, false, true> getRegionIterator(const std::array<double, 3> &lowerCorner,
                                                                      const std::array<double, 3> &higherCorner,
                                                                      IteratorBehavior behavior) const {
    // sanity check: Most of our stuff depends on `inBox` which does not handle lowerCorner > higherCorner well.
    for (size_t d = 0; d < 3; ++d) {
      if (lowerCorner[d] > higherCorner[d]) {
        autopas::utils::ExceptionHandler::exception(
            "Requesting region Iterator where the upper corner is lower than the lower corner!\n"
            "Lower corner: {}\n"
            "Upper corner: {}",
            lowerCorner, higherCorner);
      }
    }

    auto additionalVectors =
        const_cast<LogicHandler *>(this)->gatherAdditionalVectors<ContainerIterator<Particle, false, true>>(behavior);
    return std::as_const(_containerSelector)
        .getCurrentContainer()
        .getRegionIterator(lowerCorner, higherCorner, behavior, &additionalVectors);
  }

  /**
   * Get the number of owned particles.
   * @return
   */
  [[nodiscard]] unsigned long getNumberOfParticlesOwned() const { return _numParticlesOwned; }

  /**
   * Get the number of halo particles.
   * @return
   */
  [[nodiscard]] unsigned long getNumberOfParticlesHalo() const { return _numParticlesHalo; }
<<<<<<< HEAD

  /**
   * Checks if the given configuration can be used with the given functor and the current state of the simulation.
   * For the checks we need to switch to the container in the config. Also we need to build the traversal,
   * hence, it is returned.
   * @tparam PairwiseFunctor
   * @param conf
   * @param pairwiseFunctor
   * @return tuple<optional<Traversal>, rejectIndefinitely> The optional is empty if the configuration is not applicable
   * The bool indicates if the configuration can be completely removed from the search space because it will never be
   * applicable.
   */
  template <class PairwiseFunctor>
  [[nodiscard]] std::tuple<std::optional<std::unique_ptr<TraversalInterface>>, bool> isConfigurationApplicable(
      const Configuration &conf, PairwiseFunctor &pairwiseFunctor);

  /**
   * Directly exchange the internal particle and halo buffers with the given vectors and update particle counters.
   *
   * @note This function is for testing purposes only!
   * @warning This function only sets as many buffers as are given to it. E.g. if particleBuffers.size() == 3 but there
   * LogicHandler has 8 the last five buffers will not be touched.
   *
   * @param particleBuffers
   * @param haloParticleBuffers
   */
  void setParticleBuffers(const std::vector<FullParticleCell<Particle>> &particleBuffers,
                          const std::vector<FullParticleCell<Particle>> &haloParticleBuffers) {
    auto exchangeBuffer = [](const auto &newBuffers, auto &oldBuffers, auto &particleCounter) {
      // sanity check
      if (oldBuffers.size() < newBuffers.size()) {
        autopas::utils::ExceptionHandler::exception(
            "The number of new buffers ({}) is larger than number of existing buffers ({})!", newBuffers.size(),
            oldBuffers.size());
      }

      // we will clear the old buffers so subtract the particles from the counters.
      const auto numParticlesInOldBuffers =
          std::transform_reduce(oldBuffers.begin(), std::next(oldBuffers.begin(), newBuffers.size()), 0, std::plus<>(),
                                [](const auto &cell) { return cell.numParticles(); });
      particleCounter.fetch_sub(numParticlesInOldBuffers, std::memory_order_relaxed);

      // clear the old buffers and copy the content of the new buffers over.
      size_t numParticlesInNewBuffers = 0;
      for (size_t i = 0; i < newBuffers.size(); ++i) {
        oldBuffers[i].clear();
        for (const auto &p : newBuffers[i]) {
          ++numParticlesInNewBuffers;
          oldBuffers[i].addParticle(p);
        }
      }
      // update the counters.
      particleCounter.fetch_add(numParticlesInNewBuffers, std::memory_order_relaxed);
    };

    exchangeBuffer(particleBuffers, _particleBuffer, _numParticlesOwned);
    exchangeBuffer(haloParticleBuffers, _haloParticleBuffer, _numParticlesHalo);
  }

  /**
   * Getter for the particle buffers.
   *
   * @note Intended for tests only.
   *
   * @return tuple of const references to the internal buffers.
   */
  std::tuple<const std::vector<FullParticleCell<Particle>> &, const std::vector<FullParticleCell<Particle>> &>
  getParticleBuffers() {
    return {_particleBuffer, _haloParticleBuffer};
  };
=======
>>>>>>> 79a354a4

 private:
  /**
   * Initialize or update the spacial locks used during the remainder traversal.
   * If the locks are already initialized but the container size changed, surplus locks will
   * be deleted, new locks are allocated and locks that are still necessary are reused.
   *
   * @param boxLength
   * @param interactionLengthInv
   */
  void initSpacialLocks(const std::array<double, 3> &boxLength, double interactionLengthInv) {
    using namespace autopas::utils::ArrayMath::literals;
    using autopas::utils::ArrayMath::ceil;
    using autopas::utils::ArrayUtils::static_cast_copy_array;

    // one lock per interaction length + one for each halo region
    const auto locksPerDim = static_cast_copy_array<size_t>(ceil(boxLength * interactionLengthInv) + 2.);
    _spacialLocks.resize(locksPerDim[0]);
    for (auto &lockVecVec : _spacialLocks) {
      lockVecVec.resize(locksPerDim[1]);
      for (auto &lockVec : lockVecVec) {
        lockVec.resize(locksPerDim[2]);
        for (auto &lockPtr : lockVec) {
          if (not lockPtr) {
            lockPtr = std::make_unique<std::mutex>();
          }
        }
      }
    }
  }

  /**
   * Gathers dynamic data from the domain if necessary and retrieves the next configuration to use.
   * @tparam Functor
   * @param functor
   * @return
   */
  template <class Functor>
  std::tuple<Configuration, std::unique_ptr<TraversalInterface>, bool> selectConfiguration(Functor &functor);

  /**
   * Helper struct collecting all sorts of measurements taken during the pairwise iteration.
   */
  struct IterationMeasurements {
    /// Time
    long timeIteratePairwise{};
    long timeRemainderTraversal{};
    long timeRebuild{};
    long timeTotal{};
    /// Energy
    bool energyMeasurementsPossible{false};
    double energyPsys{};
    double energyPkg{};
    double energyRam{};
    long energyTotal{};
  };

  template <class PairwiseFunctor>
  IterationMeasurements iteratePairwise(PairwiseFunctor &functor, TraversalInterface &traversal);

  /**
   * Performs the interactions ParticleContainer::iteratePairwise() did not cover.
   *
   * These interactions are:
   *  - particleBuffer    <-> container
   *  - haloParticleBuffer -> container
   *  - particleBuffer    <-> particleBuffer
   *  - haloParticleBuffer -> particleBuffer
   *
   * @note Buffers need to have at least one (empty) cell. They must not be empty.
   *
   * @tparam newton3
   * @tparam ContainerType Type of the particle container.
   * @tparam PairwiseFunctor
   * @param f
   * @param container Reference the container. Preferably pass the container with the actual static type.
   * @param particleBuffers vector of particle buffers. These particles' force vectors will be updated.
   * @param haloParticleBuffers vector of halo particle buffers. These particles' force vectors will not necessarily be
   * updated.
   */
  template <bool newton3, class ContainerType, class PairwiseFunctor>
  void doRemainderTraversal(PairwiseFunctor *f, ContainerType &container,
                            std::vector<FullParticleCell<Particle>> &particleBuffers,
                            std::vector<FullParticleCell<Particle>> &haloParticleBuffers);

  /**
   * Helper Method for doRemainderTraversal. This method calculates all interactions between buffers and containers
   * @tparam newton3
   * @tparam ContainerType Type of the particle container.
   * @tparam PairwiseFunctor
   * @param f
   * @param container Reference the container. Preferably pass the container with the actual static type.
   * @param particleBuffers vector of particle buffers. These particles' force vectors will be updated.
   * @param haloParticleBuffers vector of halo particle buffers. These particles' force vectors will not necessarily be
   * updated.
   */
  template <bool newton3, class ContainerType, class PairwiseFunctor>
  void remainderHelperBufferContainer(PairwiseFunctor *f, ContainerType &container,
                                      std::vector<FullParticleCell<Particle>> &particleBuffers,
                                      std::vector<FullParticleCell<Particle>> &haloParticleBuffers);

  /**
   * Helper Method for doRemainderTraversal. This method calculates all interactions between buffers and buffers
   * @tparam newton3
   * @tparam PairwiseFunctor
   * @param f
   * @param particleBuffers vector of particle buffers. These particles' force vectors will be updated.
   * @param haloParticleBuffers vector of halo particle buffers. These particles' force vectors will not necessarily be
   * updated.
   */
  template <bool newton3, class PairwiseFunctor>
  void remainderHelperBufferBuffer(PairwiseFunctor *f, std::vector<FullParticleCell<Particle>> &particleBuffers,
                                   std::vector<FullParticleCell<Particle>> &haloParticleBuffers);

  /**
   * Helper Method for doRemainderTraversal. This method calculates all interactions between buffers and halo buffers
   * @tparam newton3
   * @tparam PairwiseFunctor
   * @param f
   * @param particleBuffers vector of particle buffers. These particles' force vectors will be updated.
   * @param haloParticleBuffers vector of halo particle buffers. These particles' force vectors will not necessarily be
   * updated.
   */
  template <bool newton3, class PairwiseFunctor>
  void remainderHelperBufferHaloBuffer(PairwiseFunctor *f, std::vector<FullParticleCell<Particle>> &particleBuffers,
                                       std::vector<FullParticleCell<Particle>> &haloParticleBuffers);

  void checkMinimalSize() {
    const auto &container = _containerSelector.getCurrentContainer();
    // check boxSize at least cutoff + skin
    for (unsigned int dim = 0; dim < 3; ++dim) {
      if (container.getBoxMax()[dim] - container.getBoxMin()[dim] < container.getInteractionLength()) {
        autopas::utils::ExceptionHandler::exception(
            "Box (boxMin[{}]={} and boxMax[{}]={}) is too small.\nHas to be at least cutoff({}) + skin({}) = {}.", dim,
            container.getBoxMin()[dim], dim, container.getBoxMax()[dim], container.getCutoff(),
            container.getVerletSkin(), container.getCutoff() + container.getVerletSkin());
      }
    }
  }

  bool neighborListsAreValid() {
    if (_stepsSinceLastListRebuild >= _neighborListRebuildFrequency or _autoTuner.willRebuildNeighborLists()) {
      _neighborListsAreValid.store(false, std::memory_order_relaxed);
    }
    return _neighborListsAreValid.load(std::memory_order_relaxed);
  }

  /**
   * Specifies after how many pair-wise traversals the neighbor lists (if they exist) are to be rebuild.
   */
  unsigned int _neighborListRebuildFrequency;

  /**
   * Number of particles in a VCL cluster.
   */
  unsigned int _verletClusterSize;

  /**
   * Reference to the AutoTuner that owns the container, ...
   */
  autopas::AutoTuner &_autoTuner;

  /**
   * Specifies if the neighbor list is valid.
   */
  std::atomic<bool> _neighborListsAreValid{false};

  /**
   * Steps since last rebuild
   */
  unsigned int _stepsSinceLastListRebuild{std::numeric_limits<unsigned int>::max()};

  /**
   * The current iteration number.
   */
  unsigned int _iteration{0};

  /**
   * Atomic tracker of the number of owned particles.
   */
  std::atomic<size_t> _numParticlesOwned{0ul};

  /**
   * Atomic tracker of the number of halo particles.
   */
  std::atomic<size_t> _numParticlesHalo{0ul};

  /**
   * Buffer to store particles that should not yet be added to the container. There is one buffer per thread.
   */
  std::vector<FullParticleCell<Particle>> _particleBuffer;

  /**
   * Buffer to store halo particles that should not yet be added to the container. There is one buffer per thread.
   */
  std::vector<FullParticleCell<Particle>> _haloParticleBuffer;

  /**
   * Object holding the actual particle container with the ability to switch container types.
   */
  ContainerSelector<Particle> _containerSelector;

  /**
   * Locks for regions in the domain. Used for buffer <-> container interaction.
   */
  std::vector<std::vector<std::vector<std::unique_ptr<std::mutex>>>> _spacialLocks;

  /**
   * Locks for the particle buffers.
   */
  std::vector<std::unique_ptr<std::mutex>> _bufferLocks;

  IterationLogger _iterationLogger;
};

template <typename Particle>
template <class PairwiseFunctor>
typename LogicHandler<Particle>::IterationMeasurements LogicHandler<Particle>::iteratePairwise(
    PairwiseFunctor &functor, TraversalInterface &traversal) {
  const bool doListRebuild = not neighborListsAreValid();
  const auto configuration = _autoTuner.getCurrentConfig();
  auto &container = _containerSelector.getCurrentContainer();

  autopas::utils::Timer timerTotal;
  autopas::utils::Timer timerRebuild;
  autopas::utils::Timer timerIteratePairwise;
  autopas::utils::Timer timerRemainderTraversal;

  const auto energyMeasurementsPossible = _autoTuner.resetEnergy();
  timerTotal.start();

  functor.initTraversal();
  if (doListRebuild) {
    timerRebuild.start();
    container.rebuildNeighborLists(&traversal);
    timerRebuild.stop();
  }
  timerIteratePairwise.start();
  container.iteratePairwise(&traversal);
  timerIteratePairwise.stop();

  timerRemainderTraversal.start();
  withStaticContainerType(container, [&](auto &actualContainerType) {
    if (configuration.newton3) {
      doRemainderTraversal<true>(&functor, actualContainerType, _particleBuffer, _haloParticleBuffer);
    } else {
      doRemainderTraversal<false>(&functor, actualContainerType, _particleBuffer, _haloParticleBuffer);
    }
  });
  timerRemainderTraversal.stop();
  functor.endTraversal(configuration.newton3);

  const auto [energyPsys, energyPkg, energyRam, energyTotal] = _autoTuner.sampleEnergy();

  timerTotal.stop();

  constexpr auto nanD = std::numeric_limits<double>::quiet_NaN();
  constexpr auto nanL = std::numeric_limits<long>::quiet_NaN();
  return {timerIteratePairwise.getTotalTime(),
          timerRemainderTraversal.getTotalTime(),
          timerRebuild.getTotalTime(),
          timerTotal.getTotalTime(),
          energyMeasurementsPossible,
          energyMeasurementsPossible ? energyPsys : nanD,
          energyMeasurementsPossible ? energyPkg : nanD,
          energyMeasurementsPossible ? energyRam : nanD,
          energyMeasurementsPossible ? energyTotal : nanL};
}

template <class Particle>
template <bool newton3, class ContainerType, class PairwiseFunctor>
void LogicHandler<Particle>::doRemainderTraversal(PairwiseFunctor *f, ContainerType &container,
                                                  std::vector<FullParticleCell<Particle>> &particleBuffers,
                                                  std::vector<FullParticleCell<Particle>> &haloParticleBuffers) {
  // Sanity check. If this is violated feel free to add some logic here that adapts the number of locks.
  if (_bufferLocks.size() < particleBuffers.size()) {
    utils::ExceptionHandler::exception("Not enough locks for non-halo buffers! Num Locks: {}, Buffers: {}",
                                       _bufferLocks.size(), particleBuffers.size());
  }

  // Balance buffers. This makes processing them with static scheduling quite efficient.
  // Also, if particles were not inserted in parallel, this enables us to process them in parallel now.
  // Cost is at max O(2N) worst O(N) per buffer collection and negligible compared to interacting them.
  auto cellToVec = [](auto &cell) -> std::vector<Particle> & { return cell._particles; };
  utils::ArrayUtils::balanceVectors(particleBuffers, cellToVec);
  utils::ArrayUtils::balanceVectors(haloParticleBuffers, cellToVec);

  // The following part performes the main remainder traversal. The actual calculation is done in 4 steps carried out in
  // three helper functions.

  // only activate time measurements if it will actually be logged
#if SPDLOG_ACTIVE_LEVEL <= SPDLOG_LEVEL_TRACE
  autopas::utils::Timer timerBufferContainer;
  autopas::utils::Timer timerPBufferPBuffer;
  autopas::utils::Timer timerPBufferHBuffer;

  timerBufferContainer.start();
#endif
  // steps 1 & 2. particleBuffer with all close particles in container and haloParticleBuffer with owned, close
  // particles in container
  remainderHelperBufferContainer<newton3>(f, container, particleBuffers, haloParticleBuffers);

#if SPDLOG_ACTIVE_LEVEL <= SPDLOG_LEVEL_TRACE
  timerBufferContainer.stop();
  timerPBufferPBuffer.start();
#endif

  // step 3. particleBuffer with itself and all other buffers
  remainderHelperBufferBuffer<newton3>(f, particleBuffers, haloParticleBuffers);

#if SPDLOG_ACTIVE_LEVEL <= SPDLOG_LEVEL_TRACE
  timerPBufferPBuffer.stop();
  timerPBufferHBuffer.start();
#endif

  // step 4. particleBuffer with haloParticleBuffer
  remainderHelperBufferHaloBuffer<newton3>(f, particleBuffers, haloParticleBuffers);

#if SPDLOG_ACTIVE_LEVEL <= SPDLOG_LEVEL_TRACE
  timerPBufferHBuffer.stop();
#endif

  // unpack particle SoAs. Halo data is not interesting
  for (auto &buffer : particleBuffers) {
    f->SoAExtractor(buffer, buffer._particleSoABuffer, 0);
  }

  AutoPasLog(TRACE, "Timer Buffers <-> Container (1+2): {}", timerBufferContainer.getTotalTime());
  AutoPasLog(TRACE, "Timer PBuffers<-> PBuffer   (  3): {}", timerPBufferPBuffer.getTotalTime());
  AutoPasLog(TRACE, "Timer PBuffers<-> HBuffer   (  4): {}", timerPBufferHBuffer.getTotalTime());

  // Note: haloParticleBuffer with itself is NOT needed, as interactions between halo particles are unneeded!
}

template <class Particle>
template <bool newton3, class ContainerType, class PairwiseFunctor>
void LogicHandler<Particle>::remainderHelperBufferContainer(
    PairwiseFunctor *f, ContainerType &container, std::vector<FullParticleCell<Particle>> &particleBuffers,
    std::vector<FullParticleCell<Particle>> &haloParticleBuffers) {
  using autopas::utils::ArrayUtils::static_cast_copy_array;
  using namespace autopas::utils::ArrayMath::literals;

  const auto haloBoxMin = container.getBoxMin() - container.getInteractionLength();
  const auto interactionLengthInv = 1. / container.getInteractionLength();

  const double cutoff = container.getCutoff();
#ifdef AUTOPAS_OPENMP
// one halo and particle buffer pair per thread
#pragma omp parallel for schedule(static, 1), shared(f, _spacialLocks, haloBoxMin, interactionLengthInv)
#endif
  for (int bufferId = 0; bufferId < particleBuffers.size(); ++bufferId) {
    auto &particleBuffer = particleBuffers[bufferId];
    auto &haloParticleBuffer = haloParticleBuffers[bufferId];
    // 1. particleBuffer with all close particles in container
    for (auto &&p1 : particleBuffer) {
      const auto pos = p1.getR();
      const auto min = pos - cutoff;
      const auto max = pos + cutoff;
      container.forEachInRegion(
          [&](auto &p2) {
            const auto lockCoords = static_cast_copy_array<size_t>((p2.getR() - haloBoxMin) * interactionLengthInv);
            if constexpr (newton3) {
              const std::lock_guard<std::mutex> lock(*_spacialLocks[lockCoords[0]][lockCoords[1]][lockCoords[2]]);
              f->AoSFunctor(p1, p2, true);
            } else {
              f->AoSFunctor(p1, p2, false);
              // no need to calculate force enacted on a halo
              if (not p2.isHalo()) {
                const std::lock_guard<std::mutex> lock(*_spacialLocks[lockCoords[0]][lockCoords[1]][lockCoords[2]]);
                f->AoSFunctor(p2, p1, false);
              }
            }
          },
          min, max, IteratorBehavior::ownedOrHalo);
    }

    // 2. haloParticleBuffer with owned, close particles in container
    for (auto &&p1halo : haloParticleBuffer) {
      const auto pos = p1halo.getR();
      const auto min = pos - cutoff;
      const auto max = pos + cutoff;
      container.forEachInRegion(
          [&](auto &p2) {
            const auto lockCoords = static_cast_copy_array<size_t>((p2.getR() - haloBoxMin) * interactionLengthInv);
            // No need to apply anything to p1halo
            //   -> AoSFunctor(p1, p2, false) not needed as it neither adds force nor Upot (potential energy)
            //   -> newton3 argument needed for correct globals
            const std::lock_guard<std::mutex> lock(*_spacialLocks[lockCoords[0]][lockCoords[1]][lockCoords[2]]);
            f->AoSFunctor(p2, p1halo, newton3);
          },
          min, max, IteratorBehavior::owned);
    }
  }
}

template <class Particle>
template <bool newton3, class PairwiseFunctor>
void LogicHandler<Particle>::remainderHelperBufferBuffer(PairwiseFunctor *f,
                                                         std::vector<FullParticleCell<Particle>> &particleBuffers,
                                                         std::vector<FullParticleCell<Particle>> &haloParticleBuffers) {
  // All (halo-)buffer interactions shall happen vectorized, hence, load all buffer data into SoAs
  for (auto &buffer : particleBuffers) {
    f->SoALoader(buffer, buffer._particleSoABuffer, 0);
  }
  for (auto &buffer : haloParticleBuffers) {
    f->SoALoader(buffer, buffer._particleSoABuffer, 0);
  }

#ifdef AUTOPAS_OPENMP
#pragma omp parallel
#endif
  {
    // For buffer interactions where bufferA == bufferB we can always enable newton3. For all interactions between
    // different buffers we turn newton3 always off, which ensures that only one thread at a time is writing to a
    // buffer. This saves expensive locks.
#ifdef AUTOPAS_OPENMP
    // we can not use collapse here without locks, otherwise races would occur.
#pragma omp for
#endif
    for (size_t i = 0; i < particleBuffers.size(); ++i) {
      for (size_t jj = 0; jj < particleBuffers.size(); ++jj) {
        auto *particleBufferSoAA = &particleBuffers[i]._particleSoABuffer;
        const auto j = (i + jj) % particleBuffers.size();
        if (i == j) {
          f->SoAFunctorSingle(*particleBufferSoAA, true);
        } else {
          auto *particleBufferSoAB = &particleBuffers[j]._particleSoABuffer;
          f->SoAFunctorPair(*particleBufferSoAA, *particleBufferSoAB, false);
        }
      }
    }
  }
}

template <class Particle>
template <bool newton3, class PairwiseFunctor>
void LogicHandler<Particle>::remainderHelperBufferHaloBuffer(
    PairwiseFunctor *f, std::vector<FullParticleCell<Particle>> &particleBuffers,
    std::vector<FullParticleCell<Particle>> &haloParticleBuffers) {
#ifdef AUTOPAS_OPENMP
  // Here, phase / color based parallelism turned out to be more efficient than tasks
#pragma omp parallel
#endif
  for (int interactionOffset = 0; interactionOffset < haloParticleBuffers.size(); ++interactionOffset) {
#ifdef AUTOPAS_OPENMP
#pragma omp for
#endif
    for (size_t i = 0; i < particleBuffers.size(); ++i) {
      auto &particleBufferSoA = particleBuffers[i]._particleSoABuffer;
      auto &haloBufferSoA =
          haloParticleBuffers[(i + interactionOffset) % haloParticleBuffers.size()]._particleSoABuffer;
      f->SoAFunctorPair(particleBufferSoA, haloBufferSoA, false);
    }
  }
}

template <typename Particle>
template <class Functor>
std::tuple<Configuration, std::unique_ptr<TraversalInterface>, bool> LogicHandler<Particle>::selectConfiguration(
    Functor &functor) {
  bool stillTuning = false;
  Configuration configuration{};
  std::optional<std::unique_ptr<TraversalInterface>> traversalPtrOpt{};
  // if this iteration is not relevant take the same algorithm config as before.
  if (not functor.isRelevantForTuning()) {
    stillTuning = false;
    configuration = _autoTuner.getCurrentConfig();
    const auto &container = _containerSelector.getCurrentContainer();
    traversalPtrOpt = autopas::utils::withStaticCellType<Particle>(
        container.getParticleCellTypeEnum(), [&](const auto &particleCellDummy) -> decltype(traversalPtrOpt) {
          // Can't make this unique_ptr const otherwise we can't move it later.
          auto traversalPtr =
              TraversalSelector<std::decay_t<decltype(particleCellDummy)>>::template generateTraversal<Functor>(
                  configuration.traversal, functor, container.getTraversalSelectorInfo(), configuration.dataLayout,
                  configuration.newton3);
          if (traversalPtr->isApplicable()) {
            return std::optional{std::move(traversalPtr)};
          } else {
            return std::nullopt;
          }
        });
  } else {
    const auto [needsLiveInfo, needsHomogeneityAndMaxDensity] = _autoTuner.prepareIteration();

    if (needsLiveInfo) {
      LiveInfo info{};
      info.gather(_containerSelector.getCurrentContainer(), functor, _neighborListRebuildFrequency);
      _autoTuner.getTuningStrategy().receiveLiveInfo(info);
    }
    if (needsHomogeneityAndMaxDensity) {
      utils::Timer timerCalculateHomogeneity;
      timerCalculateHomogeneity.start();
      const auto &container = _containerSelector.getCurrentContainer();
      const auto [homogeneity, maxDensity] =
          autopas::utils::calculateHomogeneityAndMaxDensity(container, container.getBoxMin(), container.getBoxMax());
      timerCalculateHomogeneity.stop();
      _autoTuner.addHomogeneityAndMaxDensity(homogeneity, maxDensity, timerCalculateHomogeneity.getTotalTime());
    }

    std::tie(configuration, stillTuning) = _autoTuner.getNextConfig();

    // loop as long as we don't get a valid configuration
    bool rejectIndefinitely = false;
    while (true) {
      // applicability check also sets the container
      std::tie(traversalPtrOpt, rejectIndefinitely) = isConfigurationApplicable(configuration, functor);
      if (traversalPtrOpt.has_value()) {
        break;
      }
      // if no config is left after rejecting this one an exception is thrown here.
      std::tie(configuration, stillTuning) = _autoTuner.rejectConfig(configuration, rejectIndefinitely);
    }
  }

  return {configuration, std::move(traversalPtrOpt.value()), stillTuning};
}

template <typename Particle>
template <class Functor>
bool LogicHandler<Particle>::iteratePairwisePipeline(Functor *functor) {
  /// Selection of configuration (tuning if necessary)
  utils::Timer tuningTimer;
  tuningTimer.start();
  const auto [configuration, traversalPtr, stillTuning] = selectConfiguration(*functor);
  tuningTimer.stop();
  AutoPasLog(DEBUG, "Selecting a configuration took {} ns.", tuningTimer.getTotalTime());
  _autoTuner.logIteration(configuration, stillTuning, tuningTimer.getTotalTime());

  /// Pairwise iteration
  AutoPasLog(DEBUG, "Iterating with configuration: {} tuning: {}", configuration.toString(), stillTuning);
  const IterationMeasurements measurements = iteratePairwise(*functor, *traversalPtr);

  /// Debug Output
  auto bufferSizeListing = [](const auto &buffers) -> std::string {
    std::stringstream ss;
    size_t sum = 0;
    for (const auto &buffer : buffers) {
      ss << buffer.numParticles() << ", ";
      sum += buffer.numParticles();
    }
    ss << " Total: " << sum;
    return ss.str();
  };
  AutoPasLog(TRACE, "particleBuffer     size : {}", bufferSizeListing(_particleBuffer));
  AutoPasLog(TRACE, "haloParticleBuffer size : {}", bufferSizeListing(_haloParticleBuffer));
  AutoPasLog(DEBUG, "Container::iteratePairwise took {} ns", measurements.timeIteratePairwise);
  AutoPasLog(DEBUG, "RemainderTraversal         took {} ns", measurements.timeRemainderTraversal);
  AutoPasLog(DEBUG, "RebuildNeighborLists       took {} ns", measurements.timeRebuild);
  AutoPasLog(DEBUG, "Container::iteratePairwise took {} ns", measurements.timeTotal);
  if (measurements.energyMeasurementsPossible) {
    AutoPasLog(DEBUG, "Energy Consumption: Psys: {} Joules Pkg: {} Joules Ram: {} Joules", measurements.energyPsys,
               measurements.energyPkg, measurements.energyRam);
  }
  _iterationLogger.logIteration(configuration, _iteration, stillTuning, measurements.timeIteratePairwise,
                                measurements.timeRemainderTraversal, measurements.timeRebuild, measurements.timeTotal,
                                tuningTimer.getTotalTime(), measurements.energyPsys, measurements.energyPkg,
                                measurements.energyRam);

  /// Pass on measurements
  // if this was a major iteration add measurements and bump counters
  if (functor->isRelevantForTuning()) {
    if (stillTuning) {
      switch (_autoTuner.getTuningMetric()) {
        case TuningMetricOption::time:
          _autoTuner.addMeasurement(measurements.timeTotal, not neighborListsAreValid());
          break;
        case TuningMetricOption::energy:
          _autoTuner.addMeasurement(measurements.energyTotal, not neighborListsAreValid());
          break;
      }
    } else {
      AutoPasLog(TRACE, "Skipping adding of sample because functor is not marked relevant.");
    }

    // this function depends on LogicHandler's and the AutoTuner's iteration counters,
    // that should not have been updated yet.
    if (not neighborListsAreValid() /*we have done a rebuild now*/) {
      // list is now valid
      _neighborListsAreValid.store(true, std::memory_order_relaxed);
      _stepsSinceLastListRebuild = 0;
    }
    ++_stepsSinceLastListRebuild;

    _autoTuner.bumpIterationCounters();
  }
  return stillTuning;
}

template <typename Particle>
template <class PairwiseFunctor>
std::tuple<std::optional<std::unique_ptr<TraversalInterface>>, bool> LogicHandler<Particle>::isConfigurationApplicable(
    const Configuration &conf, PairwiseFunctor &pairwiseFunctor) {
  // Check if the container supports the traversal
  const auto allContainerTraversals = compatibleTraversals::allCompatibleTraversals(conf.container);
  if (allContainerTraversals.find(conf.traversal) == allContainerTraversals.end()) {
    AutoPasLog(DEBUG, "Configuration rejected: Container {} does not support the traversal {}.", conf.container,
               conf.traversal);
    return {std::nullopt, true};
  }

  // Check if the required Newton 3 mode is supported by the functor
  if ((conf.newton3 == Newton3Option::enabled and not pairwiseFunctor.allowsNewton3()) or
      (conf.newton3 == Newton3Option::disabled and not pairwiseFunctor.allowsNonNewton3())) {
    AutoPasLog(DEBUG, "Configuration rejected: The functor doesn't support Newton 3 {}!", conf.newton3);
    return {std::nullopt, true};
  }

  // Check if the traversal is applicable to the current state of the container
  _containerSelector.selectContainer(
      conf.container,
      ContainerSelectorInfo(conf.cellSizeFactor,
                            _containerSelector.getCurrentContainer().getVerletSkin() / _neighborListRebuildFrequency,
                            _neighborListRebuildFrequency, _verletClusterSize, conf.loadEstimator));
  const auto &container = _containerSelector.getCurrentContainer();
  const auto traversalInfo = container.getTraversalSelectorInfo();

  auto traversalPtrOpt = autopas::utils::withStaticCellType<Particle>(
      container.getParticleCellTypeEnum(),
      [&](const auto &particleCellDummy) -> std::optional<std::unique_ptr<TraversalInterface>> {
        // Can't make this unique_ptr const otherwise we can't move it later.
        auto traversalPtr =
            TraversalSelector<std::decay_t<decltype(particleCellDummy)>>::template generateTraversal<PairwiseFunctor>(
                conf.traversal, pairwiseFunctor, traversalInfo, conf.dataLayout, conf.newton3);
        if (traversalPtr->isApplicable()) {
          return std::optional{std::move(traversalPtr)};
        } else {
          return std::nullopt;
        }
      });
  return {std::move(traversalPtrOpt), false};
}

}  // namespace autopas<|MERGE_RESOLUTION|>--- conflicted
+++ resolved
@@ -493,7 +493,6 @@
    * @return
    */
   [[nodiscard]] unsigned long getNumberOfParticlesHalo() const { return _numParticlesHalo; }
-<<<<<<< HEAD
 
   /**
    * Checks if the given configuration can be used with the given functor and the current state of the simulation.
@@ -564,8 +563,6 @@
   getParticleBuffers() {
     return {_particleBuffer, _haloParticleBuffer};
   };
-=======
->>>>>>> 79a354a4
 
  private:
   /**
