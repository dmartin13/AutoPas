/**
 * @file LogicHandler.h
 * @author seckler
 * @date 31.05.19
 */

#pragma once
#include <atomic>
#include <limits>
#include <memory>
#include <optional>
#include <tuple>
#include <type_traits>
#include <vector>

#include "autopas/LogicHandlerInfo.h"
#include "autopas/cells/FullParticleCell.h"
#include "autopas/containers/TraversalInterface.h"
#include "autopas/iterators/ContainerIterator.h"
#include "autopas/options/IteratorBehavior.h"
#include "autopas/particles/Particle.h"
#include "autopas/selectors/AutoTuner.h"
#include "autopas/selectors/Configuration.h"
#include "autopas/selectors/ContainerSelector.h"
#include "autopas/selectors/ContainerSelectorInfo.h"
#include "autopas/selectors/TraversalSelector.h"
#include "autopas/utils/NumParticlesEstimator.h"
#include "autopas/utils/StaticCellSelector.h"
#include "autopas/utils/StaticContainerSelector.h"
#include "autopas/utils/Timer.h"
#include "autopas/utils/logging/IterationLogger.h"
#include "autopas/utils/logging/Logger.h"
#include "autopas/utils/markParticleAsDeleted.h"

namespace autopas {

/**
 * The LogicHandler takes care of the containers s.t. they are all in the same valid state.
 * This is mainly done by incorporating a global container rebuild frequency, which defines when containers and their
 * neighbor lists will be rebuild.
 */
template <typename Particle>
class LogicHandler {
 public:
  /**
   * Constructor of the LogicHandler.
   * @param autoTuner
   * @param logicHandlerInfo
   */
  LogicHandler(autopas::AutoTuner &autoTuner, const LogicHandlerInfo &logicHandlerInfo)
      : _neighborListRebuildFrequency{logicHandlerInfo.rebuildFrequency},
        _autoTuner(autoTuner),
        _particleBuffer(autopas_get_max_threads()),
        _haloParticleBuffer(autopas_get_max_threads()),
        _containerSelector(logicHandlerInfo.boxMin, logicHandlerInfo.boxMax, logicHandlerInfo.cutoff),
        _verletClusterSize(logicHandlerInfo.verletClusterSize),
        _iterationLogger(logicHandlerInfo.outputSuffix),
        _bufferLocks(std::max(2, autopas::autopas_get_max_threads())) {
    using namespace autopas::utils::ArrayMath::literals;
    // initialize the container and make sure it is valid
    const auto configuration = _autoTuner.getCurrentConfig();
    const ContainerSelectorInfo containerSelectorInfo{
        configuration.cellSizeFactor, logicHandlerInfo.verletSkinPerTimestep, _neighborListRebuildFrequency,
        _verletClusterSize, configuration.loadEstimator};
    _containerSelector.selectContainer(configuration.container, containerSelectorInfo);
    checkMinimalSize();

    // initialize locks needed for remainder traversal
    const auto boxLength = logicHandlerInfo.boxMax - logicHandlerInfo.boxMin;
    const auto interactionLengthInv =
        1. / (logicHandlerInfo.cutoff + logicHandlerInfo.verletSkinPerTimestep * logicHandlerInfo.rebuildFrequency);
    initSpacialLocks(boxLength, interactionLengthInv);
    for (auto &lockPtr : _bufferLocks) {
      lockPtr = std::make_unique<std::mutex>();
    }
  }

  /**
   * Returns a non-const reference to the currently selected particle container.
   * @return Non-const reference to the container.
   */
  inline autopas::ParticleContainerInterface<Particle> &getContainer() {
    return _containerSelector.getCurrentContainer();
  }

  /**
   * Collects leaving particles from buffer and potentially inserts owned particles to the container.
   * @param insertOwnedParticlesToContainer Decides whether to insert owned particles to the container.
   * @return Leaving particles.
   */
  [[nodiscard]] std::vector<Particle> collectLeavingParticlesFromBuffer(bool insertOwnedParticlesToContainer) {
    const auto &boxMin = _containerSelector.getCurrentContainer().getBoxMin();
    const auto &boxMax = _containerSelector.getCurrentContainer().getBoxMax();
    std::vector<Particle> leavingBufferParticles{};
    for (auto &cell : _particleBuffer) {
      auto &buffer = cell._particles;
      if (insertOwnedParticlesToContainer) {
        for (const auto &p : buffer) {
          if (p.isDummy()) {
            continue;
          }
          if (utils::inBox(p.getR(), boxMin, boxMax)) {
            _containerSelector.getCurrentContainer().addParticle(p);
          } else {
            leavingBufferParticles.push_back(p);
          }
        }
        buffer.clear();
      } else {
        for (auto iter = buffer.begin(); iter != buffer.end();) {
          auto &p = *iter;

          auto fastRemoveP = [&]() {
            // Fast remove of particle, i.e., swap with last entry && pop.
            std::swap(p, buffer.back());
            buffer.pop_back();
            // Do not increment the iter afterwards!
          };
          if (p.isDummy()) {
            // We remove dummies!
            fastRemoveP();
          }
          if (utils::notInBox(p.getR(), boxMin, boxMax)) {
            leavingBufferParticles.push_back(p);
            fastRemoveP();
          } else {
            ++iter;
          }
        }
      }
    }
    return leavingBufferParticles;
  }

  /**
   * @copydoc AutoPas::updateContainer()
   */
  [[nodiscard]] std::vector<Particle> updateContainer() {
    bool doDataStructureUpdate = not neighborListsAreValid();

    if (doDataStructureUpdate) {
      _neighborListsAreValid.store(false, std::memory_order_relaxed);
    }
    // The next call also adds particles to the container if doDataStructureUpdate is true.
    auto leavingBufferParticles = collectLeavingParticlesFromBuffer(doDataStructureUpdate);

    AutoPasLog(DEBUG, "Initiating container update.");
    auto leavingParticles = _containerSelector.getCurrentContainer().updateContainer(not doDataStructureUpdate);
    leavingParticles.insert(leavingParticles.end(), leavingBufferParticles.begin(), leavingBufferParticles.end());

    // Substract the amount of leaving particles from the number of owned particles.
    _numParticlesOwned.fetch_sub(leavingParticles.size(), std::memory_order_relaxed);
    // updateContainer deletes all halo particles.
    std::for_each(_haloParticleBuffer.begin(), _haloParticleBuffer.end(), [](auto &buffer) { buffer.clear(); });
    _numParticlesHalo.store(0, std::memory_order_relaxed);
    return leavingParticles;
  }

  /**
   * Pass values to the actual container.
   * @param boxMin
   * @param boxMax
   * @return Vector of particles that are outside the box after the resize.
   */
  std::vector<Particle> resizeBox(const std::array<double, 3> &boxMin, const std::array<double, 3> &boxMax) {
    using namespace autopas::utils::ArrayMath::literals;
    const auto &oldMin = _containerSelector.getCurrentContainer().getBoxMin();
    const auto &oldMax = _containerSelector.getCurrentContainer().getBoxMax();

    // if nothing changed do nothing
    if (oldMin == boxMin and oldMax == boxMax) {
      return {};
    }

    // sanity check that new size is actually positive
    for (size_t i = 0; i < boxMin.size(); ++i) {
      if (boxMin[i] >= boxMax[i]) {
        utils::ExceptionHandler::exception(
            "New box size in dimension {} is not positive!\nboxMin[{}] = {}\nboxMax[{}] = {}", i, i, boxMin[i], i,
            boxMax[i]);
      }
    }

    // warn if domain changes too drastically
    const auto newLength = boxMax - boxMin;
    const auto oldLength = oldMax - oldMin;
    const auto relDiffLength = newLength / oldLength;
    for (size_t i = 0; i < newLength.size(); ++i) {
      // warning threshold is set arbitrary and up for change if needed
      if (relDiffLength[i] > 1.3 or relDiffLength[i] < 0.7) {
        AutoPasLog(WARN,
                   "LogicHandler.resize(): Domain size changed drastically in dimension {}! Gathered AutoTuning "
                   "information might not be applicable anymore!\n"
                   "Size old box : {}\n"
                   "Size new box : {}\n"
                   "Relative diff: {}",
                   i, utils::ArrayUtils::to_string(oldLength), utils::ArrayUtils::to_string(newLength),
                   utils::ArrayUtils::to_string(relDiffLength));
      }
    }

    // check all particles
    std::vector<Particle> particlesNowOutside;
    for (auto pIter = _containerSelector.getCurrentContainer().begin(); pIter.isValid(); ++pIter) {
      // make sure only owned ones are present
      if (not pIter->isOwned()) {
        utils::ExceptionHandler::exception(
            "LogicHandler::resizeBox() encountered non owned particle. "
            "When calling resizeBox() these should be already deleted. "
            "This could be solved by calling updateContainer() before resizeBox().");
      }
      // owned particles that are now outside are removed from the container and returned
      if (not utils::inBox(pIter->getR(), boxMin, boxMax)) {
        particlesNowOutside.push_back(*pIter);
        decreaseParticleCounter(*pIter);
        internal::markParticleAsDeleted(*pIter);
      }
    }

    // actually resize the container
    _containerSelector.resizeBox(boxMin, boxMax);
    // The container might have changed sufficiently enough so that we need more or less spacial locks
    const auto boxLength = boxMax - boxMin;
    const auto interactionLengthInv = 1. / (_containerSelector.getCurrentContainer().getInteractionLength());
    initSpacialLocks(boxLength, interactionLengthInv);

    // Set this flag, s.t., the container is rebuilt!
    _neighborListsAreValid.store(false, std::memory_order_relaxed);

    return particlesNowOutside;
  }

  /**
   * Estimates number of halo particles via autopas::utils::NumParticlesEstimator::estimateNumHalosUniform() then
   * calls LogicHandler::reserve(size_t numParticles, size_t numHaloParticles).
   *
   * @param numParticles Total number of owned particles.
   */
  void reserve(size_t numParticles) {
    const auto &container = _containerSelector.getCurrentContainer();
    const auto numParticlesHaloEstimate = autopas::utils::NumParticlesEstimator::estimateNumHalosUniform(
        numParticles, container.getBoxMin(), container.getBoxMax(), container.getInteractionLength());
    reserve(numParticles, numParticlesHaloEstimate);
  }

  /**
   * Reserves space in the particle buffers and the container.
   *
   * @param numParticles Total number of owned particles.
   * @param numHaloParticles Total number of halo particles.
   */
  void reserve(size_t numParticles, size_t numHaloParticles) {
    const auto numHaloParticlesPerBuffer = numHaloParticles / _haloParticleBuffer.size();
    for (auto &buffer : _haloParticleBuffer) {
      buffer.reserve(numHaloParticlesPerBuffer);
    }
    // there is currently no good heuristic for this buffer so reuse the one for halos.
    for (auto &buffer : _particleBuffer) {
      buffer.reserve(numHaloParticlesPerBuffer);
    }

    _containerSelector.getCurrentContainer().reserve(numParticles, numHaloParticles);
  }

  /**
   * @copydoc AutoPas::addParticle()
   */
  void addParticle(const Particle &p) {
    // first check that the particle actually belongs in the container
    const auto &boxMin = _containerSelector.getCurrentContainer().getBoxMin();
    const auto &boxMax = _containerSelector.getCurrentContainer().getBoxMax();
    if (utils::notInBox(p.getR(), boxMin, boxMax)) {
      autopas::utils::ExceptionHandler::exception(
          "LogicHandler: Trying to add a particle that is not in the bounding box.\n"
          "Box Min {}\n"
          "Box Max {}\n"
          "{}",
          boxMin, boxMax, p.toString());
    }
    if (not neighborListsAreValid()) {
      // Container has to (about to) be invalid to be able to add Particles!
      _containerSelector.getCurrentContainer().template addParticle<false>(p);
    } else {
      // If the container is valid, we add it to the particle buffer.
      _particleBuffer[autopas_get_thread_num()].addParticle(p);
    }
    _numParticlesOwned.fetch_add(1, std::memory_order_relaxed);
  }

  /**
   * @copydoc AutoPas::addHaloParticle()
   */
  void addHaloParticle(const Particle &haloParticle) {
    auto &container = _containerSelector.getCurrentContainer();
    const auto &boxMin = container.getBoxMin();
    const auto &boxMax = container.getBoxMax();
    if (utils::inBox(haloParticle.getR(), boxMin, boxMax)) {
      autopas::utils::ExceptionHandler::exception(
          "LogicHandler: Trying to add a halo particle that is not outside the box of the container.\n"
          "Box Min {}\n"
          "Box Max {}\n"
          "{}",
          utils::ArrayUtils::to_string(boxMin), utils::ArrayUtils::to_string(boxMax), haloParticle.toString());
    }
    if (not neighborListsAreValid()) {
      // If the neighbor lists are not valid, we can add the particle.
      container.template addHaloParticle</* checkInBox */ false>(haloParticle);
    } else {
      // Check if we can update an existing halo(dummy) particle.
      bool updated = container.updateHaloParticle(haloParticle);
      if (not updated) {
        // If we couldn't find an existing particle, add it to the halo particle buffer.
        _haloParticleBuffer[autopas_get_thread_num()].addParticle(haloParticle);
        _haloParticleBuffer[autopas_get_thread_num()]._particles.back().setOwnershipState(OwnershipState::halo);
      }
    }
    _numParticlesHalo.fetch_add(1, std::memory_order_relaxed);
  }

  /**
   * @copydoc AutoPas::deleteAllParticles()
   */
  void deleteAllParticles() {
    _neighborListsAreValid.store(false, std::memory_order_relaxed);
    _containerSelector.getCurrentContainer().deleteAllParticles();
    std::for_each(_particleBuffer.begin(), _particleBuffer.end(), [](auto &buffer) { buffer.clear(); });
    std::for_each(_haloParticleBuffer.begin(), _haloParticleBuffer.end(), [](auto &buffer) { buffer.clear(); });
    // all particles are gone -> reset counters.
    _numParticlesOwned.store(0, std::memory_order_relaxed);
    _numParticlesHalo.store(0, std::memory_order_relaxed);
  }

  /**
   * Takes a particle, checks if it is in any of the particle buffers, and deletes it from them if found.
   * @param particle Particle to delete. If something was deleted this reference might point to a different particle or
   * invalid memory.
   * @return Tuple: <True iff the particle was found and deleted, True iff the reference is valid>
   */
  std::tuple<bool, bool> deleteParticleFromBuffers(Particle &particle) {
    // find the buffer the particle belongs to
    auto &bufferCollection = particle.isOwned() ? _particleBuffer : _haloParticleBuffer;
    for (auto &cell : bufferCollection) {
      auto &buffer = cell._particles;
      // if the address of the particle is between start and end of the buffer it is in this buffer
      if (not buffer.empty() and &(buffer.front()) <= &particle and &particle <= &(buffer.back())) {
        const bool isRearParticle = &particle == &buffer.back();
        // swap-delete
        particle = buffer.back();
        buffer.pop_back();
        return {true, not isRearParticle};
      }
    }
    return {false, true};
  }

  /**
   * Decrease the correct internal particle counters.
   * This function should always be called if individual particles are deleted.
   * @param particle reference to particles that should be deleted
   */
  void decreaseParticleCounter(Particle &particle) {
    if (particle.isOwned()) {
      _numParticlesOwned.fetch_sub(1, std::memory_order_relaxed);
    } else {
      _numParticlesHalo.fetch_sub(1, std::memory_order_relaxed);
    }
  }

  /**
   * This function covers the full pipeline of all mechanics happening during the pairwise iteration.
   * This includes:
   * - selecting a configuration
   *   - gather live info, homogeneity, and max density
   *   - get next config (tuning)
   *   - check applicability
   *   - instantiation of traversal and container
   * - triggering iteration and tuning result logger
   * - pairwise iteration
   *   - init and end traversal
   *   - remainder traversal
   *   - measurements
   * - pass measurements to tuner
   *
   * @tparam Functor
   * @param functor
   * @return True if this was a tuning iteration.
   */
  template <class Functor>
<<<<<<< HEAD
  bool iteratePairwise(Functor *f) {
    const bool doRebuild = not neighborListsAreValid();

    bool result = _autoTuner.iteratePairwise(f, doRebuild, _particleBuffer, _haloParticleBuffer);

    if (doRebuild /*we have done a rebuild now*/) {
      // list is now valid
      _neighborListsAreValid.store(true, std::memory_order_relaxed);
      _stepsSinceLastListRebuild = 0;
    }

    return result;
  }

  /**
   * @copydoc AutoPas::iterateTriwise()
   */
  template <class Functor>
  bool iterateTriwise(Functor *f) {
    const bool doRebuild = not neighborListsAreValid();

    bool result = _autoTuner.iterateTriwise(f, doRebuild, _particleBuffer, _haloParticleBuffer);

    // @todo handling of _stepsSinceLastListRebuild doesn't work properly for iterateTriwise -- don't merge until this is fixed
    if (doRebuild /*we have done a rebuild now*/) {
      // list is now valid
      _neighborListsAreValid.store(true, std::memory_order_relaxed);
      _stepsSinceLastListRebuild = 0;
    }
    ++_stepsSinceLastListRebuild;

    return result;
  }
=======
  bool iteratePairwisePipeline(Functor *functor);
>>>>>>> 8ae7ba5d

  /**
   * Create the additional vectors vector for a given iterator behavior.
   * @tparam Iterator
   * @param behavior
   * @return Vector of pointers to buffer vectors.
   */
  template <class Iterator>
  typename Iterator::ParticleVecType gatherAdditionalVectors(IteratorBehavior behavior) {
    typename Iterator::ParticleVecType additionalVectors;
    additionalVectors.reserve(static_cast<bool>(behavior & IteratorBehavior::owned) * _particleBuffer.size() +
                              static_cast<bool>(behavior & IteratorBehavior::halo) * _haloParticleBuffer.size());
    if (behavior & IteratorBehavior::owned) {
      for (auto &buffer : _particleBuffer) {
        // Don't insert empty buffers. This also means that we won't pick up particles added during iterating if they
        // go to the buffers. But since we wouldn't pick them up if they go into the container to a cell that the
        // iterators already passed this is unsupported anyways.
        if (not buffer.isEmpty()) {
          additionalVectors.push_back(&(buffer._particles));
        }
      }
    }
    if (behavior & IteratorBehavior::halo) {
      for (auto &buffer : _haloParticleBuffer) {
        if (not buffer.isEmpty()) {
          additionalVectors.push_back(&(buffer._particles));
        }
      }
    }
    return additionalVectors;
  }

  /**
   * @copydoc AutoPas::begin()
   */
  autopas::ContainerIterator<Particle, true, false> begin(IteratorBehavior behavior) {
    auto additionalVectors = gatherAdditionalVectors<ContainerIterator<Particle, true, false>>(behavior);
    return _containerSelector.getCurrentContainer().begin(behavior, &additionalVectors);
  }

  /**
   * @copydoc AutoPas::begin()
   */
  autopas::ContainerIterator<Particle, false, false> begin(IteratorBehavior behavior) const {
    auto additionalVectors =
        const_cast<LogicHandler *>(this)->gatherAdditionalVectors<ContainerIterator<Particle, false, false>>(behavior);
    return _containerSelector.getCurrentContainer().begin(behavior, &additionalVectors);
  }

  /**
   * @copydoc AutoPas::getRegionIterator()
   */
  autopas::ContainerIterator<Particle, true, true> getRegionIterator(const std::array<double, 3> &lowerCorner,
                                                                     const std::array<double, 3> &higherCorner,
                                                                     IteratorBehavior behavior) {
    // sanity check: Most of our stuff depends on `inBox` which does not handle lowerCorner > higherCorner well.
    for (size_t d = 0; d < 3; ++d) {
      if (lowerCorner[d] > higherCorner[d]) {
        autopas::utils::ExceptionHandler::exception(
            "Requesting region Iterator where the upper corner is lower than the lower corner!\n"
            "Lower corner: {}\n"
            "Upper corner: {}",
            lowerCorner, higherCorner);
      }
    }

    auto additionalVectors = gatherAdditionalVectors<ContainerIterator<Particle, true, true>>(behavior);
    return _containerSelector.getCurrentContainer().getRegionIterator(lowerCorner, higherCorner, behavior,
                                                                      &additionalVectors);
  }

  /**
   * @copydoc AutoPas::getRegionIterator()
   */
  autopas::ContainerIterator<Particle, false, true> getRegionIterator(const std::array<double, 3> &lowerCorner,
                                                                      const std::array<double, 3> &higherCorner,
                                                                      IteratorBehavior behavior) const {
    // sanity check: Most of our stuff depends on `inBox` which does not handle lowerCorner > higherCorner well.
    for (size_t d = 0; d < 3; ++d) {
      if (lowerCorner[d] > higherCorner[d]) {
        autopas::utils::ExceptionHandler::exception(
            "Requesting region Iterator where the upper corner is lower than the lower corner!\n"
            "Lower corner: {}\n"
            "Upper corner: {}",
            lowerCorner, higherCorner);
      }
    }

    auto additionalVectors =
        const_cast<LogicHandler *>(this)->gatherAdditionalVectors<ContainerIterator<Particle, false, true>>(behavior);
    return std::as_const(_containerSelector)
        .getCurrentContainer()
        .getRegionIterator(lowerCorner, higherCorner, behavior, &additionalVectors);
  }

  /**
   * Get the number of owned particles.
   * @return
   */
  [[nodiscard]] unsigned long getNumberOfParticlesOwned() const { return _numParticlesOwned; }

  /**
   * Get the number of halo particles.
   * @return
   */
  [[nodiscard]] unsigned long getNumberOfParticlesHalo() const { return _numParticlesHalo; }

  /**
   * Checks if the given configuration can be used with the given functor and the current state of the simulation.
   * For the checks we need to switch to the container in the config. Also we need to build the traversal,
   * hence, it is returned.
   * @tparam PairwiseFunctor
   * @param conf
   * @param pairwiseFunctor
   * @return tuple<optional<Traversal>, rejectIndefinitely> The optional is empty if the configuration is not applicable
   * The bool rejectIndefinitely indicates if the configuration can be completely removed from the search space because
   * it will never be applicable.
   */
  template <class PairwiseFunctor>
  [[nodiscard]] std::tuple<std::optional<std::unique_ptr<TraversalInterface>>, bool> isConfigurationApplicable(
      const Configuration &conf, PairwiseFunctor &pairwiseFunctor);

  /**
   * Directly exchange the internal particle and halo buffers with the given vectors and update particle counters.
   *
   * @note This function is for testing purposes only!
   * @warning This function only sets as many buffers as are given to it. E.g. if particleBuffers.size() == 3 but there
   * LogicHandler has 8 the last five buffers will not be touched.
   *
   * @param particleBuffers
   * @param haloParticleBuffers
   */
  void setParticleBuffers(const std::vector<FullParticleCell<Particle>> &particleBuffers,
                          const std::vector<FullParticleCell<Particle>> &haloParticleBuffers) {
    auto exchangeBuffer = [](const auto &newBuffers, auto &oldBuffers, auto &particleCounter) {
      // sanity check
      if (oldBuffers.size() < newBuffers.size()) {
        autopas::utils::ExceptionHandler::exception(
            "The number of new buffers ({}) is larger than number of existing buffers ({})!", newBuffers.size(),
            oldBuffers.size());
      }

      // we will clear the old buffers so subtract the particles from the counters.
      const auto numParticlesInOldBuffers =
          std::transform_reduce(oldBuffers.begin(), std::next(oldBuffers.begin(), newBuffers.size()), 0, std::plus<>(),
                                [](const auto &cell) { return cell.numParticles(); });
      particleCounter.fetch_sub(numParticlesInOldBuffers, std::memory_order_relaxed);

      // clear the old buffers and copy the content of the new buffers over.
      size_t numParticlesInNewBuffers = 0;
      for (size_t i = 0; i < newBuffers.size(); ++i) {
        oldBuffers[i].clear();
        for (const auto &p : newBuffers[i]) {
          ++numParticlesInNewBuffers;
          oldBuffers[i].addParticle(p);
        }
      }
      // update the counters.
      particleCounter.fetch_add(numParticlesInNewBuffers, std::memory_order_relaxed);
    };

    exchangeBuffer(particleBuffers, _particleBuffer, _numParticlesOwned);
    exchangeBuffer(haloParticleBuffers, _haloParticleBuffer, _numParticlesHalo);
  }

  /**
   * Getter for the particle buffers.
   *
   * @note Intended for tests only.
   *
   * @return tuple of const references to the internal buffers.
   */
  std::tuple<const std::vector<FullParticleCell<Particle>> &, const std::vector<FullParticleCell<Particle>> &>
  getParticleBuffers() {
    return {_particleBuffer, _haloParticleBuffer};
  }

  void incrementNumStepsSinceLastRebuild() {
    _stepsSinceLastListRebuild++;
  }

 private:
  /**
   * Initialize or update the spacial locks used during the remainder traversal.
   * If the locks are already initialized but the container size changed, surplus locks will
   * be deleted, new locks are allocated and locks that are still necessary are reused.
   *
   * @param boxLength
   * @param interactionLengthInv
   */
  void initSpacialLocks(const std::array<double, 3> &boxLength, double interactionLengthInv) {
    using namespace autopas::utils::ArrayMath::literals;
    using autopas::utils::ArrayMath::ceil;
    using autopas::utils::ArrayUtils::static_cast_copy_array;

    // one lock per interaction length + one for each halo region
    const auto locksPerDim = static_cast_copy_array<size_t>(ceil(boxLength * interactionLengthInv) + 2.);
    _spacialLocks.resize(locksPerDim[0]);
    for (auto &lockVecVec : _spacialLocks) {
      lockVecVec.resize(locksPerDim[1]);
      for (auto &lockVec : lockVecVec) {
        lockVec.resize(locksPerDim[2]);
        for (auto &lockPtr : lockVec) {
          if (not lockPtr) {
            lockPtr = std::make_unique<std::mutex>();
          }
        }
      }
    }
  }

  /**
   * Gathers dynamic data from the domain if necessary and retrieves the next configuration to use.
   * @tparam Functor
   * @param functor
   * @return
   */
  template <class Functor>
  std::tuple<Configuration, std::unique_ptr<TraversalInterface>, bool> selectConfiguration(Functor &functor);

  /**
   * Helper struct collecting all sorts of measurements taken during the pairwise iteration.
   */
  struct IterationMeasurements {
    /// Time
    long timeIteratePairwise{};
    long timeRemainderTraversal{};
    long timeRebuild{};
    long timeTotal{};
    /// Energy. See RaplMeter.h for the meaning of each field.
    bool energyMeasurementsPossible{false};
    double energyPsys{};
    double energyPkg{};
    double energyRam{};
    long energyTotal{};
  };

  /**
   * Triggers the core steps of the pairwise iteration:
   *    - functor init- / end traversal
   *    - rebuilding of neighbor lists
   *    - container.iteratePairwise()
   *    - remainder traversal
   *    - time and energy measurements.
   *
   * @tparam PairwiseFunctor
   * @param functor
   * @param traversal
   * @return Struct containing time and energy measurements. If no energy measurements were possible the respective
   * fields are filled with NaN.
   */
  template <class PairwiseFunctor>
  IterationMeasurements iteratePairwise(PairwiseFunctor &functor, TraversalInterface &traversal);

  /**
   * Performs the interactions ParticleContainer::iteratePairwise() did not cover.
   *
   * These interactions are:
   *  - particleBuffer    <-> container
   *  - haloParticleBuffer -> container
   *  - particleBuffer    <-> particleBuffer
   *  - haloParticleBuffer -> particleBuffer
   *
   * @note Buffers need to have at least one (empty) cell. They must not be empty.
   *
   * @tparam newton3
   * @tparam ContainerType Type of the particle container.
   * @tparam PairwiseFunctor
   * @param f
   * @param container Reference the container. Preferably pass the container with the actual static type.
   * @param particleBuffers vector of particle buffers. These particles' force vectors will be updated.
   * @param haloParticleBuffers vector of halo particle buffers. These particles' force vectors will not necessarily be
   * updated.
   */
  template <bool newton3, class ContainerType, class PairwiseFunctor>
  void doRemainderTraversal(PairwiseFunctor *f, ContainerType &container,
                            std::vector<FullParticleCell<Particle>> &particleBuffers,
                            std::vector<FullParticleCell<Particle>> &haloParticleBuffers);

  /**
   * Helper Method for doRemainderTraversal. This method calculates all interactions between buffers and containers
   * @tparam newton3
   * @tparam ContainerType Type of the particle container.
   * @tparam PairwiseFunctor
   * @param f
   * @param container Reference the container. Preferably pass the container with the actual static type.
   * @param particleBuffers vector of particle buffers. These particles' force vectors will be updated.
   * @param haloParticleBuffers vector of halo particle buffers. These particles' force vectors will not necessarily be
   * updated.
   */
  template <bool newton3, class ContainerType, class PairwiseFunctor>
  void remainderHelperBufferContainer(PairwiseFunctor *f, ContainerType &container,
                                      std::vector<FullParticleCell<Particle>> &particleBuffers,
                                      std::vector<FullParticleCell<Particle>> &haloParticleBuffers);

  /**
   * Helper Method for doRemainderTraversal. This method calculates all interactions between buffers and buffers
   * @tparam newton3
   * @tparam PairwiseFunctor
   * @param f
   * @param particleBuffers vector of particle buffers. These particles' force vectors will be updated.
   * @param haloParticleBuffers vector of halo particle buffers. These particles' force vectors will not necessarily be
   * updated.
   */
  template <bool newton3, class PairwiseFunctor>
  void remainderHelperBufferBuffer(PairwiseFunctor *f, std::vector<FullParticleCell<Particle>> &particleBuffers,
                                   std::vector<FullParticleCell<Particle>> &haloParticleBuffers);

  /**
   * Helper Method for doRemainderTraversal. This method calculates all interactions between buffers and halo buffers
   * @tparam newton3
   * @tparam PairwiseFunctor
   * @param f
   * @param particleBuffers vector of particle buffers. These particles' force vectors will be updated.
   * @param haloParticleBuffers vector of halo particle buffers. These particles' force vectors will not necessarily be
   * updated.
   */
  template <bool newton3, class PairwiseFunctor>
  void remainderHelperBufferHaloBuffer(PairwiseFunctor *f, std::vector<FullParticleCell<Particle>> &particleBuffers,
                                       std::vector<FullParticleCell<Particle>> &haloParticleBuffers);

  void checkMinimalSize() {
    const auto &container = _containerSelector.getCurrentContainer();
    // check boxSize at least cutoff + skin
    for (unsigned int dim = 0; dim < 3; ++dim) {
      if (container.getBoxMax()[dim] - container.getBoxMin()[dim] < container.getInteractionLength()) {
        autopas::utils::ExceptionHandler::exception(
            "Box (boxMin[{}]={} and boxMax[{}]={}) is too small.\nHas to be at least cutoff({}) + skin({}) = {}.", dim,
            container.getBoxMin()[dim], dim, container.getBoxMax()[dim], container.getCutoff(),
            container.getVerletSkin(), container.getCutoff() + container.getVerletSkin());
      }
    }
  }

  bool neighborListsAreValid() {
    if (_stepsSinceLastListRebuild >= _neighborListRebuildFrequency or _autoTuner.willRebuildNeighborLists()) {
      _neighborListsAreValid.store(false, std::memory_order_relaxed);
    }
    return _neighborListsAreValid.load(std::memory_order_relaxed);
  }

  /**
   * Specifies after how many pair-wise traversals the neighbor lists (if they exist) are to be rebuild.
   */
  unsigned int _neighborListRebuildFrequency;

  /**
   * Number of particles in a VCL cluster.
   */
  unsigned int _verletClusterSize;

  /**
   * Reference to the AutoTuner that owns the container, ...
   */
  autopas::AutoTuner &_autoTuner;

  /**
   * Specifies if the neighbor list is valid.
   */
  std::atomic<bool> _neighborListsAreValid{false};

  /**
   * Steps since last rebuild
   */
  unsigned int _stepsSinceLastListRebuild{std::numeric_limits<unsigned int>::max()};

  /**
   * The current iteration number.
   */
  unsigned int _iteration{0};

  /**
   * Atomic tracker of the number of owned particles.
   */
  std::atomic<size_t> _numParticlesOwned{0ul};

  /**
   * Atomic tracker of the number of halo particles.
   */
  std::atomic<size_t> _numParticlesHalo{0ul};

  /**
   * Buffer to store particles that should not yet be added to the container. There is one buffer per thread.
   */
  std::vector<FullParticleCell<Particle>> _particleBuffer;

  /**
   * Buffer to store halo particles that should not yet be added to the container. There is one buffer per thread.
   */
  std::vector<FullParticleCell<Particle>> _haloParticleBuffer;

  /**
   * Object holding the actual particle container with the ability to switch container types.
   */
  ContainerSelector<Particle> _containerSelector;

  /**
   * Locks for regions in the domain. Used for buffer <-> container interaction.
   */
  std::vector<std::vector<std::vector<std::unique_ptr<std::mutex>>>> _spacialLocks;

  /**
   * Locks for the particle buffers.
   */
  std::vector<std::unique_ptr<std::mutex>> _bufferLocks;

  IterationLogger _iterationLogger;
};

template <typename Particle>
template <class PairwiseFunctor>
typename LogicHandler<Particle>::IterationMeasurements LogicHandler<Particle>::iteratePairwise(
    PairwiseFunctor &functor, TraversalInterface &traversal) {
  const bool doListRebuild = not neighborListsAreValid();
  const auto configuration = _autoTuner.getCurrentConfig();
  auto &container = _containerSelector.getCurrentContainer();

  autopas::utils::Timer timerTotal;
  autopas::utils::Timer timerRebuild;
  autopas::utils::Timer timerIteratePairwise;
  autopas::utils::Timer timerRemainderTraversal;

  const bool energyMeasurementsPossible = _autoTuner.resetEnergy();
  timerTotal.start();

  functor.initTraversal();
  if (doListRebuild) {
    timerRebuild.start();
    container.rebuildNeighborLists(&traversal);
    timerRebuild.stop();
  }
  timerIteratePairwise.start();
  container.iteratePairwise(&traversal);
  timerIteratePairwise.stop();

  timerRemainderTraversal.start();
  withStaticContainerType(container, [&](auto &actualContainerType) {
    if (configuration.newton3) {
      doRemainderTraversal<true>(&functor, actualContainerType, _particleBuffer, _haloParticleBuffer);
    } else {
      doRemainderTraversal<false>(&functor, actualContainerType, _particleBuffer, _haloParticleBuffer);
    }
  });
  timerRemainderTraversal.stop();
  functor.endTraversal(configuration.newton3);

  const auto [energyPsys, energyPkg, energyRam, energyTotal] = _autoTuner.sampleEnergy();

  timerTotal.stop();

  constexpr auto nanD = std::numeric_limits<double>::quiet_NaN();
  constexpr auto nanL = std::numeric_limits<long>::quiet_NaN();
  return {timerIteratePairwise.getTotalTime(),
          timerRemainderTraversal.getTotalTime(),
          timerRebuild.getTotalTime(),
          timerTotal.getTotalTime(),
          energyMeasurementsPossible,
          energyMeasurementsPossible ? energyPsys : nanD,
          energyMeasurementsPossible ? energyPkg : nanD,
          energyMeasurementsPossible ? energyRam : nanD,
          energyMeasurementsPossible ? energyTotal : nanL};
}

template <class Particle>
template <bool newton3, class ContainerType, class PairwiseFunctor>
void LogicHandler<Particle>::doRemainderTraversal(PairwiseFunctor *f, ContainerType &container,
                                                  std::vector<FullParticleCell<Particle>> &particleBuffers,
                                                  std::vector<FullParticleCell<Particle>> &haloParticleBuffers) {
  // Sanity check. If this is violated feel free to add some logic here that adapts the number of locks.
  if (_bufferLocks.size() < particleBuffers.size()) {
    utils::ExceptionHandler::exception("Not enough locks for non-halo buffers! Num Locks: {}, Buffers: {}",
                                       _bufferLocks.size(), particleBuffers.size());
  }

  // Balance buffers. This makes processing them with static scheduling quite efficient.
  // Also, if particles were not inserted in parallel, this enables us to process them in parallel now.
  // Cost is at max O(2N) worst O(N) per buffer collection and negligible compared to interacting them.
  auto cellToVec = [](auto &cell) -> std::vector<Particle> & { return cell._particles; };
  utils::ArrayUtils::balanceVectors(particleBuffers, cellToVec);
  utils::ArrayUtils::balanceVectors(haloParticleBuffers, cellToVec);

  // The following part performes the main remainder traversal. The actual calculation is done in 4 steps carried out in
  // three helper functions.

  // only activate time measurements if it will actually be logged
#if SPDLOG_ACTIVE_LEVEL <= SPDLOG_LEVEL_TRACE
  autopas::utils::Timer timerBufferContainer;
  autopas::utils::Timer timerPBufferPBuffer;
  autopas::utils::Timer timerPBufferHBuffer;

  timerBufferContainer.start();
#endif
  // steps 1 & 2. particleBuffer with all close particles in container and haloParticleBuffer with owned, close
  // particles in container
  remainderHelperBufferContainer<newton3>(f, container, particleBuffers, haloParticleBuffers);

#if SPDLOG_ACTIVE_LEVEL <= SPDLOG_LEVEL_TRACE
  timerBufferContainer.stop();
  timerPBufferPBuffer.start();
#endif

  // step 3. particleBuffer with itself and all other buffers
  remainderHelperBufferBuffer<newton3>(f, particleBuffers, haloParticleBuffers);

#if SPDLOG_ACTIVE_LEVEL <= SPDLOG_LEVEL_TRACE
  timerPBufferPBuffer.stop();
  timerPBufferHBuffer.start();
#endif

  // step 4. particleBuffer with haloParticleBuffer
  remainderHelperBufferHaloBuffer<newton3>(f, particleBuffers, haloParticleBuffers);

#if SPDLOG_ACTIVE_LEVEL <= SPDLOG_LEVEL_TRACE
  timerPBufferHBuffer.stop();
#endif

  // unpack particle SoAs. Halo data is not interesting
  for (auto &buffer : particleBuffers) {
    f->SoAExtractor(buffer, buffer._particleSoABuffer, 0);
  }

  AutoPasLog(TRACE, "Timer Buffers <-> Container (1+2): {}", timerBufferContainer.getTotalTime());
  AutoPasLog(TRACE, "Timer PBuffers<-> PBuffer   (  3): {}", timerPBufferPBuffer.getTotalTime());
  AutoPasLog(TRACE, "Timer PBuffers<-> HBuffer   (  4): {}", timerPBufferHBuffer.getTotalTime());

  // Note: haloParticleBuffer with itself is NOT needed, as interactions between halo particles are unneeded!
}

template <class Particle>
template <bool newton3, class ContainerType, class PairwiseFunctor>
void LogicHandler<Particle>::remainderHelperBufferContainer(
    PairwiseFunctor *f, ContainerType &container, std::vector<FullParticleCell<Particle>> &particleBuffers,
    std::vector<FullParticleCell<Particle>> &haloParticleBuffers) {
  using autopas::utils::ArrayUtils::static_cast_copy_array;
  using namespace autopas::utils::ArrayMath::literals;

  const auto haloBoxMin = container.getBoxMin() - container.getInteractionLength();
  const auto interactionLengthInv = 1. / container.getInteractionLength();

  const double cutoff = container.getCutoff();
#ifdef AUTOPAS_OPENMP
// one halo and particle buffer pair per thread
#pragma omp parallel for schedule(static, 1), shared(f, _spacialLocks, haloBoxMin, interactionLengthInv)
#endif
  for (int bufferId = 0; bufferId < particleBuffers.size(); ++bufferId) {
    auto &particleBuffer = particleBuffers[bufferId];
    auto &haloParticleBuffer = haloParticleBuffers[bufferId];
    // 1. particleBuffer with all close particles in container
    for (auto &&p1 : particleBuffer) {
      const auto pos = p1.getR();
      const auto min = pos - cutoff;
      const auto max = pos + cutoff;
      container.forEachInRegion(
          [&](auto &p2) {
            const auto lockCoords = static_cast_copy_array<size_t>((p2.getR() - haloBoxMin) * interactionLengthInv);
            if constexpr (newton3) {
              const std::lock_guard<std::mutex> lock(*_spacialLocks[lockCoords[0]][lockCoords[1]][lockCoords[2]]);
              f->AoSFunctor(p1, p2, true);
            } else {
              f->AoSFunctor(p1, p2, false);
              // no need to calculate force enacted on a halo
              if (not p2.isHalo()) {
                const std::lock_guard<std::mutex> lock(*_spacialLocks[lockCoords[0]][lockCoords[1]][lockCoords[2]]);
                f->AoSFunctor(p2, p1, false);
              }
            }
          },
          min, max, IteratorBehavior::ownedOrHalo);
    }

    // 2. haloParticleBuffer with owned, close particles in container
    for (auto &&p1halo : haloParticleBuffer) {
      const auto pos = p1halo.getR();
      const auto min = pos - cutoff;
      const auto max = pos + cutoff;
      container.forEachInRegion(
          [&](auto &p2) {
            const auto lockCoords = static_cast_copy_array<size_t>((p2.getR() - haloBoxMin) * interactionLengthInv);
            // No need to apply anything to p1halo
            //   -> AoSFunctor(p1, p2, false) not needed as it neither adds force nor Upot (potential energy)
            //   -> newton3 argument needed for correct globals
            const std::lock_guard<std::mutex> lock(*_spacialLocks[lockCoords[0]][lockCoords[1]][lockCoords[2]]);
            f->AoSFunctor(p2, p1halo, newton3);
          },
          min, max, IteratorBehavior::owned);
    }
  }
}

template <class Particle>
template <bool newton3, class PairwiseFunctor>
void LogicHandler<Particle>::remainderHelperBufferBuffer(PairwiseFunctor *f,
                                                         std::vector<FullParticleCell<Particle>> &particleBuffers,
                                                         std::vector<FullParticleCell<Particle>> &haloParticleBuffers) {
  // All (halo-)buffer interactions shall happen vectorized, hence, load all buffer data into SoAs
  for (auto &buffer : particleBuffers) {
    f->SoALoader(buffer, buffer._particleSoABuffer, 0);
  }
  for (auto &buffer : haloParticleBuffers) {
    f->SoALoader(buffer, buffer._particleSoABuffer, 0);
  }

#ifdef AUTOPAS_OPENMP
#pragma omp parallel
#endif
  {
    // For buffer interactions where bufferA == bufferB we can always enable newton3. For all interactions between
    // different buffers we turn newton3 always off, which ensures that only one thread at a time is writing to a
    // buffer. This saves expensive locks.
#ifdef AUTOPAS_OPENMP
    // we can not use collapse here without locks, otherwise races would occur.
#pragma omp for
#endif
    for (size_t i = 0; i < particleBuffers.size(); ++i) {
      for (size_t jj = 0; jj < particleBuffers.size(); ++jj) {
        auto *particleBufferSoAA = &particleBuffers[i]._particleSoABuffer;
        const auto j = (i + jj) % particleBuffers.size();
        if (i == j) {
          f->SoAFunctorSingle(*particleBufferSoAA, true);
        } else {
          auto *particleBufferSoAB = &particleBuffers[j]._particleSoABuffer;
          f->SoAFunctorPair(*particleBufferSoAA, *particleBufferSoAB, false);
        }
      }
    }
  }
}

template <class Particle>
template <bool newton3, class PairwiseFunctor>
void LogicHandler<Particle>::remainderHelperBufferHaloBuffer(
    PairwiseFunctor *f, std::vector<FullParticleCell<Particle>> &particleBuffers,
    std::vector<FullParticleCell<Particle>> &haloParticleBuffers) {
#ifdef AUTOPAS_OPENMP
  // Here, phase / color based parallelism turned out to be more efficient than tasks
#pragma omp parallel
#endif
  for (int interactionOffset = 0; interactionOffset < haloParticleBuffers.size(); ++interactionOffset) {
#ifdef AUTOPAS_OPENMP
#pragma omp for
#endif
    for (size_t i = 0; i < particleBuffers.size(); ++i) {
      auto &particleBufferSoA = particleBuffers[i]._particleSoABuffer;
      auto &haloBufferSoA =
          haloParticleBuffers[(i + interactionOffset) % haloParticleBuffers.size()]._particleSoABuffer;
      f->SoAFunctorPair(particleBufferSoA, haloBufferSoA, false);
    }
  }
}

template <typename Particle>
template <class Functor>
std::tuple<Configuration, std::unique_ptr<TraversalInterface>, bool> LogicHandler<Particle>::selectConfiguration(
    Functor &functor) {
  bool stillTuning = false;
  Configuration configuration{};
  std::optional<std::unique_ptr<TraversalInterface>> traversalPtrOpt{};
  // if this iteration is not relevant take the same algorithm config as before.
  if (not functor.isRelevantForTuning()) {
    stillTuning = false;
    configuration = _autoTuner.getCurrentConfig();
    const auto &container = _containerSelector.getCurrentContainer();
    traversalPtrOpt = autopas::utils::withStaticCellType<Particle>(
        container.getParticleCellTypeEnum(), [&](const auto &particleCellDummy) -> decltype(traversalPtrOpt) {
          // Can't make this unique_ptr const otherwise we can't move it later.
          auto traversalPtr =
              TraversalSelector<std::decay_t<decltype(particleCellDummy)>>::template generateTraversal<Functor>(
                  configuration.traversal, functor, container.getTraversalSelectorInfo(), configuration.dataLayout,
                  configuration.newton3);
          if (traversalPtr->isApplicable()) {
            return std::optional{std::move(traversalPtr)};
          } else {
            return std::nullopt;
          }
        });
  } else {
    const auto [needsLiveInfo, needsHomogeneityAndMaxDensity] = _autoTuner.prepareIteration();

    if (needsLiveInfo) {
      LiveInfo info{};
      info.gather(_containerSelector.getCurrentContainer(), functor, _neighborListRebuildFrequency);
      _autoTuner.getTuningStrategy().receiveLiveInfo(info);
    }
    if (needsHomogeneityAndMaxDensity) {
      utils::Timer timerCalculateHomogeneity;
      timerCalculateHomogeneity.start();
      const auto &container = _containerSelector.getCurrentContainer();
      const auto [homogeneity, maxDensity] =
          autopas::utils::calculateHomogeneityAndMaxDensity(container, container.getBoxMin(), container.getBoxMax());
      timerCalculateHomogeneity.stop();
      _autoTuner.addHomogeneityAndMaxDensity(homogeneity, maxDensity, timerCalculateHomogeneity.getTotalTime());
    }

    std::tie(configuration, stillTuning) = _autoTuner.getNextConfig();

    // loop as long as we don't get a valid configuration
    bool rejectIndefinitely = false;
    while (true) {
      // applicability check also sets the container
      std::tie(traversalPtrOpt, rejectIndefinitely) = isConfigurationApplicable(configuration, functor);
      if (traversalPtrOpt.has_value()) {
        break;
      }
      // if no config is left after rejecting this one an exception is thrown here.
      std::tie(configuration, stillTuning) = _autoTuner.rejectConfig(configuration, rejectIndefinitely);
    }
  }

  return {configuration, std::move(traversalPtrOpt.value()), stillTuning};
}

template <typename Particle>
template <class Functor>
bool LogicHandler<Particle>::iteratePairwisePipeline(Functor *functor) {
  /// Selection of configuration (tuning if necessary)
  utils::Timer tuningTimer;
  tuningTimer.start();
  const auto [configuration, traversalPtr, stillTuning] = selectConfiguration(*functor);
  tuningTimer.stop();
  AutoPasLog(DEBUG, "Selecting a configuration took {} ns.", tuningTimer.getTotalTime());
  _autoTuner.logIteration(configuration, stillTuning, tuningTimer.getTotalTime());

  /// Pairwise iteration
  AutoPasLog(DEBUG, "Iterating with configuration: {} tuning: {}", configuration.toString(), stillTuning);
  const IterationMeasurements measurements = iteratePairwise(*functor, *traversalPtr);

  /// Debug Output
  auto bufferSizeListing = [](const auto &buffers) -> std::string {
    std::stringstream ss;
    size_t sum = 0;
    for (const auto &buffer : buffers) {
      ss << buffer.numParticles() << ", ";
      sum += buffer.numParticles();
    }
    ss << " Total: " << sum;
    return ss.str();
  };
  AutoPasLog(TRACE, "particleBuffer     size : {}", bufferSizeListing(_particleBuffer));
  AutoPasLog(TRACE, "haloParticleBuffer size : {}", bufferSizeListing(_haloParticleBuffer));
  AutoPasLog(DEBUG, "Container::iteratePairwise took {} ns", measurements.timeIteratePairwise);
  AutoPasLog(DEBUG, "RemainderTraversal         took {} ns", measurements.timeRemainderTraversal);
  AutoPasLog(DEBUG, "RebuildNeighborLists       took {} ns", measurements.timeRebuild);
  AutoPasLog(DEBUG, "Container::iteratePairwise took {} ns", measurements.timeTotal);
  if (measurements.energyMeasurementsPossible) {
    AutoPasLog(DEBUG, "Energy Consumption: Psys: {} Joules Pkg: {} Joules Ram: {} Joules", measurements.energyPsys,
               measurements.energyPkg, measurements.energyRam);
  }
  _iterationLogger.logIteration(configuration, _iteration, stillTuning, measurements.timeIteratePairwise,
                                measurements.timeRemainderTraversal, measurements.timeRebuild, measurements.timeTotal,
                                tuningTimer.getTotalTime(), measurements.energyPsys, measurements.energyPkg,
                                measurements.energyRam);

  /// Pass on measurements
  // if this was a major iteration add measurements and bump counters
  if (functor->isRelevantForTuning()) {
    if (stillTuning) {
      switch (_autoTuner.getTuningMetric()) {
        case TuningMetricOption::time:
          _autoTuner.addMeasurement(measurements.timeTotal, not neighborListsAreValid());
          break;
        case TuningMetricOption::energy:
          _autoTuner.addMeasurement(measurements.energyTotal, not neighborListsAreValid());
          break;
      }
    } else {
      AutoPasLog(TRACE, "Skipping adding of sample because functor is not marked relevant.");
    }

    // this function depends on LogicHandler's and the AutoTuner's iteration counters,
    // that should not have been updated yet.
    if (not neighborListsAreValid() /*we have done a rebuild now*/) {
      // list is now valid
      _neighborListsAreValid.store(true, std::memory_order_relaxed);
      _stepsSinceLastListRebuild = 0;
    }
    ++_stepsSinceLastListRebuild;

    _autoTuner.bumpIterationCounters();
  }
  return stillTuning;
}

template <typename Particle>
template <class PairwiseFunctor>
std::tuple<std::optional<std::unique_ptr<TraversalInterface>>, bool> LogicHandler<Particle>::isConfigurationApplicable(
    const Configuration &conf, PairwiseFunctor &pairwiseFunctor) {
  // Check if the container supports the traversal
  const auto allContainerTraversals = compatibleTraversals::allCompatibleTraversals(conf.container);
  if (allContainerTraversals.find(conf.traversal) == allContainerTraversals.end()) {
    AutoPasLog(DEBUG, "Configuration rejected: Container {} does not support the traversal {}.", conf.container,
               conf.traversal);
    return {std::nullopt, true};
  }

  // Check if the required Newton 3 mode is supported by the functor
  if ((conf.newton3 == Newton3Option::enabled and not pairwiseFunctor.allowsNewton3()) or
      (conf.newton3 == Newton3Option::disabled and not pairwiseFunctor.allowsNonNewton3())) {
    AutoPasLog(DEBUG, "Configuration rejected: The functor doesn't support Newton 3 {}!", conf.newton3);
    return {std::nullopt, true};
  }

  // Check if the traversal is applicable to the current state of the container
  _containerSelector.selectContainer(
      conf.container,
      ContainerSelectorInfo(conf.cellSizeFactor,
                            _containerSelector.getCurrentContainer().getVerletSkin() / _neighborListRebuildFrequency,
                            _neighborListRebuildFrequency, _verletClusterSize, conf.loadEstimator));
  const auto &container = _containerSelector.getCurrentContainer();
  const auto traversalInfo = container.getTraversalSelectorInfo();

  auto traversalPtrOpt = autopas::utils::withStaticCellType<Particle>(
      container.getParticleCellTypeEnum(),
      [&](const auto &particleCellDummy) -> std::optional<std::unique_ptr<TraversalInterface>> {
        // Can't make this unique_ptr const otherwise we can't move it later.
        auto traversalPtr =
            TraversalSelector<std::decay_t<decltype(particleCellDummy)>>::template generateTraversal<PairwiseFunctor>(
                conf.traversal, pairwiseFunctor, traversalInfo, conf.dataLayout, conf.newton3);
        if (traversalPtr->isApplicable()) {
          return std::optional{std::move(traversalPtr)};
        } else {
          return std::nullopt;
        }
      });
  return {std::move(traversalPtrOpt), false};
}

}  // namespace autopas<|MERGE_RESOLUTION|>--- conflicted
+++ resolved
@@ -386,43 +386,7 @@
    * @return True if this was a tuning iteration.
    */
   template <class Functor>
-<<<<<<< HEAD
-  bool iteratePairwise(Functor *f) {
-    const bool doRebuild = not neighborListsAreValid();
-
-    bool result = _autoTuner.iteratePairwise(f, doRebuild, _particleBuffer, _haloParticleBuffer);
-
-    if (doRebuild /*we have done a rebuild now*/) {
-      // list is now valid
-      _neighborListsAreValid.store(true, std::memory_order_relaxed);
-      _stepsSinceLastListRebuild = 0;
-    }
-
-    return result;
-  }
-
-  /**
-   * @copydoc AutoPas::iterateTriwise()
-   */
-  template <class Functor>
-  bool iterateTriwise(Functor *f) {
-    const bool doRebuild = not neighborListsAreValid();
-
-    bool result = _autoTuner.iterateTriwise(f, doRebuild, _particleBuffer, _haloParticleBuffer);
-
-    // @todo handling of _stepsSinceLastListRebuild doesn't work properly for iterateTriwise -- don't merge until this is fixed
-    if (doRebuild /*we have done a rebuild now*/) {
-      // list is now valid
-      _neighborListsAreValid.store(true, std::memory_order_relaxed);
-      _stepsSinceLastListRebuild = 0;
-    }
-    ++_stepsSinceLastListRebuild;
-
-    return result;
-  }
-=======
   bool iteratePairwisePipeline(Functor *functor);
->>>>>>> 8ae7ba5d
 
   /**
    * Create the additional vectors vector for a given iterator behavior.
@@ -598,10 +562,6 @@
   std::tuple<const std::vector<FullParticleCell<Particle>> &, const std::vector<FullParticleCell<Particle>> &>
   getParticleBuffers() {
     return {_particleBuffer, _haloParticleBuffer};
-  }
-
-  void incrementNumStepsSinceLastRebuild() {
-    _stepsSinceLastListRebuild++;
   }
 
  private:
