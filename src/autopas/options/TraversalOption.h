/**
 * @file TraversalOption.h
 * @author F. Gratl
 * @date 1/18/19
 */

#pragma once

#include <set>

namespace autopas {

/**
 * Possible choices for the cell pair traversal.
 */
enum TraversalOption {
  c08 = 0,
  sliced = 1,
  c18 = 2,
  c01 = 3,
  directSumTraversal = 4,
  slicedVerlet = 5,
  c18Verlet = 6,
  c01Verlet = 7,
  c01Cuda = 8,
  verletTraversal = 9,
  c01CombinedSoA = 10,
<<<<<<< HEAD
  verletClusterCellsTraversal = 11,
=======
  verletClusters = 11,
>>>>>>> 6409b917
  c04 = 12,
  varVerletTraversalAsBuild = 13,
  verletClustersColoring = 14,
  c04SoA = 15,
};

/**
 * Provides a way to iterate over the possible choices of TraversalOption.
 */
static const std::set<TraversalOption> allTraversalOptions = {
    TraversalOption::c08,
    TraversalOption::sliced,
    TraversalOption::c18,
    TraversalOption::c01,
    TraversalOption::directSumTraversal,
    TraversalOption::slicedVerlet,
    TraversalOption::c18Verlet,
    TraversalOption::c01Verlet,
    TraversalOption::c01Cuda,
    TraversalOption::verletTraversal,
    TraversalOption::verletClusterCellsTraversal,
    TraversalOption::c01CombinedSoA,
    TraversalOption::verletClusters,
    TraversalOption::c04,
    TraversalOption::varVerletTraversalAsBuild,
    TraversalOption::verletClustersColoring,
    TraversalOption::c04SoA,
};

}  // namespace autopas<|MERGE_RESOLUTION|>--- conflicted
+++ resolved
@@ -25,15 +25,12 @@
   c01Cuda = 8,
   verletTraversal = 9,
   c01CombinedSoA = 10,
-<<<<<<< HEAD
-  verletClusterCellsTraversal = 11,
-=======
   verletClusters = 11,
->>>>>>> 6409b917
   c04 = 12,
   varVerletTraversalAsBuild = 13,
   verletClustersColoring = 14,
   c04SoA = 15,
+  verletClusterCellsTraversal = 16,
 };
 
 /**
