/**
 * @file TraversalOption.h
 * @author F. Gratl
 * @date 1/18/19
 */

#pragma once

#include <set>

namespace autopas {

/**
 * Possible choices for the cell pair traversal.
 */
enum TraversalOption {
  c08 = 0,
  sliced = 1,
  c18 = 2,
  c01 = 3,
  directSumTraversal = 4,
  slicedVerlet = 5,
  c18Verlet = 6,
  c01Verlet = 7,
  c01Cuda = 8,
  verletTraversal = 9,
<<<<<<< HEAD
  varVerletTraversalAsBuild = 10,
=======
  c01CombinedSoA = 10,
>>>>>>> 7b9d0948
  dummyTraversal = 666,
};

/**
 * Provides a way to iterate over the possible choices of TraversalOption.
 */
static const std::set<TraversalOption> allTraversalOptions = {
    TraversalOption::c08,
    TraversalOption::sliced,
    TraversalOption::c18,
    TraversalOption::c01,
    TraversalOption::directSumTraversal,
    TraversalOption::slicedVerlet,
    TraversalOption::c18Verlet,
    TraversalOption::c01Verlet,
    TraversalOption::c01Cuda,
    TraversalOption::verletTraversal,
<<<<<<< HEAD
    TraversalOption::varVerletTraversalAsBuild,
=======
    TraversalOption::c01CombinedSoA,
>>>>>>> 7b9d0948
};

}  // namespace autopas<|MERGE_RESOLUTION|>--- conflicted
+++ resolved
@@ -24,11 +24,8 @@
   c01Verlet = 7,
   c01Cuda = 8,
   verletTraversal = 9,
-<<<<<<< HEAD
-  varVerletTraversalAsBuild = 10,
-=======
   c01CombinedSoA = 10,
->>>>>>> 7b9d0948
+  varVerletTraversalAsBuild = 11,
   dummyTraversal = 666,
 };
 
@@ -46,11 +43,8 @@
     TraversalOption::c01Verlet,
     TraversalOption::c01Cuda,
     TraversalOption::verletTraversal,
-<<<<<<< HEAD
+    TraversalOption::c01CombinedSoA,
     TraversalOption::varVerletTraversalAsBuild,
-=======
-    TraversalOption::c01CombinedSoA,
->>>>>>> 7b9d0948
 };
 
 }  // namespace autopas