--- conflicted
+++ resolved
@@ -39,12 +39,9 @@
     c04SoA = 15,
     verletClusterCells = 16,
     verletClustersStatic = 17,
-<<<<<<< HEAD
     BalancedSliced = 18,
     BalancedSlicedVerlet = 19,
-=======
-    c04HCP = 18
->>>>>>> d6a5e079
+    c04HCP = 20,
   };
 
   /**
@@ -88,12 +85,9 @@
         {TraversalOption::c04SoA, "c04SoA"},
         {TraversalOption::verletClusterCells, "verlet-cluster-cells"},
         {TraversalOption::verletClustersStatic, "verlet-clusters-static"},
-<<<<<<< HEAD
         {TraversalOption::BalancedSliced, "balanced-sliced"},
         {TraversalOption::BalancedSlicedVerlet, "balanced-sliced-verlet"},
-=======
         {TraversalOption::c04HCP, "c04HCP"},
->>>>>>> d6a5e079
     };
   };
 
