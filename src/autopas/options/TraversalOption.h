/**
 * @file TraversalOption.h
 * @author F. Gratl
 * @date 1/18/19
 */

#pragma once

#include <set>

namespace autopas {

/**
 * Possible choices for the cell pair traversal.
 */
enum TraversalOption {
  c08 = 0,
  sliced = 1,
  c18 = 2,
  c01 = 3,
  directSumTraversal = 4,
  slicedVerlet = 5,
  c18Verlet = 6,
  c01Verlet = 7,
  c01Cuda = 8,
  verletTraversal = 9,
  c01CombinedSoA = 10,
<<<<<<< HEAD
  c04SoA = 11,
=======
  verletClusters = 11,
>>>>>>> aa891f39
  c04 = 12,
  dummyTraversal = 666,
};

/**
 * Provides a way to iterate over the possible choices of TraversalOption.
 */
static const std::set<TraversalOption> allTraversalOptions = {
    TraversalOption::c08,
    TraversalOption::sliced,
    TraversalOption::c18,
    TraversalOption::c01,
    TraversalOption::directSumTraversal,
    TraversalOption::slicedVerlet,
    TraversalOption::c18Verlet,
    TraversalOption::c01Verlet,
    TraversalOption::c01Cuda,
    TraversalOption::verletTraversal,
    TraversalOption::c01CombinedSoA,
<<<<<<< HEAD
    TraversalOption::c04SoA,
=======
    TraversalOption::verletClusters,
>>>>>>> aa891f39
    TraversalOption::c04,
};

}  // namespace autopas<|MERGE_RESOLUTION|>--- conflicted
+++ resolved
@@ -25,12 +25,9 @@
   c01Cuda = 8,
   verletTraversal = 9,
   c01CombinedSoA = 10,
-<<<<<<< HEAD
   c04SoA = 11,
-=======
-  verletClusters = 11,
->>>>>>> aa891f39
-  c04 = 12,
+  verletClusters = 12,
+  c04 = 13,
   dummyTraversal = 666,
 };
 
@@ -49,11 +46,8 @@
     TraversalOption::c01Cuda,
     TraversalOption::verletTraversal,
     TraversalOption::c01CombinedSoA,
-<<<<<<< HEAD
     TraversalOption::c04SoA,
-=======
     TraversalOption::verletClusters,
->>>>>>> aa891f39
     TraversalOption::c04,
 };
 
