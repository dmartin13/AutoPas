/**
 * @file TraversalOption.h
 * @author F. Gratl
 * @date 1/18/19
 */

#pragma once

#include <set>

#include "autopas/options/Option.h"

namespace autopas {
inline namespace options {
/**
 * Class representing the traversal choices.
 */
class TraversalOption : public Option<TraversalOption> {
 public:
  /**
   * Possible choices for the cell pair traversal. Try to maintain lexicographic ordering.
   */
  enum Value {
    // DirectSum Traversals:
    /**
     * DSSequentialTraversal : Sequential double loop over all particles.
     */
    ds_sequential,

    // LinkedCell Traversals:
    /**
     * LCC01Traversal : Every cell interacts with all neighbors. Is not compatible with Newton3 thus embarrassingly
     * parallel. Good load balancing and no overhead.
     */
    lc_c01,
    /**
     * LCC01Traversal : Same as LCC01Traversal but SoAs are combined into a circular buffer and the domain is traversed
     * line-wise.
     */
    lc_c01_combined_SoA,
    /**
     * LCC01CudaTraversal : CUDA version of LCC01Traversal.
     */
    lc_c01_cuda,
    /**
     * LCC04Traversal : Four-way domain coloring using plus-shaped clusters of cells that are processed with the c08
     * base-step. Less scheduling overhead than LCC08Traversal because of fewer barriers but more coarse-grained.
     */
    lc_c04,
    /**
     * LCC04HCPTraversal : Same as LCC04Traversal but with only one block shape.
     */
    lc_c04_HCP,
    /**
     * LCC04CombinedSoATraversal : Combination of LCC08Traversal and the combined SoA variant of LCC01Traversal.
     * Stripe wise processing of the domain and combination of base plate of the c08 base-steps.
     */
    lc_c04_combined_SoA,
    /**
     * LCC08Traversal : More compact form of LCC18Traversal. Eight-way domain coloring in minimally small interaction
     * blocks. High degree of parallelism and good load balancing due to fine granularity.
     */
    lc_c08,
    /**
     * LCC18Traversal : More compact form of LCC01Traversal supporting Newton3 by only accessing forward neighbors.
     */
    lc_c18,
    /**
     * LCSlicedTraversal : 1D equidistant slicing of the domain with one slice per thread. One lock per slice interface.
     * Uses c08 base-step per cell. Minimal scheduling overhead at the cost of no load balancing at all.
     */
    lc_sliced,
    /**
     * LCSlicedBalancedTraversal : Same as lc_sliced but tries to balance slice thickness according to a given
     * LoadEstimatorOption.
     */
    lc_sliced_balanced,
    /**
     * LCSlicedC02Traversal : 1D slicing with as many slices of minimal thickness as possible. No locks but two way
     * coloring of slices.
     */
    lc_sliced_c02,

    // VerletClusterCells Traversals:
    /**
     * VCCClusterIterationCUDATraversal : CUDA. Concurrent processing of all clusters avoiding data races through
     * atomics.
     */
    vcc_cluster_iteration_cuda,

    // VerletClusterLists Traversals:
    /**
     * VCLC01BalancedTraversal : Assign a fixed set of towers to each thread balanced by number of contained clusters.
     * Does not support Newton3.
     */
    vcl_c01_balanced,
    /**
     * VCLC06Traversal : Six-way coloring of the 2D ClusterTower grid in the c18 base step style.
     * Rather coarse but dynamically balanced.
     */
    vcl_c06,
    /**
     * VCLClusterIterationTraversal : Schedule ClusterTower to threads.
     */
    vcl_cluster_iteration,
    /**
     * VCLSlicedTraversal : Equivalent to lc_sliced with slicing applied to the tower grid.
     */
    vcl_sliced,
    /**
     * VCLSlicedBalancedTraversal : Same as vcl_sliced but tries to balance slice thickness according to a given
     * LoadEstimatorOption.
     */
    vcl_sliced_balanced,
    /**
     * VCCSlicedC02Traversal : 1D slicing with as many slices of minimal thickness as possible. No locks but two way
     * coloring of slices.
     */
    vcl_sliced_c02,

    // VerletList Traversals:
    /**
     * VLListIterationTraversal : Distribute processing of neighbor lists dynamically to threads.
     * Does not support Newton3.
     */
    vl_list_iteration,

    // VerletListCells Traversals:
    /**
     * VLCC01Traversal : Equivalent to LCC01Traversal. Schedules all neighbor lists of one cell at once.
     * Does not support Newton3.
     */
    vlc_c01,
    /**
     * VLCC18Traversal : Equivalent to LCC18Traversal. Neighbor lists contain only forward neighbors.
     */
    vlc_c18,
    /**
     * VLCSlicedTraversal : Equivalent to LCSlicedTraversal but with a c18 base-step.
     */
    vlc_sliced,
    /**
     * VLCSlicedBalancedTraversal : Equivalent to LCSlicedBalancedTraversal but with a c18 base-step.
     * Tries to balance slice thickness according to a given LoadEstimatorOption.
     */
    vlc_sliced_balanced,
    /**
     * VLCSlicedC02Traversal : Equivalent to LCSlicedC02Traversal.
     * 1D slicing with as many slices of minimal thickness as possible. No locks but two-way coloring of slices.
     */
    vlc_sliced_c02,

    // PairwiseVerletLists Traversals - same traversals as VLC but with a new name for the pairwise container
    /**
     * VLCC01Traversal : Equivalent to LCC01Traversal. Schedules all neighbor lists of one cell at once.
     * Does not support Newton3.
     */
    vlp_c01,
    /**
     * VLCC18Traversal : Equivalent to LCC18Traversal. Neighbor lists contain only forward neighbors.
     */
    vlp_c18,
    /**
     * VLCSlicedTraversal : Equivalent to LCSlicedTraversal.
     */
    vlp_sliced,
    /**
     * VLCSlicedBalancedTraversal : Equivalent to LCSlicedBalancedTraversal.
     * Tries to balance slice thickness according to a given LoadEstimatorOption.
     */
    vlp_sliced_balanced,
    /**
     * VLCSlicedC02Traversal : Equivalent to LCSlicedC02Traversal.
     * 1D slicing with as many slices of minimal thickness as possible. No locks but two-way coloring of slices.
     */
    vlp_sliced_c02,

<<<<<<< HEAD
    // Octree Traversals
    // TODO(johannes): Documentation
    ot_naive,
=======
    // VarVerlet Traversals:
    /**
     * VVLAsBuildTraversal : Track which thread built what neighbor list and schedule them the same way for the pairwise
     * iteration. Provides some kind of load balancing if the force calculation is cheap but is sensitive to hardware
     * fluctuations.
     */
    vvl_as_built,
>>>>>>> 13e70017
  };

  /**
   * Constructor.
   */
  TraversalOption() = default;

  /**
   * Constructor from value.
   * @param option
   */
  constexpr TraversalOption(Value option) : _value(option) {}

  /**
   * Cast to value.
   * @return
   */
  constexpr operator Value() const { return _value; }

  /**
   * Set of options that are very unlikely to be interesting.
   * @return
   */
  static std::set<TraversalOption> getDiscouragedOptions() {
    return {Value::ds_sequential, Value::vcl_cluster_iteration};
  }

  /**
   * Provides a way to iterate over the possible choices of TraversalOption.
   * @return map option -> string representation
   */
  static std::map<TraversalOption, std::string> getOptionNames() {
    return {
        // DirectSum Traversals:
        {TraversalOption::ds_sequential, "ds_sequential"},

        // LinkedCell Traversals:
        {TraversalOption::lc_sliced, "lc_sliced"},
        {TraversalOption::lc_sliced_balanced, "lc_sliced_balanced"},
        {TraversalOption::lc_sliced_c02, "lc_sliced_c02"},
        {TraversalOption::lc_c01, "lc_c01"},
        {TraversalOption::lc_c01_cuda, "lc_c01_cuda"},
        {TraversalOption::lc_c01_combined_SoA, "lc_c01_combined_SoA"},
        {TraversalOption::lc_c04, "lc_c04"},
        {TraversalOption::lc_c04_HCP, "lc_c04_HCP"},
        {TraversalOption::lc_c04_combined_SoA, "lc_c04_combined_SoA"},
        {TraversalOption::lc_c08, "lc_c08"},
        {TraversalOption::lc_c18, "lc_c18"},

        // VerletClusterCells Traversals:
        {TraversalOption::vcc_cluster_iteration_cuda, "vcc_cluster_iteration_cuda"},

        // VerletClusterLists Traversals:
        {TraversalOption::vcl_cluster_iteration, "vcl_cluster_iteration"},
        {TraversalOption::vcl_c06, "vcl_c06"},
        {TraversalOption::vcl_c01_balanced, "vcl_c01_balanced"},
        {TraversalOption::vcl_sliced, "vcl_sliced"},
        {TraversalOption::vcl_sliced_c02, "vcl_sliced_c02"},
        {TraversalOption::vcl_sliced_balanced, "vcl_sliced_balanced"},

        // VerletList Traversals:
        {TraversalOption::vl_list_iteration, "vl_list_iteration"},

        // VerletListCells Traversals:
        {TraversalOption::vlc_sliced, "vlc_sliced"},
        {TraversalOption::vlc_sliced_c02, "vlc_sliced_c02"},
        {TraversalOption::vlc_c18, "vlc_c18"},
        {TraversalOption::vlc_c01, "vlc_c01"},
        {TraversalOption::vlc_sliced_balanced, "vlc_sliced_balanced"},

        // VarVerlet Traversals:
        {TraversalOption::vvl_as_built, "vvl_as_built"},

        // PairwiseVerlet Traversals:
        {TraversalOption::vlp_sliced, "vlp_sliced"},
        {TraversalOption::vlp_sliced_c02, "vlp_sliced_c02"},
        {TraversalOption::vlp_c18, "vlp_c18"},
        {TraversalOption::vlp_c01, "vlp_c01"},
        {TraversalOption::vlp_sliced_balanced, "vlp_sliced_balanced"},

        // Octree Traversals:
        {TraversalOption::ot_naive, "ot_naive"},
    };
  };

 private:
  Value _value{Value(-1)};
};
}  // namespace options
}  // namespace autopas<|MERGE_RESOLUTION|>--- conflicted
+++ resolved
@@ -81,6 +81,10 @@
      */
     lc_sliced_c02,
 
+    // Octree Traversals:
+    // TODO(johannes): Documentation
+    ot_naive,
+
     // VerletClusterCells Traversals:
     /**
      * VCCClusterIterationCUDATraversal : CUDA. Concurrent processing of all clusters avoiding data races through
@@ -175,11 +179,6 @@
      */
     vlp_sliced_c02,
 
-<<<<<<< HEAD
-    // Octree Traversals
-    // TODO(johannes): Documentation
-    ot_naive,
-=======
     // VarVerlet Traversals:
     /**
      * VVLAsBuildTraversal : Track which thread built what neighbor list and schedule them the same way for the pairwise
@@ -187,7 +186,6 @@
      * fluctuations.
      */
     vvl_as_built,
->>>>>>> 13e70017
   };
 
   /**
