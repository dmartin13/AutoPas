--- conflicted
+++ resolved
@@ -15,8 +15,7 @@
 /**
  * Class representing the traversal choices.
  */
-<<<<<<< HEAD
- class TraversalOption : public Option<TraversalOption> {
+class TraversalOption : public Option<TraversalOption> {
  public:
   /**
    * Possible choices for the cell pair traversal.
@@ -38,6 +37,7 @@
     varVerletTraversalAsBuild = 13,
     verletClustersColoring = 14,
     c04SoA = 15,
+    verletClusterCellsTraversal = 16,
   };
 
   TraversalOption() = default;
@@ -66,52 +66,9 @@
         {TraversalOption::varVerletTraversalAsBuild, "var-verlet-lists-as-build"},
         {TraversalOption::verletClustersColoring, "verlet-clusters-coloring"},
         {TraversalOption::c04SoA, "c04SoA"},
+        {TraversalOption::verletClusterCellsTraversal, "verlet-cluster-cells-traversal"},
     };
   };
-=======
-enum TraversalOption {
-  c08 = 0,
-  sliced = 1,
-  c18 = 2,
-  c01 = 3,
-  directSumTraversal = 4,
-  slicedVerlet = 5,
-  c18Verlet = 6,
-  c01Verlet = 7,
-  c01Cuda = 8,
-  verletTraversal = 9,
-  c01CombinedSoA = 10,
-  verletClusters = 11,
-  c04 = 12,
-  varVerletTraversalAsBuild = 13,
-  verletClustersColoring = 14,
-  c04SoA = 15,
-  verletClusterCellsTraversal = 16,
-};
-
-/**
- * Provides a way to iterate over the possible choices of TraversalOption.
- */
-static const std::set<TraversalOption> allTraversalOptions = {
-    TraversalOption::c08,
-    TraversalOption::sliced,
-    TraversalOption::c18,
-    TraversalOption::c01,
-    TraversalOption::directSumTraversal,
-    TraversalOption::slicedVerlet,
-    TraversalOption::c18Verlet,
-    TraversalOption::c01Verlet,
-    TraversalOption::c01Cuda,
-    TraversalOption::verletTraversal,
-    TraversalOption::verletClusterCellsTraversal,
-    TraversalOption::c01CombinedSoA,
-    TraversalOption::verletClusters,
-    TraversalOption::c04,
-    TraversalOption::varVerletTraversalAsBuild,
-    TraversalOption::verletClustersColoring,
-    TraversalOption::c04SoA,
-};
->>>>>>> 9dd7eb02
 
  private:
   Value _value{Value(-1)};
