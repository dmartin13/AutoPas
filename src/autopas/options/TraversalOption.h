/**
 * @file TraversalOption.h
 * @author F. Gratl
 * @date 1/18/19
 */

#pragma once

#include <set>

#include "autopas/options/Option.h"

namespace autopas {
inline namespace options {
/**
 * Class representing the traversal choices.
 */
class TraversalOption : public Option<TraversalOption> {
 public:
  /**
   * Possible choices for the cell pair traversal. Try to maintain lexicographic ordering.
   */
  enum Value {
    // DirectSum Traversals:
    /**
     * DSSequentialTraversal : Sequential double loop over all particles.
     */
    ds_sequential,

    // LinkedCell Traversals:
    /**
     * LCC01Traversal : Every cell interacts with all neighbors. Is not compatible with Newton3 thus embarrassingly
     * parallel. Good load balancing and no overhead.
     */
    lc_c01,
    /**
     * LCC01Traversal : Same as LCC01Traversal but SoAs are combined into a circular buffer and the domain is traversed
     * line-wise.
     */
    lc_c01_combined_SoA,
    /**
     * LCC04Traversal : Four-way domain coloring using plus-shaped clusters of cells that are processed with the c08
     * base-step. Less scheduling overhead than LCC08Traversal because of fewer barriers but more coarse-grained.
     */
    lc_c04,
    /**
     * LCC04HCPTraversal : Same as LCC04Traversal but with only one block shape.
     */
    lc_c04_HCP,
    /**
     * LCC04CombinedSoATraversal : Combination of LCC08Traversal and the combined SoA variant of LCC01Traversal.
     * Stripe wise processing of the domain and combination of base plate of the c08 base-steps.
     */
    lc_c04_combined_SoA,
    /**
     * LCC08Traversal : More compact form of LCC18Traversal. Eight-way domain coloring in minimally small interaction
     * blocks. High degree of parallelism and good load balancing due to fine granularity.
     */
    lc_c08,
    /**
     * LCC18Traversal : More compact form of LCC01Traversal supporting Newton3 by only accessing forward neighbors.
     */
    lc_c18,
    /**
     * LCSlicedTraversal : 1D equidistant slicing of the domain with one slice per thread. One lock per slice interface.
     * Uses c08 base-step per cell. Minimal scheduling overhead at the cost of no load balancing at all.
     */
    lc_sliced,
    /**
     * LCSlicedBalancedTraversal : Same as lc_sliced but tries to balance slice thickness according to a given
     * LoadEstimatorOption.
     */
    lc_sliced_balanced,
    /**
     * LCSlicedC02Traversal : 1D slicing with as many slices of minimal thickness as possible. No locks but two way
     * coloring of slices.
     */
    lc_sliced_c02,

    // Octree Traversals:
    /**
     * OTC01Traversal : Simple DFS traversal without newton 3 optimization
     */
    ot_c01,
    /**
     * OTC18Traversal : DFS traversal with newton 3 optimization that checks whether a neighbor has already been
     * processed via ID comparison
     */
    ot_c18,

    // VerletClusterLists Traversals:
    /**
     * VCLC01BalancedTraversal : Assign a fixed set of towers to each thread balanced by number of contained clusters.
     * Does not support Newton3.
     */
    vcl_c01_balanced,
    /**
     * VCLC06Traversal : Six-way coloring of the 2D ClusterTower grid in the c18 base step style.
     * Rather coarse but dynamically balanced.
     */
    vcl_c06,
    /**
     * VCLClusterIterationTraversal : Schedule ClusterTower to threads.
     */
    vcl_cluster_iteration,
    /**
     * VCLSlicedTraversal : Equivalent to lc_sliced with slicing applied to the tower grid.
     */
    vcl_sliced,
    /**
     * VCLSlicedBalancedTraversal : Same as vcl_sliced but tries to balance slice thickness according to a given
     * LoadEstimatorOption.
     */
    vcl_sliced_balanced,
    /**
     * VCLSlicedC02Traversal : 1D slicing with as many slices of minimal thickness as possible. No locks but two way
     * coloring of slices.
     */
    vcl_sliced_c02,

    // VerletList Traversals:
    /**
     * VLListIterationTraversal : Distribute processing of neighbor lists dynamically to threads.
     * Does not support Newton3.
     */
    vl_list_iteration,

    // VerletListCells Traversals:
    /**
     * VLCC01Traversal : Equivalent to LCC01Traversal. Schedules all neighbor lists of one cell at once.
     * Does not support Newton3.
     */
    vlc_c01,
    /**
     * VLCC18Traversal : Equivalent to LCC18Traversal. Neighbor lists contain only forward neighbors.
     */
    vlc_c18,
    /**
     * VLCSlicedTraversal : Equivalent to LCSlicedTraversal but with a c18 base-step.
     */
    vlc_sliced,
    /**
     * VLCSlicedBalancedTraversal : Equivalent to LCSlicedBalancedTraversal but with a c18 base-step.
     * Tries to balance slice thickness according to a given LoadEstimatorOption.
     */
    vlc_sliced_balanced,
    /**
     * VLCSlicedC02Traversal : Equivalent to LCSlicedC02Traversal.
     * 1D slicing with as many slices of minimal thickness as possible. No locks but two-way coloring of slices.
     */
    vlc_sliced_c02,

    // PairwiseVerletLists Traversals - same traversals as VLC but with a new name for the pairwise container
    /**
     * VLCC01Traversal : Equivalent to LCC01Traversal. Schedules all neighbor lists of one cell at once.
     * Does not support Newton3.
     */
    vlp_c01,
    /**
     * VLCC18Traversal : Equivalent to LCC18Traversal. Neighbor lists contain only forward neighbors.
     */
    vlp_c18,
    /**
     * VLCSlicedTraversal : Equivalent to LCSlicedTraversal.
     */
    vlp_sliced,
    /**
     * VLCSlicedBalancedTraversal : Equivalent to LCSlicedBalancedTraversal.
     * Tries to balance slice thickness according to a given LoadEstimatorOption.
     */
    vlp_sliced_balanced,
    /**
     * VLCSlicedC02Traversal : Equivalent to LCSlicedC02Traversal.
     * 1D slicing with as many slices of minimal thickness as possible. No locks but two-way coloring of slices.
     */
    vlp_sliced_c02,

    /**
     * VLCCellPairC08Traversal : based on LCC08Traversal.
     * The pairwise neighbor list allows access to the relevant pairs of interacting particles for each pair of cells,
     * including the diagonal non-base pair of cells in the standard c08 step.
     */
    vlp_c08,

    // VarVerlet Traversals:
    /**
     * VVLAsBuildTraversal : Track which thread built what neighbor list and schedule them the same way for the pairwise
     * iteration. Provides some kind of load balancing if the force calculation is cheap but is sensitive to hardware
     * fluctuations.
     */
    vvl_as_built,
  };

  /**
   * Constructor.
   */
  TraversalOption() = default;

  /**
   * Constructor from value.
   * @param option
   */
  constexpr TraversalOption(Value option) : _value(option) {}

  /**
   * Cast to value.
   * @return
   */
  constexpr operator Value() const { return _value; }

  /**
   * Set of options that are very unlikely to be interesting.
   * @return
   */
  static std::set<TraversalOption> getDiscouragedOptions() {
    return {Value::ds_sequential, Value::vcl_cluster_iteration};
  }

  /**
   * Provides a way to iterate over the possible choices of TraversalOption.
   * @return map option -> string representation
   */
  static std::map<TraversalOption, std::string> getOptionNames() {
    return {
        // DirectSum Traversals:
        {TraversalOption::ds_sequential, "ds_sequential"},

        // LinkedCell Traversals:
        {TraversalOption::lc_sliced, "lc_sliced"},
        {TraversalOption::lc_sliced_balanced, "lc_sliced_balanced"},
        {TraversalOption::lc_sliced_c02, "lc_sliced_c02"},
        {TraversalOption::lc_c01, "lc_c01"},
        {TraversalOption::lc_c01_combined_SoA, "lc_c01_combined_SoA"},
        {TraversalOption::lc_c04, "lc_c04"},
        {TraversalOption::lc_c04_HCP, "lc_c04_HCP"},
        {TraversalOption::lc_c04_combined_SoA, "lc_c04_combined_SoA"},
        {TraversalOption::lc_c08, "lc_c08"},
        {TraversalOption::lc_c18, "lc_c18"},

        // VerletClusterLists Traversals:
        {TraversalOption::vcl_cluster_iteration, "vcl_cluster_iteration"},
        {TraversalOption::vcl_c06, "vcl_c06"},
        {TraversalOption::vcl_c01_balanced, "vcl_c01_balanced"},
        {TraversalOption::vcl_sliced, "vcl_sliced"},
        {TraversalOption::vcl_sliced_c02, "vcl_sliced_c02"},
        {TraversalOption::vcl_sliced_balanced, "vcl_sliced_balanced"},

        // VerletList Traversals:
        {TraversalOption::vl_list_iteration, "vl_list_iteration"},

        // VerletListCells Traversals:
        {TraversalOption::vlc_sliced, "vlc_sliced"},
        {TraversalOption::vlc_sliced_c02, "vlc_sliced_c02"},
        {TraversalOption::vlc_c18, "vlc_c18"},
        {TraversalOption::vlc_c01, "vlc_c01"},
        {TraversalOption::vlc_sliced_balanced, "vlc_sliced_balanced"},

        // VarVerlet Traversals:
        {TraversalOption::vvl_as_built, "vvl_as_built"},

        // PairwiseVerlet Traversals:
        {TraversalOption::vlp_sliced, "vlp_sliced"},
        {TraversalOption::vlp_sliced_c02, "vlp_sliced_c02"},
        {TraversalOption::vlp_c18, "vlp_c18"},
        {TraversalOption::vlp_c01, "vlp_c01"},
        {TraversalOption::vlp_sliced_balanced, "vlp_sliced_balanced"},
<<<<<<< HEAD
        {TraversalOption::vlp_c08, "vlp_c08"},
=======

        // Octree Traversals:
        {TraversalOption::ot_c18, "ot_c18"},
        {TraversalOption::ot_c01, "ot_c01"},
>>>>>>> 031bf2ab
    };
  };

 private:
  Value _value{Value(-1)};
};
}  // namespace options
}  // namespace autopas<|MERGE_RESOLUTION|>--- conflicted
+++ resolved
@@ -264,14 +264,11 @@
         {TraversalOption::vlp_c18, "vlp_c18"},
         {TraversalOption::vlp_c01, "vlp_c01"},
         {TraversalOption::vlp_sliced_balanced, "vlp_sliced_balanced"},
-<<<<<<< HEAD
         {TraversalOption::vlp_c08, "vlp_c08"},
-=======
 
         // Octree Traversals:
         {TraversalOption::ot_c18, "ot_c18"},
         {TraversalOption::ot_c01, "ot_c01"},
->>>>>>> 031bf2ab
     };
   };
 
