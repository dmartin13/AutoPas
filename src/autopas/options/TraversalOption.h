--- conflicted
+++ resolved
@@ -42,13 +42,10 @@
     BalancedSliced = 18,
     BalancedSlicedVerlet = 19,
     c04HCP = 20,
-<<<<<<< HEAD
     verletClustersSliced = 21,
     verletClustersBalancedSliced = 22,
-=======
-    cSliced = 21,
-    cSlicedVerlet = 22,
->>>>>>> a926ac94
+    cSliced = 23,
+    cSlicedVerlet = 24,
   };
 
   /**
@@ -101,13 +98,10 @@
         {TraversalOption::BalancedSliced, "balanced-sliced"},
         {TraversalOption::BalancedSlicedVerlet, "balanced-sliced-verlet"},
         {TraversalOption::c04HCP, "c04HCP"},
-<<<<<<< HEAD
         {TraversalOption::verletClustersSliced, "verlet-clusters-sliced"},
         {TraversalOption::verletClustersBalancedSliced, "verlet-clusters-balanced-sliced"},
-=======
         {TraversalOption::cSliced, "colored-sliced"},
         {TraversalOption::cSlicedVerlet, "colored-sliced-verlet"},
->>>>>>> a926ac94
     };
   };
 
