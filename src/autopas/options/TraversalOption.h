--- conflicted
+++ resolved
@@ -254,8 +254,6 @@
 
         // VarVerlet Traversals:
         {TraversalOption::vvl_as_built, "vvl_as_built"},
-<<<<<<< HEAD
-
 
         // PairwiseVerlet Traversals: TODO
         {TraversalOption::pairwise_vlc_sliced, "pairwise_vlc_sliced"},
@@ -263,9 +261,6 @@
         {TraversalOption::pairwise_vlc_c18, "pairwise_vlc_c18"},
         {TraversalOption::pairwise_vlc_c01, "pairwise_vlc_c01"},
         {TraversalOption::pairwise_vlc_sliced_balanced, "pairwise_vlc_sliced_balanced"},
-
-=======
->>>>>>> 433268a7
     };
   };
 
