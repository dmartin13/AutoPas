--- conflicted
+++ resolved
@@ -27,11 +27,7 @@
   c01CombinedSoA = 10,
   verletClusters = 11,
   c04 = 12,
-<<<<<<< HEAD
   varVerletTraversalAsBuild = 13,
-  dummyTraversal = 666,
-=======
->>>>>>> 128ccb37
 };
 
 /**
