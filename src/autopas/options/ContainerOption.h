/**
 * @file ContainerOption.h
 * @author F. Gratl
 * @date 1/18/19
 */

#pragma once

#include <set>

#include "autopas/options/Option.h"

namespace autopas {

/**
 * Class representing the container choices.
 */
<<<<<<< HEAD
class ContainerOption : public Option<ContainerOption> {
 public:
  /**
   * Possible choices for the particle container type.
   */
  enum Value {
    directSum = 0,
    linkedCells = 1,
    verletLists = 2,
    verletListsCells = 3,
    verletClusterLists = 4,
    varVerletListsAsBuild = 5,
  };

  ContainerOption() = default;
  constexpr ContainerOption(Value option) : _value(option) {}
  constexpr operator Value() const { return _value; }
  explicit operator bool() = delete;

  /**
   * Provides a way to iterate over the possible choices of TraversalOption.
   */
  static std::map<ContainerOption, std::string> getOptionNames() {
    return {
        {ContainerOption::directSum, "DirectSum"},
        {ContainerOption::linkedCells, "LinkedCells"},
        {ContainerOption::verletLists, "VerletLists"},
        {ContainerOption::verletListsCells, "VerletListsCells"},
        {ContainerOption::verletClusterLists, "VerletClusterLists"},
        {ContainerOption::varVerletListsAsBuild, "VarVerletListsAsBuild"},
    };
  };
=======
enum ContainerOption {
  directSum = 0,
  linkedCells = 1,
  verletLists = 2,
  verletListsCells = 3,
  verletClusterLists = 4,
  varVerletListsAsBuild = 5,
  verletClusterCells = 6,
};

/**
 * Provides a way to iterate over the possible choices of ContainerOption.
 */
static const std::set<ContainerOption> allContainerOptions = {
    ContainerOption::directSum,          ContainerOption::linkedCells,        ContainerOption::verletLists,
    ContainerOption::verletListsCells,   ContainerOption::verletClusterLists, ContainerOption::varVerletListsAsBuild,
    ContainerOption::verletClusterCells,
};
>>>>>>> 9dd7eb02

 private:
  Value _value{Value(-1)};
};
}  // namespace autopas<|MERGE_RESOLUTION|>--- conflicted
+++ resolved
@@ -15,7 +15,6 @@
 /**
  * Class representing the container choices.
  */
-<<<<<<< HEAD
 class ContainerOption : public Option<ContainerOption> {
  public:
   /**
@@ -28,6 +27,7 @@
     verletListsCells = 3,
     verletClusterLists = 4,
     varVerletListsAsBuild = 5,
+    verletClusterCells = 6,
   };
 
   ContainerOption() = default;
@@ -36,7 +36,7 @@
   explicit operator bool() = delete;
 
   /**
-   * Provides a way to iterate over the possible choices of TraversalOption.
+   * Provides a way to iterate over the possible choices of ContainerOption.
    */
   static std::map<ContainerOption, std::string> getOptionNames() {
     return {
@@ -46,28 +46,9 @@
         {ContainerOption::verletListsCells, "VerletListsCells"},
         {ContainerOption::verletClusterLists, "VerletClusterLists"},
         {ContainerOption::varVerletListsAsBuild, "VarVerletListsAsBuild"},
+        {ContainerOption::verletClusterCells, "VerletClusterCells"},
     };
   };
-=======
-enum ContainerOption {
-  directSum = 0,
-  linkedCells = 1,
-  verletLists = 2,
-  verletListsCells = 3,
-  verletClusterLists = 4,
-  varVerletListsAsBuild = 5,
-  verletClusterCells = 6,
-};
-
-/**
- * Provides a way to iterate over the possible choices of ContainerOption.
- */
-static const std::set<ContainerOption> allContainerOptions = {
-    ContainerOption::directSum,          ContainerOption::linkedCells,        ContainerOption::verletLists,
-    ContainerOption::verletListsCells,   ContainerOption::verletClusterLists, ContainerOption::varVerletListsAsBuild,
-    ContainerOption::verletClusterCells,
-};
->>>>>>> 9dd7eb02
 
  private:
   Value _value{Value(-1)};
