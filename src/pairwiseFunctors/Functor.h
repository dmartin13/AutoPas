--- conflicted
+++ resolved
@@ -110,13 +110,9 @@
    * to the SoA with the specified offset.
    */
 
-<<<<<<< HEAD
-  virtual void SoALoader(ParticleCell &cell, SoA *soa, size_t offset = 0) {
+  virtual void SoALoader(ParticleCell &cell, SoA &soa, size_t offset = 0) {
     utils::ExceptionHandler::exception("not yet implemented");
   }
-=======
-  virtual void SoALoader(ParticleCell &cell, SoA &soa) {}
->>>>>>> 575b4284
 
   /**
    * @brief Copies the data stored in the soa back into the cell.
@@ -126,13 +122,9 @@
    * @param offset Offset within the SoA. The data of the soa should be
    * extracted starting at offset.
    */
-<<<<<<< HEAD
-  virtual void SoAExtractor(ParticleCell *cell, SoA *soa, size_t offset = 0) {
+  virtual void SoAExtractor(ParticleCell &cell, SoA &soa, size_t offset = 0) {
     utils::ExceptionHandler::exception("not yet implemented");
   }
-=======
-  virtual void SoAExtractor(ParticleCell &cell, SoA &soa) {}
->>>>>>> 575b4284
 
   /**
    * Specifies whether the functor is capable of Newton3-like functors.
