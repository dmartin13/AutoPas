--- conflicted
+++ resolved
@@ -39,10 +39,9 @@
    * @param allowedTraversalOptions Traversal options from which the TraversalSelector shall choose.
    * By default all applicable traversals are allowed.
    */
-<<<<<<< HEAD
   LinkedCells(const std::array<double, 3> boxMin, const std::array<double, 3> boxMax, const double cutoff,
               const std::vector<TraversalOptions> &allowedTraversalOptions = allLCApplicableTraversals())
-      : ParticleContainer<Particle, ParticleCell>(boxMin, boxMax, cutoff, allLCApplicableTraversals()),
+      : ParticleContainer<Particle, ParticleCell, SoAArraysType>(boxMin, boxMax, cutoff, allLCApplicableTraversals()),
         _cellBlock(this->_cells, boxMin, boxMax, cutoff) {
     assert(this->checkIfTraversalsAreApplicable(allowedTraversalOptions));
     if (not allowedTraversalOptions.empty())
@@ -58,11 +57,6 @@
     static const std::vector<TraversalOptions> v{TraversalOptions::c08, TraversalOptions::sliced};
     return v;
   }
-=======
-  LinkedCells(const std::array<double, 3> boxMin, const std::array<double, 3> boxMax, double cutoff)
-      : ParticleContainer<Particle, ParticleCell, SoAArraysType>(boxMin, boxMax, cutoff),
-        _cellBlock(this->_data, boxMin, boxMax, cutoff) {}
->>>>>>> d80d97d1
 
   void addParticle(Particle &p) override {
     bool inBox = autopas::inBox(p.getR(), this->getBoxMin(), this->getBoxMax());
@@ -98,29 +92,10 @@
    * @param useNewton3 defines whether newton3 should be used
    */
   template <class ParticleFunctor>
-<<<<<<< HEAD
-  void iteratePairwiseAoS2(ParticleFunctor *f, bool useNewton3 = true) {
+  void iteratePairwiseAoS(ParticleFunctor *f, bool useNewton3 = true) {
     if (useNewton3) {
       CellFunctor<Particle, ParticleCell, ParticleFunctor, false, true> cellFunctor(f);
       this->_traversalSelector->getOptimalTraversal(cellFunctor)->traverseCellPairs(this->_cells);
-=======
-  void iteratePairwiseAoS(ParticleFunctor *f, bool useNewton3 = true) {
-    auto envTraversal = std::getenv("AUTOPAS_TRAVERSAL");
-    if (useNewton3) {
-      CellFunctor<Particle, ParticleCell, ParticleFunctor, false, true> cellFunctor(f);
-      // TODO: REMOVE SELECTION VIA ENVIRONMENT VAR AS SOON AS SELECTOR IS
-      // IMPLEMENTED
-      if (envTraversal != nullptr && strcmp(envTraversal, "C08") == 0) {
-        C08Traversal<ParticleCell, CellFunctor<Particle, ParticleCell, ParticleFunctor, false, true>> traversal(
-            this->_data, _cellBlock.getCellsPerDimensionWithHalo(), &cellFunctor);
-        traversal.traverseCellPairs();
-      } else {
-        SlicedTraversal<ParticleCell, CellFunctor<Particle, ParticleCell, ParticleFunctor, false, true>> traversal(
-            this->_data, _cellBlock.getCellsPerDimensionWithHalo(), &cellFunctor);
-        traversal.traverseCellPairs();
-      }
-
->>>>>>> d80d97d1
     } else {
       CellFunctor<Particle, ParticleCell, ParticleFunctor, false, false> cellFunctor(f);
       this->_traversalSelector->getOptimalTraversal(cellFunctor)->traverseCellPairs(this->_cells);
@@ -203,7 +178,7 @@
    * returns reference to the data of LinkedCells
    * @return the data
    */
-  std::vector<ParticleCell> &getData() { return this->_data; }
+  std::vector<ParticleCell> &getData() { return this->_cells; }
 
  protected:
   /**
@@ -244,4 +219,5 @@
     }
   }
 };
+
 }  // namespace autopas