/*
 * LinkedCells.h
 *
 *  Created on: 17 Jan 2018
 *      Author: tchipevn
 */

#ifndef AUTOPAS_SRC_CONTAINERS_LINKEDCELLS_H_
#define AUTOPAS_SRC_CONTAINERS_LINKEDCELLS_H_

#include "CellBlock3D.h"
#include "ParticleContainer.h"
#include "containers/cellPairTraversals/C08Traversal.h"
#include "containers/cellPairTraversals/SlicedTraversal.h"
#include "pairwiseFunctors/CellFunctor.h"
#include "utils/inBox.h"

namespace autopas {

/**
 * LinkedCells class.
 * This class uses a list of neighboring cells to store the particles.
 * These cells dimensions at least as large as the given cutoff radius,
 * therefore short-range interactions only need to be calculated between
 * particles in neighboring cells.
 * @tparam Particle type of the particles that need to be stored
 * @tparam ParticleCell type of the ParticleCells that are used to store the
 * particles
 */
template <class Particle, class ParticleCell>
class LinkedCells : public ParticleContainer<Particle, ParticleCell> {
 public:
  /**
   * Constructor of the LinkedCells class
   * @param boxMin
   * @param boxMax
   * @param cutoff
   */
  LinkedCells(const std::array<double, 3> boxMin, const std::array<double, 3> boxMax, double cutoff)
      : ParticleContainer<Particle, ParticleCell>(boxMin, boxMax, cutoff),
        _cellBlock(this->_data, boxMin, boxMax, cutoff) {}

  void addParticle(Particle &p) override {
    bool inBox = autopas::inBox(p.getR(), this->getBoxMin(), this->getBoxMax());
    if (inBox) {
      ParticleCell &cell = _cellBlock.getContainingCell(p.getR());
      cell.addParticle(p);
    } else {
      utils::ExceptionHandler::exception(
          "LinkedCells: trying to add particle that is not inside the bounding "
          "box");
    }
  }

  void addHaloParticle(Particle &haloParticle) override {
    bool inHalo = _cellBlock.checkInHalo(haloParticle.getR());
    if (inHalo) {
      ParticleCell &cell = _cellBlock.getContainingCell(haloParticle.getR());
      cell.addParticle(haloParticle);
    } else {
      utils::ExceptionHandler::exception(
          "LinkedCells: trying to add halo particle that is not in the halo "
          "box");
    }
  }

  void deleteHaloParticles() override { _cellBlock.clearHaloCells(); }

  void iteratePairwiseAoS(Functor<Particle, ParticleCell> *f, bool useNewton3 = true) override {
    iteratePairwiseAoS2(f, useNewton3);
  }

  /**
   * same as iteratePairwiseAoS, but potentially faster (if called with the
   * derived functor), as the class of the functor is known and thus the
   * compiler can do some better optimizations.
   * @tparam ParticleFunctor
   * @param f
   * @param useNewton3 defines whether newton3 should be used
   */
  template <class ParticleFunctor>
  void iteratePairwiseAoS2(ParticleFunctor *f, bool useNewton3 = true) {
    auto envTraversal = std::getenv("AUTOPAS_TRAVERSAL");
    if (useNewton3) {
      CellFunctor<Particle, ParticleCell, ParticleFunctor, false, true> cellFunctor(f);
      // TODO: REVMOVE SELECTION VIA ENVIRONMENT VAR AS SOON AS SELECTOR IS
      // IMPLEMENTED
      if (envTraversal != nullptr && strcmp(envTraversal, "C08") == 0) {
        C08Traversal<ParticleCell, CellFunctor<Particle, ParticleCell, ParticleFunctor, false, true>> traversal(
            this->_data, _cellBlock.getCellsPerDimensionWithHalo(), &cellFunctor);
        traversal.traverseCellPairs();
      } else {
        SlicedTraversal<ParticleCell, CellFunctor<Particle, ParticleCell, ParticleFunctor, false, true>> traversal(
            this->_data, _cellBlock.getCellsPerDimensionWithHalo(), &cellFunctor);
        traversal.traverseCellPairs();
      }

    } else {
      CellFunctor<Particle, ParticleCell, ParticleFunctor, false, false> cellFunctor(f);
      // TODO: REVMOVE SELECTION VIA ENVIRONMENT VAR AS SOON AS SELECTOR IS
      // IMPLEMENTED
      if (envTraversal != nullptr && strcmp(envTraversal, "C08") == 0) {
        C08Traversal<ParticleCell, CellFunctor<Particle, ParticleCell, ParticleFunctor, false, false>> traversal(
            this->_data, _cellBlock.getCellsPerDimensionWithHalo(), &cellFunctor);
        traversal.traverseCellPairs();
      } else {
        SlicedTraversal<ParticleCell, CellFunctor<Particle, ParticleCell, ParticleFunctor, false, false>> traversal(
            this->_data, _cellBlock.getCellsPerDimensionWithHalo(), &cellFunctor);
        traversal.traverseCellPairs();
      }
    }
  }

  void iteratePairwiseSoA(Functor<Particle, ParticleCell> *f, bool useNewton3 = true) override {
    /// @todo iteratePairwiseSoA
    iteratePairwiseSoA2(f, useNewton3);
  }

  /**
   * same as iteratePairwiseSoA, but faster, as the class of the functor is
   * known and thus the compiler can do some better optimizations.
   * @tparam ParticleFunctor
   * @param f
   * @param useNewton3
   */
  template <class ParticleFunctor>
  void iteratePairwiseSoA2(ParticleFunctor *f, bool useNewton3 = true) {
    loadSoAs(f);

    auto envTraversal = std::getenv("AUTOPAS_TRAVERSAL");
    if (useNewton3) {
      CellFunctor<Particle, ParticleCell, ParticleFunctor, true, true> cellFunctor(f);
      // TODO: REVMOVE SELECTION VIA ENVIRONMENT VAR AS SOON AS SELECTOR IS
      // IMPLEMENTED
      if (envTraversal != nullptr && strcmp(envTraversal, "C08") == 0) {
        C08Traversal<ParticleCell, CellFunctor<Particle, ParticleCell, ParticleFunctor, true, true>> traversal(
            this->_data, _cellBlock.getCellsPerDimensionWithHalo(), &cellFunctor);
        traversal.traverseCellPairs();
      } else {
        SlicedTraversal<ParticleCell, CellFunctor<Particle, ParticleCell, ParticleFunctor, true, true>> traversal(
            this->_data, _cellBlock.getCellsPerDimensionWithHalo(), &cellFunctor);
        traversal.traverseCellPairs();
      }

    } else {
      CellFunctor<Particle, ParticleCell, ParticleFunctor, true, false> cellFunctor(f);
      // TODO: REVMOVE SELECTION VIA ENVIRONMENT VAR AS SOON AS SELECTOR IS
      // IMPLEMENTED
      if (envTraversal != nullptr && strcmp(envTraversal, "C08") == 0) {
        C08Traversal<ParticleCell, CellFunctor<Particle, ParticleCell, ParticleFunctor, true, false>> traversal(
            this->_data, _cellBlock.getCellsPerDimensionWithHalo(), &cellFunctor);
        traversal.traverseCellPairs();
      } else {
        SlicedTraversal<ParticleCell, CellFunctor<Particle, ParticleCell, ParticleFunctor, true, false>> traversal(
            this->_data, _cellBlock.getCellsPerDimensionWithHalo(), &cellFunctor);
        traversal.traverseCellPairs();
      }
    }

    extractSoAs(f);
  }

  void updateContainer() override {
    /// @todo optimize
    std::vector<Particle> invalidParticles;
    for (auto iter = this->begin(); iter.isValid(); ++iter) {
      invalidParticles.push_back(*iter);
    }
    for (auto &cell : this->_data) {
      cell.clear();
    }
    for (auto &particle : invalidParticles) {
      if (inBox(particle.getR(), this->getBoxMin(), this->getBoxMax())) {
        addParticle(particle);
      } else {
        addHaloParticle(particle);
      }
    }
  }

  bool isContainerUpdateNeeded() override {
    for (size_t cellIndex1d = 0; cellIndex1d < this->_data.size(); ++cellIndex1d) {
      std::array<double, 3> boxmin{0., 0., 0.};
      std::array<double, 3> boxmax{0., 0., 0.};
      _cellBlock.getCellBoundingBox(cellIndex1d, boxmin, boxmax);
      for (auto iter = this->_data[cellIndex1d].begin(); iter.isValid(); ++iter) {
        if (not inBox(iter->getR(), boxmin, boxmax)) {
          return true;  // we need an update
        }
      }
    }
    return false;
  }

<<<<<<< HEAD
  ParticleIteratorWrapper<Particle> begin(
      IteratorBehavior behavior = IteratorBehavior::haloAndOwned) override {
    return ParticleIteratorWrapper<Particle>(
        new internal::ParticleIterator<Particle, ParticleCell>(
            &this->_data, &_cellBlock, behavior));
=======
  ParticleIterator<Particle, ParticleCell> begin(IteratorBehavior behavior = IteratorBehavior::haloAndOwned) override {
    return ParticleIterator<Particle, ParticleCell>(&this->_data, &_cellBlock, behavior);
>>>>>>> f05c805b
  }

 protected:
  /**
   * object to manage the block of cells.
   */
  CellBlock3D<ParticleCell> _cellBlock;
  // ThreeDimensionalCellHandler

  /**
   * Iterate over all cells and load the data in the SoAs.
   * @tparam ParticleFunctor
   * @param functor
   */
  template <class ParticleFunctor>
  void loadSoAs(ParticleFunctor *functor) {
#ifdef AUTOPAS_OPENMP
    // TODO find a condition on when to use omp or when it is just overhead
#pragma omp parallel for
#endif
    for (auto i = 0; i < this->_data.size(); ++i) {
      functor->SoALoader(this->_data[i], this->_data[i]._particleSoABuffer);
    }
  }

  /**
   * Iterate over all cells and fetch the data from the SoAs.
   * @tparam ParticleFunctor
   * @param functor
   */
  template <class ParticleFunctor>
  void extractSoAs(ParticleFunctor *functor) {
#ifdef AUTOPAS_OPENMP
    // TODO find a condition on when to use omp or when it is just overhead
#pragma omp parallel for
#endif
    for (auto i = 0; i < this->_data.size(); ++i) {
      functor->SoAExtractor(this->_data[i], this->_data[i]._particleSoABuffer);
    }
  }
};

} /* namespace autopas */

#endif /* AUTOPAS_SRC_CONTAINERS_LINKEDCELLS_H_ */<|MERGE_RESOLUTION|>--- conflicted
+++ resolved
@@ -192,16 +192,9 @@
     return false;
   }
 
-<<<<<<< HEAD
-  ParticleIteratorWrapper<Particle> begin(
-      IteratorBehavior behavior = IteratorBehavior::haloAndOwned) override {
+  ParticleIteratorWrapper<Particle> begin(IteratorBehavior behavior = IteratorBehavior::haloAndOwned) override {
     return ParticleIteratorWrapper<Particle>(
-        new internal::ParticleIterator<Particle, ParticleCell>(
-            &this->_data, &_cellBlock, behavior));
-=======
-  ParticleIterator<Particle, ParticleCell> begin(IteratorBehavior behavior = IteratorBehavior::haloAndOwned) override {
-    return ParticleIterator<Particle, ParticleCell>(&this->_data, &_cellBlock, behavior);
->>>>>>> f05c805b
+        new internal::ParticleIterator<Particle, ParticleCell>(&this->_data, &_cellBlock, behavior));
   }
 
  protected:
